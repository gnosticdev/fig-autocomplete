--- conflicted
+++ resolved
@@ -24,7 +24,6 @@
 var completionSpec = {
     name: "ssh",
     description: "Log into a remote machine",
-<<<<<<< HEAD
     args: [{
         name: "user@hostname",
         description: "address of remote machine to log into",
@@ -43,14 +42,6 @@
             }
         }
     }],
-=======
-    args: [
-        {
-            name: "user@hostname",
-            description: "address of remote machine to log into"
-        }
-    ],
->>>>>>> 8a928bf1
     options: [
         {
             name: ["-1"],
