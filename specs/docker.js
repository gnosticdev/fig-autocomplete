--- conflicted
+++ resolved
@@ -1,121 +1,96 @@
-var postProcessDockerPs = (out) => {
-	let allLines = out.split('\n');
-	return allLines.map(i => {
-		try {
-			i = JSON.parse(i)
-			return {
-				name: i.ID,
-				displayName: `${i.ID} (${i.Image})`,
-			}
-		} catch (error) {
-			console.error(error);	
-		}
-	});
-}
-
+var __assign = (this && this.__assign) || function () {
+    __assign = Object.assign || function(t) {
+        for (var s, i = 1, n = arguments.length; i < n; i++) {
+            s = arguments[i];
+            for (var p in s) if (Object.prototype.hasOwnProperty.call(s, p))
+                t[p] = s[p];
+        }
+        return t;
+    };
+    return __assign.apply(this, arguments);
+};
+var postProcessDockerPs = function (out) {
+    var allLines = out.split('\n');
+    return allLines.map(function (i) {
+        try {
+            i = JSON.parse(i);
+            return {
+                name: i.ID,
+                displayName: i.ID + " (" + i.Image + ")",
+            };
+        }
+        catch (error) {
+            console.error(error);
+        }
+    });
+};
 var generators = {
-<<<<<<< HEAD
     runningDockerContainers: {
         script: "docker ps --format '{{ json . }}'",
+        postProcess: postProcessDockerPs,
+    },
+    allDockerContainers: {
+        script: "docker ps -a --format '{{ json . }}'",
+        postProcess: postProcessDockerPs,
+    },
+    pausedDockerContainers: {
+        script: "docker ps --filter status=paused --format '{{ json . }}'",
+        postProcess: postProcessDockerPs,
+    },
+    allLocalImages: {
+        script: "docker image ls --format '{{ json . }}'",
         postProcess: function (out) {
             var allLines = out.split('\n').map(function (line) { return JSON.parse(line); });
             return allLines.map(function (i) { return ({
-                name: i.ID,
-                displayName: i.ID + " (" + i.Image + ")",
-            }); });
-        },
-    },
-    allDockerContainers: {
-        script: "docker ps -a --format '{{ json . }}'",
-        postProcess: function (out) {
-            var allLines = out.split('\n').map(function (line) { return JSON.parse(line); });
-            return allLines.map(function (i) { return ({
-                name: i.ID,
-                displayName: i.ID + " (" + i.Image + ")",
+                name: "" + i.Repository,
             }); });
         },
     },
 };
-=======
-  runningDockerContainers: {
-    script: `docker ps --format '{{ json . }}'`,
-    postProcess: postProcessDockerPs
-  },
-  allDockerContainers: {
-    script: `docker ps -a --format '{{ json . }}'`,
-    postProcess: postProcessDockerPs
-  },
-	pausedDockerContainers: {
-		script: `docker ps --filter status=paused --format '{{ json . }}'`,
-		postProcess: postProcessDockerPs
-	},
-	allLocalImages: {
-		script: `docker image ls --format '{{ json . }}'`,
-		postProcess: function (out) {
-      let allLines = out.split('\n').map(JSON.parse);
-      return allLines.map(i => ({
-          name: `${i.Repository}`,
-      }));
-    }
-	}
+var containersArg = {
+    name: 'container',
+    generators: [generators.runningDockerContainers],
 };
-
-var containersArg = {
-	name: 'container',
-	generators: [
-		generators.runningDockerContainers,
-	]
+var imagesArg = {
+    name: 'image',
+    generators: [generators.allLocalImages],
 };
-
-var imagesArg = {
-	name: 'image',
-	generators: [
-		generators.allLocalImages,
-	]
-}
-
-
-const containerAndCommandArgs = [
-	containersArg,
-	{
-		name: 'command',
-		isCommand: true
-	}
+var containerAndCommandArgs = [
+    containersArg,
+    {
+        name: 'command',
+        isCommand: true,
+    },
 ];
-
->>>>>>> 8b352bda
 var completionSpec = {
     name: 'docker',
     description: 'A self-sufficient runtime for containers',
     subcommands: [
-<<<<<<< HEAD
-=======
-		{ 
-			name: "attach",      
-			description: "Attach local standard input, output, and error streams to a running container,",
-			args: containersArg,
-			options: [
-				{
-					name: ["--detach-keys"],
-					description: "Override the key sequence for detaching a container",
-					args: {
-						name: 'string'
-					}
-				},
-				{
-					name: ["--no-stdin"],
-					description: "Do not attach STDIN",
-					args: {}
-				},
-				{
-					name: ["--sig-proxy"],
-					description: "Proxy all received signals to the process (default true)",
-					args: {}
-				},
-			],
-			subcommands: []
-		},
->>>>>>> 8b352bda
+        {
+            name: 'attach',
+            description: 'Attach local standard input, output, and error streams to a running container,',
+            args: containersArg,
+            options: [
+                {
+                    name: ['--detach-keys'],
+                    description: 'Override the key sequence for detaching a container',
+                    args: {
+                        name: 'string',
+                    },
+                },
+                {
+                    name: ['--no-stdin'],
+                    description: 'Do not attach STDIN',
+                    args: {},
+                },
+                {
+                    name: ['--sig-proxy'],
+                    description: 'Proxy all received signals to the process (default true)',
+                    args: {},
+                },
+            ],
+            subcommands: [],
+        },
         {
             name: 'attach',
             description: 'Attach local standard input, output, and error streams to a running container',
@@ -220,7 +195,9 @@
                     description: 'Set type of progress output (auto, plain, tty). Use plain to show container output',
                     args: {
                         name: 'string',
-                        suggestions: ['auto', 'plain', 'tty'].map(function (i) { return ({ name: i }); }),
+                        suggestions: ['auto', 'plain', 'tty'].map(function (i) {
+                            return { name: i };
+                        }),
                     },
                 },
                 {
@@ -233,7 +210,7 @@
                 },
                 {
                     name: '--secret',
-                    description: "Secret file to expose to the build (only if BuildKit enabled): id=mysecret,src=/local/secret",
+                    description: 'Secret file to expose to the build (only if BuildKit enabled): id=mysecret,src=/local/secret',
                     args: {
                         name: 'stringArray',
                     },
@@ -244,7 +221,7 @@
                 },
                 {
                     name: '--ssh',
-                    description: "SSH agent socket or keys to expose to the build (only if BuildKit enabled) (format: default|<id>[=<socket>|<key>[,<key>]])",
+                    description: 'SSH agent socket or keys to expose to the build (only if BuildKit enabled) (format: default|<id>[=<socket>|<key>[,<key>]])',
                     args: {
                         name: 'stringArray',
                     },
@@ -278,7 +255,7 @@
                                         dockerfilePath = '$PWD/Dockerfile';
                                     }
                                     // TODO: Get the correct return type
-                                    return "grep -iE 'FROM.*AS' \"" + dockerfilePath + "\"";
+                                    return "grep -iE 'FROM.*AS' \"" + dockerfilePath + '"';
                                 },
                                 postProcess: function (out) {
                                     // This just searches the Dockerfile for the alias name after AS,
@@ -296,7 +273,9 @@
                                             };
                                         }
                                     })
-                                        .filter(function (i) { return i !== undefined; });
+                                        .filter(function (i) {
+                                        return i !== undefined;
+                                    });
                                 },
                             },
                         ],
@@ -304,1123 +283,847 @@
                 },
             ],
         },
-<<<<<<< HEAD
-        { name: 'commit', description: "Create a new image from a container's changes" },
-        { name: 'cp', description: 'Copy files/folders between a container and the local filesystem' },
-        { name: 'create', description: 'Create a new container' },
-        { name: 'diff', description: "Inspect changes to files or directories on a container's filesystem" },
-        { name: 'events', description: 'Get real time events from the server' },
-        { name: 'exec', description: 'Run a command in a running container' },
-        { name: 'export', description: "Export a container's filesystem as a tar archive" },
-        { name: 'history', description: 'Show the history of an image' },
-=======
-		{ 
-			name: "commit",      
-			description: "Create a new image from a container's changes", 
-			args: [
-				containersArg,
-				{
-					name: '[REPOSITORY[:TAG]]'
-				}
-			],
-			options: [
-				{
-					"args": {
-						"name": "string"
-					},
-					"description": "Author (e.g., \"John Hannibal Smith <hannibal@a-team.com>\")",
-					"name": [
-						"-a",
-						"--author"
-					]
-				},
-				{
-					"args": {
-						"name": "list"
-					},
-					"description": "Apply Dockerfile instruction to the created image",
-					"name": [
-						"-c",
-						"--change"
-					]
-				},
-				{
-					"args": {
-						"name": "string"
-					},
-					"description": "Commit message",
-					"name": [
-						"-m",
-						"--message"
-					]
-				},
-				{
-					"description": "Pause container during commit (default true)",
-					"name": [
-						"-p",
-						"--pause"
-					]
-				}
-			],
-			subcommands: []
-		},
-		{ 
-			name: "cp",          
-			description: "Copy files/folders between a container and the local filesystem", 
-			args: {
-				name: 'CONTAINER:SRC_PATH DEST_PATH|- OR SRC_PATH|- CONTAINER:DEST_PATH'
-			},
-			options: [
-				{
-					"description": "Archive mode (copy all uid/gid information)",
-					"name": [
-						"-a",
-						"--archive"
-					]
-				},
-				{
-					"description": "Always follow symbol link in SRC_PATH",
-					"name": [
-						"-L",
-						"--follow-link"
-					]
-				}
-			],
-			subcommands: []
-		},
-		{ 
-			name: "create",      
-			description: "Create a new container", 
-			args: [
-				{
-					name: 'container',
-					generators: [
-						generators.allLocalImages,
-					]
-				},
-				{
-					name: 'command',
-					isCommand: true
-				}
-			],
-			options: [
-				{
-					"args": {
-						"name": "list"
-					},
-					"description": "Add a custom host-to-IP mapping (host:ip)",
-					"name": [
-						"--add-host"
-					]
-				},
-				{
-					"args": {
-						"name": "list"
-					},
-					"description": "Attach to STDIN, STDOUT or STDERR",
-					"name": [
-						"-a",
-						"--attach"
-					]
-				},
-				{
-					"args": {
-						"name": "uint16"
-					},
-					"description": "Block IO (relative weight), between 10 and 1000, or 0 to disable (default 0)",
-					"name": [
-						"--blkio-weight"
-					]
-				},
-				{
-					"args": {
-						"name": "list"
-					},
-					"description": "Block IO weight (relative device weight) (default [])",
-					"name": [
-						"--blkio-weight-device"
-					]
-				},
-				{
-					"args": {
-						"name": "list"
-					},
-					"description": "Add Linux capabilities",
-					"name": [
-						"--cap-add"
-					]
-				},
-				{
-					"args": {
-						"name": "list"
-					},
-					"description": "Drop Linux capabilities",
-					"name": [
-						"--cap-drop"
-					]
-				},
-				{
-					"args": {
-						"name": "string"
-					},
-					"description": "Optional parent cgroup for the container",
-					"name": [
-						"--cgroup-parent"
-					]
-				},
-				{
-					"args": {
-						"name": "string"
-					},
-					"description": "Cgroup namespace to use (host|private)",
-					"name": [
-						"--cgroupns"
-					]
-				},
-				{
-					"args": {
-						"name": "string"
-					},
-					"description": "Write the container ID to the file",
-					"name": [
-						"--cidfile"
-					]
-				},
-				{
-					"args": {
-						"name": "int"
-					},
-					"description": "Limit CPU CFS (Completely Fair Scheduler) period",
-					"name": [
-						"--cpu-period"
-					]
-				},
-				{
-					"args": {
-						"name": "int"
-					},
-					"description": "Limit CPU CFS (Completely Fair Scheduler) quota",
-					"name": [
-						"--cpu-quota"
-					]
-				},
-				{
-					"args": {
-						"name": "int"
-					},
-					"description": "Limit CPU real-time period in microseconds",
-					"name": [
-						"--cpu-rt-period"
-					]
-				},
-				{
-					"args": {
-						"name": "int"
-					},
-					"description": "Limit CPU real-time runtime in microseconds",
-					"name": [
-						"--cpu-rt-runtime"
-					]
-				},
-				{
-					"args": {
-						"name": "int"
-					},
-					"description": "CPU shares (relative weight)",
-					"name": [
-						"-c",
-						"--cpu-shares"
-					]
-				},
-				{
-					"args": {
-						"name": "decimal"
-					},
-					"description": "Number of CPUs",
-					"name": [
-						"--cpus"
-					]
-				},
-				{
-					"args": {
-						"name": "string"
-					},
-					"description": "CPUs in which to allow execution (0-3, 0,1)",
-					"name": [
-						"--cpuset-cpus"
-					]
-				},
-				{
-					"args": {
-						"name": "string"
-					},
-					"description": "MEMs in which to allow execution (0-3, 0,1)",
-					"name": [
-						"--cpuset-mems"
-					]
-				},
-				{
-					"args": {
-						"name": "list"
-					},
-					"description": "Add a host device to the container",
-					"name": [
-						"--device"
-					]
-				},
-				{
-					"args": {
-						"name": "list"
-					},
-					"description": "Add a rule to the cgroup allowed devices list",
-					"name": [
-						"--device-cgroup-rule"
-					]
-				},
-				{
-					"args": {
-						"name": "list"
-					},
-					"description": "Limit read rate (bytes per second) from a device (default [])",
-					"name": [
-						"--device-read-bps"
-					]
-				},
-				{
-					"args": {
-						"name": "list"
-					},
-					"description": "Limit read rate (IO per second) from a device (default [])",
-					"name": [
-						"--device-read-iops"
-					]
-				},
-				{
-					"args": {
-						"name": "list"
-					},
-					"description": "Limit write rate (bytes per second) to a device (default [])",
-					"name": [
-						"--device-write-bps"
-					]
-				},
-				{
-					"args": {
-						"name": "list"
-					},
-					"description": "Limit write rate (IO per second) to a device (default [])",
-					"name": [
-						"--device-write-iops"
-					]
-				},
-				{
-					"description": "Skip image verification (default true)",
-					"name": [
-						"--disable-content-trust"
-					]
-				},
-				{
-					"args": {
-						"name": "list"
-					},
-					"description": "Set custom DNS servers",
-					"name": [
-						"--dns"
-					]
-				},
-				{
-					"args": {
-						"name": "list"
-					},
-					"description": "Set DNS options",
-					"name": [
-						"--dns-option"
-					]
-				},
-				{
-					"args": {
-						"name": "list"
-					},
-					"description": "Set custom DNS search domains",
-					"name": [
-						"--dns-search"
-					]
-				},
-				{
-					"args": {
-						"name": "string"
-					},
-					"description": "Container NIS domain name",
-					"name": [
-						"--domainname"
-					]
-				},
-				{
-					"args": {
-						"name": "string"
-					},
-					"description": "Overwrite the default ENTRYPOINT of the image",
-					"name": [
-						"--entrypoint"
-					]
-				},
-				{
-					"args": {
-						"name": "list"
-					},
-					"description": "Set environment variables",
-					"name": [
-						"-e",
-						"--env"
-					]
-				},
-				{
-					"args": {
-						"name": "list"
-					},
-					"description": "Read in a file of environment variables",
-					"name": [
-						"--env-file"
-					]
-				},
-				{
-					"args": {
-						"name": "list"
-					},
-					"description": "Expose a port or a range of ports",
-					"name": [
-						"--expose"
-					]
-				},
-				{
-					"args": {
-						"name": "gpu-request"
-					},
-					"description": "GPU devices to add to the container ('all' to pass all GPUs)",
-					"name": [
-						"--gpus"
-					]
-				},
-				{
-					"args": {
-						"name": "list"
-					},
-					"description": "Add additional groups to join",
-					"name": [
-						"--group-add"
-					]
-				},
-				{
-					"args": {
-						"name": "string"
-					},
-					"description": "Command to run to check health",
-					"name": [
-						"--health-cmd"
-					]
-				},
-				{
-					"args": {
-						"name": "duration"
-					},
-					"description": "Time between running the check (ms|s|m|h) (default 0s)",
-					"name": [
-						"--health-interval"
-					]
-				},
-				{
-					"args": {
-						"name": "int"
-					},
-					"description": "Consecutive failures needed to report unhealthy",
-					"name": [
-						"--health-retries"
-					]
-				},
-				{
-					"args": {
-						"name": "duration"
-					},
-					"description": "Start period for the container to initialize before starting health-retries countdown (ms|s|m|h) (default 0s)",
-					"name": [
-						"--health-start-period"
-					]
-				},
-				{
-					"args": {
-						"name": "duration"
-					},
-					"description": "Maximum time to allow one check to run (ms|s|m|h) (default 0s)",
-					"name": [
-						"--health-timeout"
-					]
-				},
-				{
-					"description": "Print usage",
-					"name": [
-						"--help"
-					]
-				},
-				{
-					"args": {
-						"name": "string"
-					},
-					"description": "Container host name",
-					"name": [
-						"-h",
-						"--hostname"
-					]
-				},
-				{
-					"description": "Run an init inside the container that forwards signals and reaps processes",
-					"name": [
-						"--init"
-					]
-				},
-				{
-					"description": "Keep STDIN open even if not attached",
-					"name": [
-						"-i",
-						"--interactive"
-					]
-				},
-				{
-					"args": {
-						"name": "string"
-					},
-					"description": "IPv4 address (e.g., 172.30.100.104)",
-					"name": [
-						"--ip"
-					]
-				},
-				{
-					"args": {
-						"name": "string"
-					},
-					"description": "IPv6 address (e.g., 2001:db8::33)",
-					"name": [
-						"--ip6"
-					]
-				},
-				{
-					"args": {
-						"name": "string"
-					},
-					"description": "IPC mode to use",
-					"name": [
-						"--ipc"
-					]
-				},
-				{
-					"args": {
-						"name": "string"
-					},
-					"description": "Container isolation technology",
-					"name": [
-						"--isolation"
-					]
-				},
-				{
-					"args": {
-						"name": "bytes"
-					},
-					"description": "Kernel memory limit",
-					"name": [
-						"--kernel-memory"
-					]
-				},
-				{
-					"args": {
-						"name": "list"
-					},
-					"description": "Set meta data on a container",
-					"name": [
-						"-l",
-						"--label"
-					]
-				},
-				{
-					"args": {
-						"name": "list"
-					},
-					"description": "Read in a line delimited file of labels",
-					"name": [
-						"--label-file"
-					]
-				},
-				{
-					"args": {
-						"name": "list"
-					},
-					"description": "Add link to another container",
-					"name": [
-						"--link"
-					]
-				},
-				{
-					"args": {
-						"name": "list"
-					},
-					"description": "Container IPv4/IPv6 link-local addresses",
-					"name": [
-						"--link-local-ip"
-					]
-				},
-				{
-					"args": {
-						"name": "string"
-					},
-					"description": "Logging driver for the container",
-					"name": [
-						"--log-driver"
-					]
-				},
-				{
-					"args": {
-						"name": "list"
-					},
-					"description": "Log driver options",
-					"name": [
-						"--log-opt"
-					]
-				},
-				{
-					"args": {
-						"name": "string"
-					},
-					"description": "Container MAC address (e.g., 92:d0:c6:0a:29:33)",
-					"name": [
-						"--mac-address"
-					]
-				},
-				{
-					"args": {
-						"name": "bytes"
-					},
-					"description": "Memory limit",
-					"name": [
-						"-m",
-						"--memory"
-					]
-				},
-				{
-					"args": {
-						"name": "bytes"
-					},
-					"description": "Memory soft limit",
-					"name": [
-						"--memory-reservation"
-					]
-				},
-				{
-					"args": {
-						"name": "bytes"
-					},
-					"description": "Swap limit equal to memory plus swap: '-1' to enable unlimited swap",
-					"name": [
-						"--memory-swap"
-					]
-				},
-				{
-					"args": {
-						"name": "int"
-					},
-					"description": "Tune container memory swappiness (0 to 100) (default -1)",
-					"name": [
-						"--memory-swappiness"
-					]
-				},
-				{
-					"args": {
-						"name": "mount"
-					},
-					"description": "Attach a filesystem mount to the container",
-					"name": [
-						"--mount"
-					]
-				},
-				{
-					"args": {
-						"name": "string"
-					},
-					"description": "Assign a name to the container",
-					"name": [
-						"--name"
-					]
-				},
-				{
-					"args": {
-						"name": "network"
-					},
-					"description": "Connect a container to a network",
-					"name": [
-						"--network"
-					]
-				},
-				{
-					"args": {
-						"name": "list"
-					},
-					"description": "Add network-scoped alias for the container",
-					"name": [
-						"--network-alias"
-					]
-				},
-				{
-					"description": "Disable any container-specified HEALTHCHECK",
-					"name": [
-						"--no-healthcheck"
-					]
-				},
-				{
-					"description": "Disable OOM Killer",
-					"name": [
-						"--oom-kill-disable"
-					]
-				},
-				{
-					"args": {
-						"name": "int"
-					},
-					"description": "Tune host's OOM preferences (-1000 to 1000)",
-					"name": [
-						"--oom-score-adj"
-					]
-				},
-				{
-					"args": {
-						"name": "string"
-					},
-					"description": "PID namespace to use",
-					"name": [
-						"--pid"
-					]
-				},
-				{
-					"args": {
-						"name": "int"
-					},
-					"description": "Tune container pids limit (set -1 for unlimited)",
-					"name": [
-						"--pids-limit"
-					]
-				},
-				{
-					"args": {
-						"name": "string"
-					},
-					"description": "Set platform if server is multi-platform capable",
-					"name": [
-						"--platform"
-					]
-				},
-				{
-					"description": "Give extended privileges to this container",
-					"name": [
-						"--privileged"
-					]
-				},
-				{
-					"args": {
-						"name": "list"
-					},
-					"description": "Publish a container's port(s) to the host",
-					"name": [
-						"-p",
-						"--publish"
-					]
-				},
-				{
-					"description": "Publish all exposed ports to random ports",
-					"name": [
-						"-P",
-						"--publish-all"
-					]
-				},
-				{
-					"args": {
-						"name": "string"
-					},
-					"description": "Pull image before creating (\"always\"|\"missing\"|\"never\") (default \"missing\")",
-					"name": [
-						"--pull"
-					]
-				},
-				{
-					"description": "Mount the container's root filesystem as read only",
-					"name": [
-						"--read-only"
-					]
-				},
-				{
-					"args": {
-						"name": "string"
-					},
-					"description": "Restart policy to apply when a container exits (default \"no\")",
-					"name": [
-						"--restart"
-					]
-				},
-				{
-					"description": "Automatically remove the container when it exits",
-					"name": [
-						"--rm"
-					]
-				},
-				{
-					"args": {
-						"name": "string"
-					},
-					"description": "Runtime to use for this container",
-					"name": [
-						"--runtime"
-					]
-				},
-				{
-					"args": {
-						"name": "list"
-					},
-					"description": "Security Options",
-					"name": [
-						"--security-opt"
-					]
-				},
-				{
-					"args": {
-						"name": "bytes"
-					},
-					"description": "Size of /dev/shm",
-					"name": [
-						"--shm-size"
-					]
-				},
-				{
-					"args": {
-						"name": "string"
-					},
-					"description": "Signal to stop a container (default \"SIGTERM\")",
-					"name": [
-						"--stop-signal"
-					]
-				},
-				{
-					"args": {
-						"name": "int"
-					},
-					"description": "Timeout (in seconds) to stop a container",
-					"name": [
-						"--stop-timeout"
-					]
-				},
-				{
-					"args": {
-						"name": "list"
-					},
-					"description": "Storage driver options for the container",
-					"name": [
-						"--storage-opt"
-					]
-				},
-				{
-					"args": {
-						"name": "map"
-					},
-					"description": "Sysctl options (default map[])",
-					"name": [
-						"--sysctl"
-					]
-				},
-				{
-					"args": {
-						"name": "list"
-					},
-					"description": "Mount a tmpfs directory",
-					"name": [
-						"--tmpfs"
-					]
-				},
-				{
-					"description": "Allocate a pseudo-TTY",
-					"name": [
-						"-t",
-						"--tty"
-					]
-				},
-				{
-					"args": {
-						"name": "ulimit"
-					},
-					"description": "Ulimit options (default [])",
-					"name": [
-						"--ulimit"
-					]
-				},
-				{
-					"args": {
-						"name": "string"
-					},
-					"description": "Username or UID (format: <name|uid>[:<group|gid>])",
-					"name": [
-						"-u",
-						"--user"
-					]
-				},
-				{
-					"args": {
-						"name": "string"
-					},
-					"description": "User namespace to use",
-					"name": [
-						"--userns"
-					]
-				},
-				{
-					"args": {
-						"name": "string"
-					},
-					"description": "UTS namespace to use",
-					"name": [
-						"--uts"
-					]
-				},
-				{
-					"args": {
-						"name": "list"
-					},
-					"description": "Bind mount a volume",
-					"name": [
-						"-v",
-						"--volume"
-					]
-				},
-				{
-					"args": {
-						"name": "string"
-					},
-					"description": "Optional volume driver for the container",
-					"name": [
-						"--volume-driver"
-					]
-				},
-				{
-					"args": {
-						"name": "list"
-					},
-					"description": "Mount volumes from the specified container(s)",
-					"name": [
-						"--volumes-from"
-					]
-				},
-				{
-					"args": {
-						"name": "string"
-					},
-					"description": "Working directory inside the container",
-					"name": [
-						"-w",
-						"--workdir"
-					]
-				}
-			],
-			subcommands: []
-		},
-		{
-			name: "diff",        
-			description: "Inspect changes to files or directories on a container's filesystem", 
-			args: containersArg,
-			options: [],
-			subcommands: []
-		},
-		{ 
-			name: "events",      
-			description: "Get real time events from the server", 
-			args: {},
-			options: [
-				{
-					"args": {
-						"name": "filter"
-					},
-					"description": "Filter output based on conditions provided",
-					"name": [
-						"-f",
-						"--filter"
-					]
-				},
-				{
-					"args": {
-						"name": "string"
-					},
-					"description": "Format the output using the given Go template",
-					"name": [
-						"--format"
-					]
-				},
-				{
-					"args": {
-						"name": "string"
-					},
-					"description": "Show all events created since timestamp",
-					"name": [
-						"--since"
-					]
-				},
-				{
-					"args": {
-						"name": "string"
-					},
-					"description": "Stream events until this timestamp",
-					"name": [
-						"--until"
-					]
-				}
-			],
-			subcommands: []
-		},
-		{ 
-			name: "exec",        
-			description: "Run a command in a running container",
-			options: [
-				{
-                    name: ["-it"],
-                    insertValue: "-it ",
-                    description: "Launch an interactive session",
-                    icon: "fig://icon?type=commandkey"
-                },
-				{
-					"description": "Detached mode: run command in the background",
-					"name": [
-						"-d",
-						"--detach"
-					]
-				},
-				{
-					"args": {
-						"name": "string"
-					},
-					"description": "Override the key sequence for detaching a container",
-					"name": [
-						"--detach-keys"
-					]
-				},
-				{
-					"args": {
-						"name": "list"
-					},
-					"description": "Set environment variables",
-					"name": [
-						"-e",
-						"--env"
-					]
-				},
-				{
-					"args": {
-						"name": "list"
-					},
-					"description": "Read in a file of environment variables",
-					"name": [
-						"--env-file"
-					]
-				},
-				{
-					"description": "Keep STDIN open even if not attached",
-					"name": [
-						"-i",
-						"--interactive"
-					],
-				},
-				{
-					"description": "Give extended privileges to the command",
-					"name": [
-						"--privileged"
-					],
-				},
-				{
-					"description": "Allocate a pseudo-TTY",
-					"name": [
-						"-t",
-						"--tty"
-					],
-				},
-				{
-					"args": {
-						"name": "string"
-					},
-					"description": "Username or UID (format: <name|uid>[:<group|gid>])",
-					"name": [
-						"-u",
-						"--user"
-					]
-				},
-				{
-					"args": {
-						"name": "string"
-					},
-					"description": "Working directory inside the container",
-					"name": [
-						"-w",
-						"--workdir"
-					]
-				}
-			],
-			args: containerAndCommandArgs,
-			subcommands: []
-		},
-		{ 
-			name: "export",      
-			description: "Export a container's filesystem as a tar archive", 
-			args: containersArg,
-			options: [
-				{
-					"description": "Write to a file, instead of STDOUT",
-					"name": [
-						"-o",
-						"--output"
-					],
-					args: {
-						name: 'string'
-					}
-				}
-			],
-			subcommands: []
-		},
-		{ 
-			name: "history",     
-			description: "Show the history of an image", 
-			args: imagesArg,
-			options: [
-				{
-					"description": "Pretty-print images using a Go template",
-					"name": [
-						"--format"
-					],
-					args: {
-						name: 'string'
-					}
-				},
-				{
-					"description": "Print sizes and dates in human readable format (default true)",
-					"name": [
-						"-H",
-						"--human"
-					]
-				},
-				{
-					"description": "Don't truncate output",
-					"name": [
-						"--no-trunc"
-					]
-				},
-				{
-					"description": "Only show image IDs",
-					"name": [
-						"-q",
-						"--quiet"
-					]
-				}
-			],
-			subcommands: []
-		},
->>>>>>> 8b352bda
+        {
+            name: 'commit',
+            description: "Create a new image from a container's changes",
+            args: [
+                containersArg,
+                {
+                    name: '[REPOSITORY[:TAG]]',
+                },
+            ],
+            options: [
+                {
+                    args: {
+                        name: 'string',
+                    },
+                    description: 'Author (e.g., "John Hannibal Smith <hannibal@a-team.com>")',
+                    name: ['-a', '--author'],
+                },
+                {
+                    args: {
+                        name: 'list',
+                    },
+                    description: 'Apply Dockerfile instruction to the created image',
+                    name: ['-c', '--change'],
+                },
+                {
+                    args: {
+                        name: 'string',
+                    },
+                    description: 'Commit message',
+                    name: ['-m', '--message'],
+                },
+                {
+                    description: 'Pause container during commit (default true)',
+                    name: ['-p', '--pause'],
+                },
+            ],
+            subcommands: [],
+        },
+        {
+            name: 'cp',
+            description: 'Copy files/folders between a container and the local filesystem',
+            args: {
+                name: 'CONTAINER:SRC_PATH DEST_PATH|- OR SRC_PATH|- CONTAINER:DEST_PATH',
+            },
+            options: [
+                {
+                    description: 'Archive mode (copy all uid/gid information)',
+                    name: ['-a', '--archive'],
+                },
+                {
+                    description: 'Always follow symbol link in SRC_PATH',
+                    name: ['-L', '--follow-link'],
+                },
+            ],
+            subcommands: [],
+        },
+        {
+            name: 'create',
+            description: 'Create a new container',
+            args: [
+                {
+                    name: 'container',
+                    generators: [generators.allLocalImages],
+                },
+                {
+                    name: 'command',
+                    isCommand: true,
+                },
+            ],
+            options: [
+                {
+                    args: {
+                        name: 'list',
+                    },
+                    description: 'Add a custom host-to-IP mapping (host:ip)',
+                    name: ['--add-host'],
+                },
+                {
+                    args: {
+                        name: 'list',
+                    },
+                    description: 'Attach to STDIN, STDOUT or STDERR',
+                    name: ['-a', '--attach'],
+                },
+                {
+                    args: {
+                        name: 'uint16',
+                    },
+                    description: 'Block IO (relative weight), between 10 and 1000, or 0 to disable (default 0)',
+                    name: ['--blkio-weight'],
+                },
+                {
+                    args: {
+                        name: 'list',
+                    },
+                    description: 'Block IO weight (relative device weight) (default [])',
+                    name: ['--blkio-weight-device'],
+                },
+                {
+                    args: {
+                        name: 'list',
+                    },
+                    description: 'Add Linux capabilities',
+                    name: ['--cap-add'],
+                },
+                {
+                    args: {
+                        name: 'list',
+                    },
+                    description: 'Drop Linux capabilities',
+                    name: ['--cap-drop'],
+                },
+                {
+                    args: {
+                        name: 'string',
+                    },
+                    description: 'Optional parent cgroup for the container',
+                    name: ['--cgroup-parent'],
+                },
+                {
+                    args: {
+                        name: 'string',
+                    },
+                    description: 'Cgroup namespace to use (host|private)',
+                    name: ['--cgroupns'],
+                },
+                {
+                    args: {
+                        name: 'string',
+                    },
+                    description: 'Write the container ID to the file',
+                    name: ['--cidfile'],
+                },
+                {
+                    args: {
+                        name: 'int',
+                    },
+                    description: 'Limit CPU CFS (Completely Fair Scheduler) period',
+                    name: ['--cpu-period'],
+                },
+                {
+                    args: {
+                        name: 'int',
+                    },
+                    description: 'Limit CPU CFS (Completely Fair Scheduler) quota',
+                    name: ['--cpu-quota'],
+                },
+                {
+                    args: {
+                        name: 'int',
+                    },
+                    description: 'Limit CPU real-time period in microseconds',
+                    name: ['--cpu-rt-period'],
+                },
+                {
+                    args: {
+                        name: 'int',
+                    },
+                    description: 'Limit CPU real-time runtime in microseconds',
+                    name: ['--cpu-rt-runtime'],
+                },
+                {
+                    args: {
+                        name: 'int',
+                    },
+                    description: 'CPU shares (relative weight)',
+                    name: ['-c', '--cpu-shares'],
+                },
+                {
+                    args: {
+                        name: 'decimal',
+                    },
+                    description: 'Number of CPUs',
+                    name: ['--cpus'],
+                },
+                {
+                    args: {
+                        name: 'string',
+                    },
+                    description: 'CPUs in which to allow execution (0-3, 0,1)',
+                    name: ['--cpuset-cpus'],
+                },
+                {
+                    args: {
+                        name: 'string',
+                    },
+                    description: 'MEMs in which to allow execution (0-3, 0,1)',
+                    name: ['--cpuset-mems'],
+                },
+                {
+                    args: {
+                        name: 'list',
+                    },
+                    description: 'Add a host device to the container',
+                    name: ['--device'],
+                },
+                {
+                    args: {
+                        name: 'list',
+                    },
+                    description: 'Add a rule to the cgroup allowed devices list',
+                    name: ['--device-cgroup-rule'],
+                },
+                {
+                    args: {
+                        name: 'list',
+                    },
+                    description: 'Limit read rate (bytes per second) from a device (default [])',
+                    name: ['--device-read-bps'],
+                },
+                {
+                    args: {
+                        name: 'list',
+                    },
+                    description: 'Limit read rate (IO per second) from a device (default [])',
+                    name: ['--device-read-iops'],
+                },
+                {
+                    args: {
+                        name: 'list',
+                    },
+                    description: 'Limit write rate (bytes per second) to a device (default [])',
+                    name: ['--device-write-bps'],
+                },
+                {
+                    args: {
+                        name: 'list',
+                    },
+                    description: 'Limit write rate (IO per second) to a device (default [])',
+                    name: ['--device-write-iops'],
+                },
+                {
+                    description: 'Skip image verification (default true)',
+                    name: ['--disable-content-trust'],
+                },
+                {
+                    args: {
+                        name: 'list',
+                    },
+                    description: 'Set custom DNS servers',
+                    name: ['--dns'],
+                },
+                {
+                    args: {
+                        name: 'list',
+                    },
+                    description: 'Set DNS options',
+                    name: ['--dns-option'],
+                },
+                {
+                    args: {
+                        name: 'list',
+                    },
+                    description: 'Set custom DNS search domains',
+                    name: ['--dns-search'],
+                },
+                {
+                    args: {
+                        name: 'string',
+                    },
+                    description: 'Container NIS domain name',
+                    name: ['--domainname'],
+                },
+                {
+                    args: {
+                        name: 'string',
+                    },
+                    description: 'Overwrite the default ENTRYPOINT of the image',
+                    name: ['--entrypoint'],
+                },
+                {
+                    args: {
+                        name: 'list',
+                    },
+                    description: 'Set environment variables',
+                    name: ['-e', '--env'],
+                },
+                {
+                    args: {
+                        name: 'list',
+                    },
+                    description: 'Read in a file of environment variables',
+                    name: ['--env-file'],
+                },
+                {
+                    args: {
+                        name: 'list',
+                    },
+                    description: 'Expose a port or a range of ports',
+                    name: ['--expose'],
+                },
+                {
+                    args: {
+                        name: 'gpu-request',
+                    },
+                    description: "GPU devices to add to the container ('all' to pass all GPUs)",
+                    name: ['--gpus'],
+                },
+                {
+                    args: {
+                        name: 'list',
+                    },
+                    description: 'Add additional groups to join',
+                    name: ['--group-add'],
+                },
+                {
+                    args: {
+                        name: 'string',
+                    },
+                    description: 'Command to run to check health',
+                    name: ['--health-cmd'],
+                },
+                {
+                    args: {
+                        name: 'duration',
+                    },
+                    description: 'Time between running the check (ms|s|m|h) (default 0s)',
+                    name: ['--health-interval'],
+                },
+                {
+                    args: {
+                        name: 'int',
+                    },
+                    description: 'Consecutive failures needed to report unhealthy',
+                    name: ['--health-retries'],
+                },
+                {
+                    args: {
+                        name: 'duration',
+                    },
+                    description: 'Start period for the container to initialize before starting health-retries countdown (ms|s|m|h) (default 0s)',
+                    name: ['--health-start-period'],
+                },
+                {
+                    args: {
+                        name: 'duration',
+                    },
+                    description: 'Maximum time to allow one check to run (ms|s|m|h) (default 0s)',
+                    name: ['--health-timeout'],
+                },
+                {
+                    description: 'Print usage',
+                    name: ['--help'],
+                },
+                {
+                    args: {
+                        name: 'string',
+                    },
+                    description: 'Container host name',
+                    name: ['-h', '--hostname'],
+                },
+                {
+                    description: 'Run an init inside the container that forwards signals and reaps processes',
+                    name: ['--init'],
+                },
+                {
+                    description: 'Keep STDIN open even if not attached',
+                    name: ['-i', '--interactive'],
+                },
+                {
+                    args: {
+                        name: 'string',
+                    },
+                    description: 'IPv4 address (e.g., 172.30.100.104)',
+                    name: ['--ip'],
+                },
+                {
+                    args: {
+                        name: 'string',
+                    },
+                    description: 'IPv6 address (e.g., 2001:db8::33)',
+                    name: ['--ip6'],
+                },
+                {
+                    args: {
+                        name: 'string',
+                    },
+                    description: 'IPC mode to use',
+                    name: ['--ipc'],
+                },
+                {
+                    args: {
+                        name: 'string',
+                    },
+                    description: 'Container isolation technology',
+                    name: ['--isolation'],
+                },
+                {
+                    args: {
+                        name: 'bytes',
+                    },
+                    description: 'Kernel memory limit',
+                    name: ['--kernel-memory'],
+                },
+                {
+                    args: {
+                        name: 'list',
+                    },
+                    description: 'Set meta data on a container',
+                    name: ['-l', '--label'],
+                },
+                {
+                    args: {
+                        name: 'list',
+                    },
+                    description: 'Read in a line delimited file of labels',
+                    name: ['--label-file'],
+                },
+                {
+                    args: {
+                        name: 'list',
+                    },
+                    description: 'Add link to another container',
+                    name: ['--link'],
+                },
+                {
+                    args: {
+                        name: 'list',
+                    },
+                    description: 'Container IPv4/IPv6 link-local addresses',
+                    name: ['--link-local-ip'],
+                },
+                {
+                    args: {
+                        name: 'string',
+                    },
+                    description: 'Logging driver for the container',
+                    name: ['--log-driver'],
+                },
+                {
+                    args: {
+                        name: 'list',
+                    },
+                    description: 'Log driver options',
+                    name: ['--log-opt'],
+                },
+                {
+                    args: {
+                        name: 'string',
+                    },
+                    description: 'Container MAC address (e.g., 92:d0:c6:0a:29:33)',
+                    name: ['--mac-address'],
+                },
+                {
+                    args: {
+                        name: 'bytes',
+                    },
+                    description: 'Memory limit',
+                    name: ['-m', '--memory'],
+                },
+                {
+                    args: {
+                        name: 'bytes',
+                    },
+                    description: 'Memory soft limit',
+                    name: ['--memory-reservation'],
+                },
+                {
+                    args: {
+                        name: 'bytes',
+                    },
+                    description: "Swap limit equal to memory plus swap: '-1' to enable unlimited swap",
+                    name: ['--memory-swap'],
+                },
+                {
+                    args: {
+                        name: 'int',
+                    },
+                    description: 'Tune container memory swappiness (0 to 100) (default -1)',
+                    name: ['--memory-swappiness'],
+                },
+                {
+                    args: {
+                        name: 'mount',
+                    },
+                    description: 'Attach a filesystem mount to the container',
+                    name: ['--mount'],
+                },
+                {
+                    args: {
+                        name: 'string',
+                    },
+                    description: 'Assign a name to the container',
+                    name: ['--name'],
+                },
+                {
+                    args: {
+                        name: 'network',
+                    },
+                    description: 'Connect a container to a network',
+                    name: ['--network'],
+                },
+                {
+                    args: {
+                        name: 'list',
+                    },
+                    description: 'Add network-scoped alias for the container',
+                    name: ['--network-alias'],
+                },
+                {
+                    description: 'Disable any container-specified HEALTHCHECK',
+                    name: ['--no-healthcheck'],
+                },
+                {
+                    description: 'Disable OOM Killer',
+                    name: ['--oom-kill-disable'],
+                },
+                {
+                    args: {
+                        name: 'int',
+                    },
+                    description: "Tune host's OOM preferences (-1000 to 1000)",
+                    name: ['--oom-score-adj'],
+                },
+                {
+                    args: {
+                        name: 'string',
+                    },
+                    description: 'PID namespace to use',
+                    name: ['--pid'],
+                },
+                {
+                    args: {
+                        name: 'int',
+                    },
+                    description: 'Tune container pids limit (set -1 for unlimited)',
+                    name: ['--pids-limit'],
+                },
+                {
+                    args: {
+                        name: 'string',
+                    },
+                    description: 'Set platform if server is multi-platform capable',
+                    name: ['--platform'],
+                },
+                {
+                    description: 'Give extended privileges to this container',
+                    name: ['--privileged'],
+                },
+                {
+                    args: {
+                        name: 'list',
+                    },
+                    description: "Publish a container's port(s) to the host",
+                    name: ['-p', '--publish'],
+                },
+                {
+                    description: 'Publish all exposed ports to random ports',
+                    name: ['-P', '--publish-all'],
+                },
+                {
+                    args: {
+                        name: 'string',
+                    },
+                    description: 'Pull image before creating ("always"|"missing"|"never") (default "missing")',
+                    name: ['--pull'],
+                },
+                {
+                    description: "Mount the container's root filesystem as read only",
+                    name: ['--read-only'],
+                },
+                {
+                    args: {
+                        name: 'string',
+                    },
+                    description: 'Restart policy to apply when a container exits (default "no")',
+                    name: ['--restart'],
+                },
+                {
+                    description: 'Automatically remove the container when it exits',
+                    name: ['--rm'],
+                },
+                {
+                    args: {
+                        name: 'string',
+                    },
+                    description: 'Runtime to use for this container',
+                    name: ['--runtime'],
+                },
+                {
+                    args: {
+                        name: 'list',
+                    },
+                    description: 'Security Options',
+                    name: ['--security-opt'],
+                },
+                {
+                    args: {
+                        name: 'bytes',
+                    },
+                    description: 'Size of /dev/shm',
+                    name: ['--shm-size'],
+                },
+                {
+                    args: {
+                        name: 'string',
+                    },
+                    description: 'Signal to stop a container (default "SIGTERM")',
+                    name: ['--stop-signal'],
+                },
+                {
+                    args: {
+                        name: 'int',
+                    },
+                    description: 'Timeout (in seconds) to stop a container',
+                    name: ['--stop-timeout'],
+                },
+                {
+                    args: {
+                        name: 'list',
+                    },
+                    description: 'Storage driver options for the container',
+                    name: ['--storage-opt'],
+                },
+                {
+                    args: {
+                        name: 'map',
+                    },
+                    description: 'Sysctl options (default map[])',
+                    name: ['--sysctl'],
+                },
+                {
+                    args: {
+                        name: 'list',
+                    },
+                    description: 'Mount a tmpfs directory',
+                    name: ['--tmpfs'],
+                },
+                {
+                    description: 'Allocate a pseudo-TTY',
+                    name: ['-t', '--tty'],
+                },
+                {
+                    args: {
+                        name: 'ulimit',
+                    },
+                    description: 'Ulimit options (default [])',
+                    name: ['--ulimit'],
+                },
+                {
+                    args: {
+                        name: 'string',
+                    },
+                    description: 'Username or UID (format: <name|uid>[:<group|gid>])',
+                    name: ['-u', '--user'],
+                },
+                {
+                    args: {
+                        name: 'string',
+                    },
+                    description: 'User namespace to use',
+                    name: ['--userns'],
+                },
+                {
+                    args: {
+                        name: 'string',
+                    },
+                    description: 'UTS namespace to use',
+                    name: ['--uts'],
+                },
+                {
+                    args: {
+                        name: 'list',
+                    },
+                    description: 'Bind mount a volume',
+                    name: ['-v', '--volume'],
+                },
+                {
+                    args: {
+                        name: 'string',
+                    },
+                    description: 'Optional volume driver for the container',
+                    name: ['--volume-driver'],
+                },
+                {
+                    args: {
+                        name: 'list',
+                    },
+                    description: 'Mount volumes from the specified container(s)',
+                    name: ['--volumes-from'],
+                },
+                {
+                    args: {
+                        name: 'string',
+                    },
+                    description: 'Working directory inside the container',
+                    name: ['-w', '--workdir'],
+                },
+            ],
+            subcommands: [],
+        },
+        {
+            name: 'diff',
+            description: "Inspect changes to files or directories on a container's filesystem",
+            args: containersArg,
+            options: [],
+            subcommands: [],
+        },
+        {
+            name: 'events',
+            description: 'Get real time events from the server',
+            args: {},
+            options: [
+                {
+                    args: {
+                        name: 'filter',
+                    },
+                    description: 'Filter output based on conditions provided',
+                    name: ['-f', '--filter'],
+                },
+                {
+                    args: {
+                        name: 'string',
+                    },
+                    description: 'Format the output using the given Go template',
+                    name: ['--format'],
+                },
+                {
+                    args: {
+                        name: 'string',
+                    },
+                    description: 'Show all events created since timestamp',
+                    name: ['--since'],
+                },
+                {
+                    args: {
+                        name: 'string',
+                    },
+                    description: 'Stream events until this timestamp',
+                    name: ['--until'],
+                },
+            ],
+            subcommands: [],
+        },
+        {
+            name: 'exec',
+            description: 'Run a command in a running container',
+            options: [
+                {
+                    name: ['-it'],
+                    insertValue: '-it ',
+                    description: 'Launch an interactive session',
+                    icon: 'fig://icon?type=commandkey',
+                },
+                {
+                    description: 'Detached mode: run command in the background',
+                    name: ['-d', '--detach'],
+                },
+                {
+                    args: {
+                        name: 'string',
+                    },
+                    description: 'Override the key sequence for detaching a container',
+                    name: ['--detach-keys'],
+                },
+                {
+                    args: {
+                        name: 'list',
+                    },
+                    description: 'Set environment variables',
+                    name: ['-e', '--env'],
+                },
+                {
+                    args: {
+                        name: 'list',
+                    },
+                    description: 'Read in a file of environment variables',
+                    name: ['--env-file'],
+                },
+                {
+                    description: 'Keep STDIN open even if not attached',
+                    name: ['-i', '--interactive'],
+                },
+                {
+                    description: 'Give extended privileges to the command',
+                    name: ['--privileged'],
+                },
+                {
+                    description: 'Allocate a pseudo-TTY',
+                    name: ['-t', '--tty'],
+                },
+                {
+                    args: {
+                        name: 'string',
+                    },
+                    description: 'Username or UID (format: <name|uid>[:<group|gid>])',
+                    name: ['-u', '--user'],
+                },
+                {
+                    args: {
+                        name: 'string',
+                    },
+                    description: 'Working directory inside the container',
+                    name: ['-w', '--workdir'],
+                },
+            ],
+            args: containerAndCommandArgs,
+            subcommands: [],
+        },
+        {
+            name: 'export',
+            description: "Export a container's filesystem as a tar archive",
+            args: containersArg,
+            options: [
+                {
+                    description: 'Write to a file, instead of STDOUT',
+                    name: ['-o', '--output'],
+                    args: {
+                        name: 'string',
+                    },
+                },
+            ],
+            subcommands: [],
+        },
+        {
+            name: 'history',
+            description: 'Show the history of an image',
+            args: imagesArg,
+            options: [
+                {
+                    description: 'Pretty-print images using a Go template',
+                    name: ['--format'],
+                    args: {
+                        name: 'string',
+                    },
+                },
+                {
+                    description: 'Print sizes and dates in human readable format (default true)',
+                    name: ['-H', '--human'],
+                },
+                {
+                    description: "Don't truncate output",
+                    name: ['--no-trunc'],
+                },
+                {
+                    description: 'Only show image IDs',
+                    name: ['-q', '--quiet'],
+                },
+            ],
+            subcommands: [],
+        },
         {
             name: 'images',
             description: 'List images',
@@ -1460,68 +1163,52 @@
                 },
             ],
         },
-<<<<<<< HEAD
-        { name: 'import', description: 'Import the contents from a tarball to create a filesystem image' },
-        { name: 'info', description: 'Display system-wide information' },
-=======
-		{ 
-			name: "import",      
-			description: "Import the contents from a tarball to create a filesystem image", 
-			args: {
-				name: "file|URL|- [REPOSITORY[:TAG]]"
-			},
-			options: [
-				{
-					"args": {
-						"name": "list"
-					},
-					"description": "Apply Dockerfile instruction to the created image",
-					"name": [
-						"-c",
-						"--change"
-					]
-				},
-				{
-					"args": {
-						"name": "string"
-					},
-					"description": "Set commit message for imported image",
-					"name": [
-						"-m",
-						"--message"
-					]
-				},
-				{
-					"args": {
-						"name": "string"
-					},
-					"description": "Set platform if server is multi-platform capable",
-					"name": [
-						"--platform"
-					]
-				}
-			],
-			subcommands: []
-		},
-		{ 
-			name: "info",        
-			description: "Display system-wide information", 
-			args: {},
-			options: [
-				{
-					"args": {
-						"name": "string"
-					},
-					"description": "Format the output using the given Go template",
-					"name": [
-						"-f",
-						"--format"
-					]
-				}
-			],
-			subcommands: []
-		},
->>>>>>> 8b352bda
+        {
+            name: 'import',
+            description: 'Import the contents from a tarball to create a filesystem image',
+            args: {
+                name: 'file|URL|- [REPOSITORY[:TAG]]',
+            },
+            options: [
+                {
+                    args: {
+                        name: 'list',
+                    },
+                    description: 'Apply Dockerfile instruction to the created image',
+                    name: ['-c', '--change'],
+                },
+                {
+                    args: {
+                        name: 'string',
+                    },
+                    description: 'Set commit message for imported image',
+                    name: ['-m', '--message'],
+                },
+                {
+                    args: {
+                        name: 'string',
+                    },
+                    description: 'Set platform if server is multi-platform capable',
+                    name: ['--platform'],
+                },
+            ],
+            subcommands: [],
+        },
+        {
+            name: 'info',
+            description: 'Display system-wide information',
+            args: {},
+            options: [
+                {
+                    args: {
+                        name: 'string',
+                    },
+                    description: 'Format the output using the given Go template',
+                    name: ['-f', '--format'],
+                },
+            ],
+            subcommands: [],
+        },
         {
             name: 'inspect',
             description: 'Return low-level information on Docker objects',
@@ -1533,17 +1220,23 @@
                     {
                         script: "docker ps -a --format '{{ json . }}'",
                         postProcess: function (out) {
-                            var allLines = out.split('\n').map(function (line) { return JSON.parse(line); });
-                            return allLines.map(function (i) { return ({
-                                name: i.ID,
-                                displayName: "[con] " + i.ID + " (" + i.Image + ")",
-                            }); });
+                            var allLines = out.split('\n').map(function (line) {
+                                return JSON.parse(line);
+                            });
+                            return allLines.map(function (i) {
+                                return {
+                                    name: i.ID,
+                                    displayName: '[con] ' + i.ID + ' (' + i.Image + ')',
+                                };
+                            });
                         },
                     },
                     {
                         script: "docker images -a --format '{{ json . }}'",
                         postProcess: function (out) {
-                            var allLines = out.split('\n').map(function (line) { return JSON.parse(line); });
+                            var allLines = out.split('\n').map(function (line) {
+                                return JSON.parse(line);
+                            });
                             return allLines.map(function (i) {
                                 var displayName;
                                 if (i.Repository === '\u003cnone\u003e') {
@@ -1552,12 +1245,12 @@
                                 else {
                                     displayName = i.Repository;
                                     if (i.Tag !== '\u003cnone\u003e') {
-                                        displayName += ":" + i.Tag;
+                                        displayName += ':' + i.Tag;
                                     }
                                 }
                                 return {
                                     name: i.ID,
-                                    displayName: "[img] " + displayName,
+                                    displayName: '[img] ' + displayName,
                                 };
                             });
                         },
@@ -1565,11 +1258,15 @@
                     {
                         script: "docker volume ls --format '{{ json . }}'",
                         postProcess: function (out) {
-                            var allLines = out.split('\n').map(function (line) { return JSON.parse(line); });
-                            return allLines.map(function (i) { return ({
-                                name: i.Name,
-                                displayName: "[vol] " + i.Name,
-                            }); });
+                            var allLines = out.split('\n').map(function (line) {
+                                return JSON.parse(line);
+                            });
+                            return allLines.map(function (i) {
+                                return {
+                                    name: i.Name,
+                                    displayName: '[vol] ' + i.Name,
+                                };
+                            });
                         },
                     },
                 ],
@@ -1595,343 +1292,256 @@
                 },
             ],
         },
-<<<<<<< HEAD
-        { name: 'kill', description: 'Kill one or more running containers' },
-        { name: 'load', description: 'Load an image from a tar archive or STDIN' },
-        { name: 'login', description: 'Log in to a Docker registry' },
-        { name: 'logout', description: 'Log out from a Docker registry' },
-        { name: 'logs', description: 'Fetch the logs of a container' },
-        { name: 'pause', description: 'Pause all processes within one or more containers' },
-        { name: 'port', description: 'List port mappings or a specific mapping for the container' },
-        { name: 'ps', description: 'List containers' },
-        { name: 'pull', description: 'Pull an image or a repository from a registry' },
-        { name: 'push', description: 'Push an image or a repository to a registry' },
-        { name: 'rename', description: 'Rename a container' },
-        { name: 'restart', description: 'Restart one or more containers' },
+        {
+            name: 'kill',
+            description: 'Kill one or more running containers',
+            args: __assign(__assign({}, containersArg), { variadic: true }),
+            options: [],
+            subcommands: [],
+        },
+        {
+            name: 'load',
+            description: 'Load an image from a tar archive or STDIN',
+            args: {},
+            options: [
+                {
+                    description: 'Signal to send to the container (default "KILL")',
+                    name: ['-s', '--signal'],
+                    args: {
+                        name: 'string',
+                    },
+                },
+            ],
+            subcommands: [],
+        },
+        {
+            name: 'login',
+            description: 'Log in to a Docker registry',
+            args: {
+                name: 'server',
+            },
+            options: [
+                {
+                    description: 'password',
+                    name: ['-p', '--password'],
+                    args: {
+                        name: 'string',
+                    },
+                },
+                {
+                    description: 'Take the password from stdin',
+                    name: ['--password-stdin'],
+                },
+                {
+                    description: 'username',
+                    name: ['-u', '--username'],
+                    args: {
+                        name: 'string',
+                    },
+                },
+            ],
+            subcommands: [],
+        },
+        {
+            name: 'logout',
+            description: 'Log out from a Docker registry',
+            args: {
+                name: 'server',
+            },
+            options: [],
+            subcommands: [],
+        },
+        {
+            name: 'logs',
+            description: 'Fetch the logs of a container',
+            args: containersArg,
+            options: [
+                {
+                    description: 'Show extra details provided to logs',
+                    name: ['--details'],
+                },
+                {
+                    description: 'Follow log output',
+                    name: ['-f', '--follow'],
+                },
+                {
+                    description: 'Show logs since timestamp (e.g. 2013-01-02T13:23:37Z) or relative (e.g. 42m for 42 minutes)',
+                    name: ['--since'],
+                    args: {
+                        name: 'string',
+                    },
+                },
+                {
+                    description: 'Number of lines to show from the end of the logs (default "all")',
+                    name: ['-n', '--tail'],
+                    args: {
+                        name: 'string',
+                    },
+                },
+                {
+                    description: 'Show timestamps',
+                    name: ['-t', '--timestamps'],
+                },
+                {
+                    description: 'Show logs before a timestamp (e.g. 2013-01-02T13:23:37Z) or relative (e.g. 42m for 42 minutes)',
+                    name: ['--until'],
+                    args: {
+                        name: 'string',
+                    },
+                },
+            ],
+            subcommands: [],
+        },
+        {
+            name: 'pause',
+            description: 'Pause all processes within one or more containers',
+            args: containersArg,
+            options: [],
+            subcommands: [],
+        },
+        {
+            name: 'port',
+            description: 'List port mappings or a specific mapping for the container',
+            args: [
+                containersArg,
+                {
+                    name: '[PRIVATE_PORT[/PROTO]]',
+                },
+            ],
+            options: [],
+            subcommands: [],
+        },
+        {
+            name: 'ps',
+            description: 'List containers',
+            args: {},
+            options: [
+                {
+                    description: 'Show all containers (default shows just running)',
+                    name: ['-a', '--all'],
+                },
+                {
+                    args: {
+                        name: 'filter',
+                    },
+                    description: 'Filter output based on conditions provided',
+                    name: ['-f', '--filter'],
+                },
+                {
+                    args: {
+                        name: 'string',
+                    },
+                    description: 'Pretty-print containers using a Go template',
+                    name: ['--format'],
+                },
+                {
+                    args: {
+                        name: 'int',
+                    },
+                    description: 'Show n last created containers (includes all states) (default -1)',
+                    name: ['-n', '--last'],
+                },
+                {
+                    description: 'Show the latest created container (includes all states)',
+                    name: ['-l', '--latest'],
+                },
+                {
+                    description: "Don't truncate output",
+                    name: ['--no-trunc'],
+                },
+                {
+                    description: 'Only display container IDs',
+                    name: ['-q', '--quiet'],
+                },
+                {
+                    description: 'Display total file sizes',
+                    name: ['-s', '--size'],
+                },
+            ],
+            subcommands: [],
+        },
+        {
+            name: 'pull',
+            description: 'Pull an image or a repository from a registry',
+            args: {
+                name: 'NAME[:TAG|@DIGEST]',
+            },
+            options: [
+                {
+                    description: 'Download all tagged images in the repository',
+                    name: ['-a', '--all-tags'],
+                },
+                {
+                    description: 'Skip image verification (default true)',
+                    name: ['--disable-content-trust'],
+                },
+                {
+                    description: 'Set platform if server is multi-platform capable',
+                    name: ['--platform'],
+                    args: {
+                        name: 'string',
+                    },
+                },
+                {
+                    description: 'Suppress verbose output',
+                    name: ['-q', '--quiet'],
+                },
+            ],
+            subcommands: [],
+        },
+        {
+            name: 'push',
+            description: 'Push an image or a repository to a registry',
+            // TODO: Autocomplete images
+            args: {
+                name: 'NAME[:TAG]',
+            },
+            options: [
+                {
+                    description: 'Push all tagged images in the repository',
+                    name: ['-a', '--all-tags'],
+                },
+                {
+                    description: 'Skip image signing (default true)',
+                    name: ['--disable-content-trust'],
+                },
+                {
+                    description: 'Suppress verbose output',
+                    name: ['-q', '--quiet'],
+                },
+            ],
+            subcommands: [],
+        },
+        {
+            name: 'rename',
+            description: 'Rename a container',
+            args: [
+                containersArg,
+                {
+                    name: 'NEW_NAME',
+                },
+            ],
+            options: [],
+            subcommands: [],
+        },
+        {
+            name: 'restart',
+            description: 'Restart one or more containers',
+            args: containersArg,
+            options: [
+                {
+                    description: 'Seconds to wait for stop before killing the container (default 10)',
+                    name: ['-t', '--time'],
+                    args: {
+                        name: 'int',
+                    },
+                },
+            ],
+            subcommands: [],
+        },
         {
             name: 'rm',
             description: 'Remove one or more containers',
-=======
-		{ 
-			name: "kill",        
-			description: "Kill one or more running containers", 
-			args: {...containersArg, variadic: true},
-			options: [],
-			subcommands: []
-		},
-		{ 
-			name: "load",        
-			description: "Load an image from a tar archive or STDIN", 
-			args: {},
-			options: [
-				{
-					"description": "Signal to send to the container (default \"KILL\")",
-					"name": [
-						"-s",
-						"--signal"
-					],
-					args: {
-						name: 'string'
-					}
-				}
-			],
-			subcommands: []
-		},
-		{ 
-			name: "login",       
-			description: "Log in to a Docker registry",
-			args: {
-				name: 'server'
-			},
-			options: [
-				{
-					"description": "password",
-					"name": [
-						"-p",
-						"--password"
-					],
-					args: {
-						name: 'string'
-					}
-				},
-				{
-					"description": "Take the password from stdin",
-					"name": [
-						"--password-stdin"
-					]
-				},
-				{
-					"description": "username",
-					"name": [
-						"-u",
-						"--username"
-					],
-					args: {
-						name: 'string'
-					}
-				}
-			],
-			subcommands: []
-		},
-		{ 
-			name: "logout",      
-			description: "Log out from a Docker registry", 
-			args: {
-				name: 'server'
-			},
-			options: [],
-			subcommands: []
-		},
-		{ 
-			name: "logs",        
-			description: "Fetch the logs of a container",
-			args: containersArg,
-			options: [
-				{
-					"description": "Show extra details provided to logs",
-					"name": [
-						"--details"
-					]
-				},
-				{
-					"description": "Follow log output",
-					"name": [
-						"-f",
-						"--follow"
-					]
-				},
-				{
-					"description": "Show logs since timestamp (e.g. 2013-01-02T13:23:37Z) or relative (e.g. 42m for 42 minutes)",
-					"name": [
-						"--since"
-					],
-					args: {
-						name: 'string'
-					}
-				},
-				{
-					"description": "Number of lines to show from the end of the logs (default \"all\")",
-					"name": [
-						"-n",
-						"--tail"
-					],
-					args: {
-						name: 'string'
-					}
-				},
-				{
-					"description": "Show timestamps",
-					"name": [
-						"-t",
-						"--timestamps"
-					]
-				},
-				{
-					"description": "Show logs before a timestamp (e.g. 2013-01-02T13:23:37Z) or relative (e.g. 42m for 42 minutes)",
-					"name": [
-						"--until"
-					],
-					args: {
-						name: 'string'
-					}
-				}
-			],
-			subcommands: []
-		},
-		{ 
-			name: "pause",       
-			description: "Pause all processes within one or more containers", 
-			args: containersArg,
-			options: [],
-			subcommands: []
-		},
-		{ 
-			name: "port",        
-			description: "List port mappings or a specific mapping for the container", 
-			args: [
-				containersArg,
-				{
-					name: '[PRIVATE_PORT[/PROTO]]'
-				}
-			],
-			options: [],
-			subcommands: []
-		},
-		{ 
-			name: "ps",          
-			description: "List containers", 
-			args: {},
-			options: [
-				{
-					"description": "Show all containers (default shows just running)",
-					"name": [
-						"-a",
-						"--all"
-					]
-				},
-				{
-					"args": {
-						"name": "filter"
-					},
-					"description": "Filter output based on conditions provided",
-					"name": [
-						"-f",
-						"--filter"
-					]
-				},
-				{
-					"args": {
-						"name": "string"
-					},
-					"description": "Pretty-print containers using a Go template",
-					"name": [
-						"--format"
-					]
-				},
-				{
-					"args": {
-						"name": "int"
-					},
-					"description": "Show n last created containers (includes all states) (default -1)",
-					"name": [
-						"-n",
-						"--last"
-					]
-				},
-				{
-					"description": "Show the latest created container (includes all states)",
-					"name": [
-						"-l",
-						"--latest"
-					]
-				},
-				{
-					"description": "Don't truncate output",
-					"name": [
-						"--no-trunc"
-					]
-				},
-				{
-					"description": "Only display container IDs",
-					"name": [
-						"-q",
-						"--quiet"
-					]
-				},
-				{
-					"description": "Display total file sizes",
-					"name": [
-						"-s",
-						"--size"
-					]
-				}
-			],
-			subcommands: []
-		},
-		{ 
-			name: "pull",        
-			description: "Pull an image or a repository from a registry", 
-			args: {
-				name: 'NAME[:TAG|@DIGEST]'
-			},
-			options: [
-				{
-					"description": "Download all tagged images in the repository",
-					"name": [
-						"-a",
-						"--all-tags"
-					]
-				},
-				{
-					"description": "Skip image verification (default true)",
-					"name": [
-						"--disable-content-trust"
-					]
-				},
-				{
-					"description": "Set platform if server is multi-platform capable",
-					"name": [
-						"--platform"
-					],
-					args: {
-						name: 'string'
-					}
-				},
-				{
-					"description": "Suppress verbose output",
-					"name": [
-						"-q",
-						"--quiet"
-					]
-				}
-			],
-			subcommands: []
-		},
-		{ 
-			name: "push",        
-			description: "Push an image or a repository to a registry",
-			// TODO: Autocomplete images 
-			args: {
-				name: "NAME[:TAG]"
-			},
-			options: [
-				{
-					"description": "Push all tagged images in the repository",
-					"name": [
-						"-a",
-						"--all-tags"
-					]
-				},
-				{
-					"description": "Skip image signing (default true)",
-					"name": [
-						"--disable-content-trust"
-					]
-				},
-				{
-					"description": "Suppress verbose output",
-					"name": [
-						"-q",
-						"--quiet"
-					]
-				}
-			],
-			subcommands: []
-		},
-		{ 
-			name: "rename",      
-			description: "Rename a container",
-			args: [
-				containersArg,
-				{
-					name: 'NEW_NAME'
-				}
-			],
-			options: [],
-			subcommands: []
-		},
-		{ 
-			name: "restart",     
-			description: "Restart one or more containers", 
-			args: containersArg,
-			options: [
-				{
-					"description": "Seconds to wait for stop before killing the container (default 10)",
-					"name": [
-						"-t",
-						"--time"
-					],
-					"args": {
-						"name": 'int'
-					}
-				}
-			],
-			subcommands: []
-		},
-		{
-            name: "rm",
-            description: "Remove one or more containers",
->>>>>>> 8b352bda
             args: {
                 variadic: true,
                 name: 'containers',
@@ -1986,7 +1596,9 @@
                     {
                         script: "docker images -aq --format '{{ json . }}'",
                         postProcess: function (out) {
-                            var allLines = out.split('\n').map(function (line) { return JSON.parse(line); });
+                            var allLines = out.split('\n').map(function (line) {
+                                return JSON.parse(line);
+                            });
                             return allLines.map(function (i) {
                                 var displayName;
                                 if (i.Repository === '\u003cnone\u003e') {
@@ -1995,12 +1607,12 @@
                                 else {
                                     displayName = i.Repository;
                                     if (i.Tag !== '\u003cnone\u003e') {
-                                        displayName += ":" + i.Tag;
+                                        displayName += ':' + i.Tag;
                                     }
                                 }
                                 return {
                                     name: i.ID,
-                                    displayName: displayName + " (" + i.Size + ")",
+                                    displayName: displayName + ' (' + i.Size + ')',
                                 };
                             });
                         },
@@ -2055,160 +1667,114 @@
                 },
             ],
         },
-<<<<<<< HEAD
-        { name: 'save', description: 'Save one or more images to a tar archive (streamed to STDOUT by default)' },
-        { name: 'search', description: 'Search the Docker Hub for images' },
-        { name: 'start', description: 'Start one or more stopped containers' },
-        { name: 'stats', description: 'Display a live stream of container(s) resource usage statistics' },
+        {
+            name: 'save',
+            description: 'Save one or more images to a tar archive (streamed to STDOUT by default)',
+            args: imagesArg,
+            options: [
+                {
+                    description: 'Write to a file, instead of STDOUT',
+                    name: ['-o', '--output'],
+                    args: {
+                        name: 'string',
+                    },
+                },
+            ],
+            subcommands: [],
+        },
+        {
+            name: 'search',
+            description: 'Search the Docker Hub for images',
+            args: {
+                name: 'TERM',
+                displayName: 'Search term',
+            },
+            options: [
+                {
+                    args: {
+                        name: 'filter',
+                    },
+                    description: 'Filter output based on conditions provided',
+                    name: ['-f', '--filter'],
+                },
+                {
+                    args: {
+                        name: 'string',
+                    },
+                    description: 'Pretty-print search using a Go template',
+                    name: ['--format'],
+                },
+                {
+                    args: {
+                        name: 'int',
+                    },
+                    description: 'Max number of search results (default 25)',
+                    name: ['--limit'],
+                },
+                {
+                    description: "Don't truncate output",
+                    name: ['--no-trunc'],
+                },
+            ],
+            subcommands: [],
+        },
+        {
+            name: 'start',
+            description: 'Start one or more stopped containers',
+            args: {
+                name: 'container',
+                generators: [generators.allDockerContainers],
+            },
+            options: [
+                {
+                    description: 'Attach STDOUT/STDERR and forward signals',
+                    name: ['-a', '--attach'],
+                },
+                {
+                    description: 'Override the key sequence for detaching a container',
+                    name: ['--detach-keys'],
+                    args: {
+                        name: 'string',
+                    },
+                },
+                {
+                    description: "Attach container's STDIN",
+                    name: ['-i', '--interactive'],
+                },
+            ],
+            subcommands: [],
+        },
+        {
+            name: 'stats',
+            description: 'Display a live stream of container(s) resource usage statistics',
+            args: containersArg,
+            options: [
+                {
+                    description: 'Show all containers (default shows just running)',
+                    name: ['-a', '--all'],
+                },
+                {
+                    description: 'Pretty-print images using a Go template',
+                    name: ['--format'],
+                    args: {
+                        name: 'string',
+                    },
+                },
+                {
+                    description: 'Disable streaming stats and only pull the first result',
+                    name: ['--no-stream'],
+                },
+                {
+                    description: 'Do not truncate output',
+                    name: ['--no-trunc'],
+                },
+            ],
+            subcommands: [],
+        },
         {
             name: 'stop',
             description: 'Stop one or more running containers',
-            args: {
-                variadic: true,
-                name: 'container',
-                generators: [generators.runningDockerContainers],
-            },
-=======
-		{ 
-			name: "save",        
-			description: "Save one or more images to a tar archive (streamed to STDOUT by default)",
-			args: imagesArg,
-			options: [
-				{
-					"description": "Write to a file, instead of STDOUT",
-					"name": [
-						"-o",
-						"--output"
-					],
-					args: {
-						name: 'string'
-					}
-				}
-			],
-			subcommands: [] 
-		},
-		{ 
-			name: "search",      
-			description: "Search the Docker Hub for images",
-			args: {
-				name: 'TERM',
-				displayName: 'Search term'
-			},
-			options: [
-				{
-					"args": {
-						"name": "filter"
-					},
-					"description": "Filter output based on conditions provided",
-					"name": [
-						"-f",
-						"--filter"
-					]
-				},
-				{
-					"args": {
-						"name": "string"
-					},
-					"description": "Pretty-print search using a Go template",
-					"name": [
-						"--format"
-					]
-				},
-				{
-					"args": {
-						"name": "int"
-					},
-					"description": "Max number of search results (default 25)",
-					"name": [
-						"--limit"
-					]
-				},
-				{
-					"description": "Don't truncate output",
-					"name": [
-						"--no-trunc"
-					]
-				}
-			],
-			subcommands: [] 
-		},
-		{ 
-			name: "start",       
-			description: "Start one or more stopped containers",
-			args: {
-				name: 'container',
-				generators: [
-					generators.allDockerContainers
-				]
-			},
-			options: [
-				{
-					"description": "Attach STDOUT/STDERR and forward signals",
-					"name": [
-						"-a",
-						"--attach"
-					]
-				},
-				{
-					"description": "Override the key sequence for detaching a container",
-					"name": [
-						"--detach-keys"
-					],
-					args: {
-						name: 'string'
-					}
-				},
-				{
-					"description": "Attach container's STDIN",
-					"name": [
-						"-i",
-						"--interactive"
-					]
-				}
-			],
-			subcommands: [] 
-		},
-		{ 
-			name: "stats",       
-			description: "Display a live stream of container(s) resource usage statistics",
-			args: containersArg,
-			options: [
-				{
-					"description": "Show all containers (default shows just running)",
-					"name": [
-						"-a",
-						"--all"
-					]
-				},
-				{
-					"description": "Pretty-print images using a Go template",
-					"name": [
-						"--format"
-					],
-					args: {
-						name: 'string'
-					}
-				},
-				{
-					"description": "Disable streaming stats and only pull the first result",
-					"name": [
-						"--no-stream"
-					]
-				},
-				{
-					"description": "Do not truncate output",
-					"name": [
-						"--no-trunc"
-					]
-				}
-			],
-			subcommands: [] 
-		},
-        {
-            name: "stop",
-            description: "Stop one or more running containers",
             args: containersArg,
->>>>>>> 8b352bda
             options: [
                 {
                     name: ['-t', '--t'],
@@ -2219,323 +1785,263 @@
                 },
             ],
         },
-<<<<<<< HEAD
-        { name: 'tag', description: 'Create a tag TARGET_IMAGE that refers to SOURCE_IMAGE' },
-        { name: 'top', description: 'Display the running processes of a container' },
-        { name: 'unpause', description: 'Unpause all processes within one or more containers' },
-        { name: 'update', description: 'Update configuration of one or more containers' },
-        { name: 'version', description: 'Show the Docker version information' },
-        { name: 'wait', description: 'Block until one or more containers stop, then print their exit codes' },
-        { name: 'builder', description: 'Manage builds' },
-        { name: 'config', description: 'Manage Docker configs' },
-        { name: 'container', description: 'Manage containers' },
-        { name: 'context', description: 'Manage contexts' },
-        { name: 'image', description: 'Manage images' },
-        { name: 'network', description: 'Manage networks' },
-        { name: 'node', description: 'Manage Swarm nodes' },
-        { name: 'plugin', description: 'Manage plugins' },
-        { name: 'secret', description: 'Manage Docker secrets' },
-        { name: 'service', description: 'Manage services' },
-        { name: 'stack', description: 'Manage Docker stacks' },
-        { name: 'swarm', description: 'Manage Swarm' },
-=======
-		{ 
-			name: "tag",         
-			description: "Create a tag TARGET_IMAGE that refers to SOURCE_IMAGE",
-			args: {
-				name: "SOURCE_IMAGE[:TAG] TARGET_IMAGE[:TAG]"
-			},
-			options: [],
-			subcommands: [] 
-		},
-		{ 
-			name: "top",         
-			description: "Display the running processes of a container",
-			// TODO: You can pass in psOptions?
-			args: containersArg,
-			options: [],
-			subcommands: [] 
-		},
-		{ 
-			name: "unpause",     
-			description: "Unpause all processes within one or more containers",
-			args: {
-				name: 'container',
-				generators: [
-					generators.pausedDockerContainers
-				]
-			},
-			options: [],
-			subcommands: [] 
-		},
-		{ 
-			name: "update",      
-			description: "Update configuration of one or more containers",
-			// INFO: You can do this on any container, even if it's not running - Is that useful though?
-			// INFO: For now, only displaying running containers
-			args: containersArg,
-			options: [
-				{
-					"args": {
-						"name": "uint16"
-					},
-					"description": "Block IO (relative weight), between 10 and 1000, or 0 to disable (default 0)",
-					"name": [
-						"--blkio-weight"
-					]
-				},
-				{
-					"args": {
-						"name": "int"
-					},
-					"description": "Limit CPU CFS (Completely Fair Scheduler) period",
-					"name": [
-						"--cpu-period"
-					]
-				},
-				{
-					"args": {
-						"name": "int"
-					},
-					"description": "Limit CPU CFS (Completely Fair Scheduler) quota",
-					"name": [
-						"--cpu-quota"
-					]
-				},
-				{
-					"args": {
-						"name": "int"
-					},
-					"description": "Limit the CPU real-time period in microseconds",
-					"name": [
-						"--cpu-rt-period"
-					]
-				},
-				{
-					"args": {
-						"name": "int"
-					},
-					"description": "Limit the CPU real-time runtime in microseconds",
-					"name": [
-						"--cpu-rt-runtime"
-					]
-				},
-				{
-					"args": {
-						"name": "int"
-					},
-					"description": "CPU shares (relative weight)",
-					"name": [
-						"-c",
-						"--cpu-shares"
-					]
-				},
-				{
-					"args": {
-						"name": "decimal"
-					},
-					"description": "Number of CPUs",
-					"name": [
-						"--cpus"
-					]
-				},
-				{
-					"args": {
-						"name": "string"
-					},
-					"description": "CPUs in which to allow execution (0-3, 0,1)",
-					"name": [
-						"--cpuset-cpus"
-					]
-				},
-				{
-					"args": {
-						"name": "string"
-					},
-					"description": "MEMs in which to allow execution (0-3, 0,1)",
-					"name": [
-						"--cpuset-mems"
-					]
-				},
-				{
-					"args": {
-						"name": "bytes"
-					},
-					"description": "Kernel memory limit",
-					"name": [
-						"--kernel-memory"
-					]
-				},
-				{
-					"args": {
-						"name": "bytes"
-					},
-					"description": "Memory limit",
-					"name": [
-						"-m",
-						"--memory"
-					]
-				},
-				{
-					"args": {
-						"name": "bytes"
-					},
-					"description": "Memory soft limit",
-					"name": [
-						"--memory-reservation"
-					]
-				},
-				{
-					"args": {
-						"name": "bytes"
-					},
-					"description": "Swap limit equal to memory plus swap: '-1' to enable unlimited swap",
-					"name": [
-						"--memory-swap"
-					]
-				},
-				{
-					"args": {
-						"name": "int"
-					},
-					"description": "Tune container pids limit (set -1 for unlimited)",
-					"name": [
-						"--pids-limit"
-					]
-				},
-				{
-					"args": {
-						"name": "string"
-					},
-					"description": "Restart policy to apply when a container exits",
-					"name": [
-						"--restart"
-					]
-				}
-			],
-			subcommands: [] 
-		},
-		{ 
-			name: "version",     
-			description: "Show the Docker version information",
-			args: {},
-			options: [
-				{
-					"description": "Format the output. Values: [pretty | json]. (Default: pretty)",
-					"name": [
-						"-f",
-						"--format"
-					],
-					args: {
-						name: 'string'
-					}
-				},
-				{
-					"description": "Kubernetes config file",
-					"name": [
-						"--kubeconfig"
-					],
-					args: {
-						name: 'string'
-					}
-				}
-			],
-			subcommands: [] 
-		},
-		{ 
-			name: "wait",        
-			description: "Block until one or more containers stop, then print their exit codes",
-			args: containersArg,
-			options: [],
-			subcommands: [] 
-		},
-		{ 
-			name: "builder",     
-			description: "Manage builds",
-			// TODO Subcommands
-			args: {},
-			options: [],
-			subcommands: [] 
-		},
-		{ 
-			name: "config",      
-			description: "Manage Docker configs",
-			// TODO Subcommands
-			args: {},
-			options: [],
-			subcommands: [] 
-		},
-		{ 
-			name: "container",   
-			description: "Manage containers",
-			args: {},
-			options: [],
-			subcommands: [] 
-		},
-		{ 
-			name: "context",     
-			description: "Manage contexts",
-			args: {},
-			options: [],
-			subcommands: [] 
-		},
-		{ 
-			name: "image",       
-			description: "Manage images",
-			args: {},
-			options: [],
-			subcommands: [] 
-		},
-		{ 
-			name: "network",     
-			description: "Manage networks",
-			args: {},
-			options: [],
-			subcommands: [] 
-		},
-		{ 
-			name: "node",        
-			description: "Manage Swarm nodes",
-			args: {},
-			options: [],
-			subcommands: [] 
-		},
-		{ 
-			name: "plugin",      
-			description: "Manage plugins",
-			args: {},
-			options: [],
-			subcommands: [] 
-		},
-		{ 
-			name: "secret",      
-			description: "Manage Docker secrets",
-			args: {},
-			options: [],
-			subcommands: [] 
-		},
-		{ 
-			name: "service",     
-			description: "Manage services",
-			args: {},
-			options: [],
-			subcommands: [] 
-		},
-		{ 
-			name: "stack",       
-			description: "Manage Docker stacks",
-			args: {},
-			options: [],
-			subcommands: [] 
-		},
-		{ 
-			name: "swarm",       
-			description: "Manage Swarm",
-			args: {},
-			options: [],
-			subcommands: [] 
-		},
->>>>>>> 8b352bda
+        {
+            name: 'tag',
+            description: 'Create a tag TARGET_IMAGE that refers to SOURCE_IMAGE',
+            args: {
+                name: 'SOURCE_IMAGE[:TAG] TARGET_IMAGE[:TAG]',
+            },
+            options: [],
+            subcommands: [],
+        },
+        {
+            name: 'top',
+            description: 'Display the running processes of a container',
+            // TODO: You can pass in psOptions?
+            args: containersArg,
+            options: [],
+            subcommands: [],
+        },
+        {
+            name: 'unpause',
+            description: 'Unpause all processes within one or more containers',
+            args: {
+                name: 'container',
+                generators: [generators.pausedDockerContainers],
+            },
+            options: [],
+            subcommands: [],
+        },
+        {
+            name: 'update',
+            description: 'Update configuration of one or more containers',
+            // INFO: You can do this on any container, even if it's not running - Is that useful though?
+            // INFO: For now, only displaying running containers
+            args: containersArg,
+            options: [
+                {
+                    args: {
+                        name: 'uint16',
+                    },
+                    description: 'Block IO (relative weight), between 10 and 1000, or 0 to disable (default 0)',
+                    name: ['--blkio-weight'],
+                },
+                {
+                    args: {
+                        name: 'int',
+                    },
+                    description: 'Limit CPU CFS (Completely Fair Scheduler) period',
+                    name: ['--cpu-period'],
+                },
+                {
+                    args: {
+                        name: 'int',
+                    },
+                    description: 'Limit CPU CFS (Completely Fair Scheduler) quota',
+                    name: ['--cpu-quota'],
+                },
+                {
+                    args: {
+                        name: 'int',
+                    },
+                    description: 'Limit the CPU real-time period in microseconds',
+                    name: ['--cpu-rt-period'],
+                },
+                {
+                    args: {
+                        name: 'int',
+                    },
+                    description: 'Limit the CPU real-time runtime in microseconds',
+                    name: ['--cpu-rt-runtime'],
+                },
+                {
+                    args: {
+                        name: 'int',
+                    },
+                    description: 'CPU shares (relative weight)',
+                    name: ['-c', '--cpu-shares'],
+                },
+                {
+                    args: {
+                        name: 'decimal',
+                    },
+                    description: 'Number of CPUs',
+                    name: ['--cpus'],
+                },
+                {
+                    args: {
+                        name: 'string',
+                    },
+                    description: 'CPUs in which to allow execution (0-3, 0,1)',
+                    name: ['--cpuset-cpus'],
+                },
+                {
+                    args: {
+                        name: 'string',
+                    },
+                    description: 'MEMs in which to allow execution (0-3, 0,1)',
+                    name: ['--cpuset-mems'],
+                },
+                {
+                    args: {
+                        name: 'bytes',
+                    },
+                    description: 'Kernel memory limit',
+                    name: ['--kernel-memory'],
+                },
+                {
+                    args: {
+                        name: 'bytes',
+                    },
+                    description: 'Memory limit',
+                    name: ['-m', '--memory'],
+                },
+                {
+                    args: {
+                        name: 'bytes',
+                    },
+                    description: 'Memory soft limit',
+                    name: ['--memory-reservation'],
+                },
+                {
+                    args: {
+                        name: 'bytes',
+                    },
+                    description: "Swap limit equal to memory plus swap: '-1' to enable unlimited swap",
+                    name: ['--memory-swap'],
+                },
+                {
+                    args: {
+                        name: 'int',
+                    },
+                    description: 'Tune container pids limit (set -1 for unlimited)',
+                    name: ['--pids-limit'],
+                },
+                {
+                    args: {
+                        name: 'string',
+                    },
+                    description: 'Restart policy to apply when a container exits',
+                    name: ['--restart'],
+                },
+            ],
+            subcommands: [],
+        },
+        {
+            name: 'version',
+            description: 'Show the Docker version information',
+            args: {},
+            options: [
+                {
+                    description: 'Format the output. Values: [pretty | json]. (Default: pretty)',
+                    name: ['-f', '--format'],
+                    args: {
+                        name: 'string',
+                    },
+                },
+                {
+                    description: 'Kubernetes config file',
+                    name: ['--kubeconfig'],
+                    args: {
+                        name: 'string',
+                    },
+                },
+            ],
+            subcommands: [],
+        },
+        {
+            name: 'wait',
+            description: 'Block until one or more containers stop, then print their exit codes',
+            args: containersArg,
+            options: [],
+            subcommands: [],
+        },
+        {
+            name: 'builder',
+            description: 'Manage builds',
+            // TODO Subcommands
+            args: {},
+            options: [],
+            subcommands: [],
+        },
+        {
+            name: 'config',
+            description: 'Manage Docker configs',
+            // TODO Subcommands
+            args: {},
+            options: [],
+            subcommands: [],
+        },
+        {
+            name: 'container',
+            description: 'Manage containers',
+            args: {},
+            options: [],
+            subcommands: [],
+        },
+        {
+            name: 'context',
+            description: 'Manage contexts',
+            args: {},
+            options: [],
+            subcommands: [],
+        },
+        {
+            name: 'image',
+            description: 'Manage images',
+            args: {},
+            options: [],
+            subcommands: [],
+        },
+        {
+            name: 'network',
+            description: 'Manage networks',
+            args: {},
+            options: [],
+            subcommands: [],
+        },
+        {
+            name: 'node',
+            description: 'Manage Swarm nodes',
+            args: {},
+            options: [],
+            subcommands: [],
+        },
+        {
+            name: 'plugin',
+            description: 'Manage plugins',
+            args: {},
+            options: [],
+            subcommands: [],
+        },
+        {
+            name: 'secret',
+            description: 'Manage Docker secrets',
+            args: {},
+            options: [],
+            subcommands: [],
+        },
+        {
+            name: 'service',
+            description: 'Manage services',
+            args: {},
+            options: [],
+            subcommands: [],
+        },
+        {
+            name: 'stack',
+            description: 'Manage Docker stacks',
+            args: {},
+            options: [],
+            subcommands: [],
+        },
+        {
+            name: 'swarm',
+            description: 'Manage Swarm',
+            args: {},
+            options: [],
+            subcommands: [],
+        },
         {
             name: 'system',
             description: 'Manage Docker',
@@ -2567,27 +2073,19 @@
                 },
             ],
         },
-<<<<<<< HEAD
-        { name: 'trust', description: 'Manage trust on Docker images' },
-        { name: 'volume', description: 'Manage volumes' },
-        { name: 'version', description: 'Show the Docker version information' },
+        {
+            name: 'trust',
+            description: 'Manage trust on Docker images',
+            args: {},
+            options: [],
+            subcommands: [],
+        },
+        {
+            name: 'volume',
+            description: 'Manage volumes',
+            args: {},
+            options: [],
+            subcommands: [],
+        },
     ],
 };
-=======
-		{ 
-			name: "trust",       
-			description: "Manage trust on Docker images",
-			args: {},
-			options: [],
-			subcommands: [] 
-		},
-		{ 
-			name: "volume",      
-			description: "Manage volumes",
-			args: {},
-			options: [],
-			subcommands: []
-		}
-    ]
-}
->>>>>>> 8b352bda
