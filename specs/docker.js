<<<<<<< HEAD
var postProcessDockerPs = (out) => {
	let allLines = out.split('\n');
	return allLines.map(i => {
		try {
			i = JSON.parse(i)
			return {
				name: i.ID,
				displayName: `${i.ID} (${i.Image})`,
			}
		} catch (error) {
			console.error(error);	
		}
	});
}

var generators = {
    runningDockerContainers: {
        script: `docker ps --format '{{ json . }}'`,
        postProcess: postProcessDockerPs
    },
    allDockerContainers: {
        script: `docker ps -a --format '{{ json . }}'`,
        postProcess: postProcessDockerPs
    },
	pausedDockerContainers: {
		script: `docker ps --filter status=paused --format '{{ json . }}'`,
		postProcess: postProcessDockerPs
	},
	allLocalImages: {
		script: `docker image ls --format '{{ json . }}'`,
		postProcess: function (out) {
            let allLines = out.split('\n').map(JSON.parse);
            return allLines.map(i => ({
                name: `${i.Repository}`,
            }));
        }
	}
};

var containersArg = {
	name: 'container',
	generators: [
		generators.runningDockerContainers,
	]
};

var imagesArg = {
	name: 'image',
	generators: [
		generators.allLocalImages,
	]
}


const containerAndCommandArgs = [
	containersArg,
	{
		name: 'command',
		isCommand: true
	}
];

=======
var generators = {
    runningDockerContainers: {
        script: `docker ps --format '{{ json . }}'`,
        postProcess: function (out) {
            let allLines = out.split('\n').map(JSON.parse);
            return allLines.map(i => ({
                name: i.ID,
                displayName: `${i.ID} (${i.Image})`,
            }));
        }
    },
    allDockerContainers: {
        script: `docker ps -a --format '{{ json . }}'`,
        postProcess: function (out) {
            let allLines = out.split('\n').map(JSON.parse);
            return allLines.map(i => ({
                name: i.ID,
                displayName: `${i.ID} (${i.Image})`,
            }));
        }
    }
};

>>>>>>> 0c44b741
var completionSpec = {
    name: "docker",
    description: "A self-sufficient runtime for containers",
    subcommands: [
		{ 
			name: "attach",      
			description: "Attach local standard input, output, and error streams to a running container,",
			args: containersArg,
			options: [
				{
					name: ["--detach-keys"],
					description: "Override the key sequence for detaching a container",
					args: {
						name: 'string'
					}
				},
				{
					name: ["--no-stdin"],
					description: "Do not attach STDIN",
					args: {}
				},
				{
					name: ["--sig-proxy"],
					description: "Proxy all received signals to the process (default true)",
					args: {}
				},
			],
			subcommands: []
		},
        {
            name: "build",
            description: "Build an image from a Dockerfile",
            args: {
                name: "path",
                generators: [
                    {
                        template: 'folders'
                    }
                ]
            },
            options: [
                {
                    name: '--add-host',
                    args: {
                        name: "list",
                        description: "Add a custom host-to-IP mapping (host:ip)"
                    }
                },
                {
                    name: '--build-arg',
                    args: {
                        name: "list",
                        description: "Set build-time variables"
                    }
                },
                {
                    name: '--cache-from',
                    args: {
                        name: 'strings',
                        description: 'Images to consider as cache sources'
                    }
                },
                {
                    name: '--disable-content-trust',
                    description: 'Skip image verification (default true)'
                },
                {
                    name: ['-f', '--file'],
                    description: 'Name of the Dockerfile (Default is \'PATH/Dockerfile\')',
                    args: {
                        name: 'string',
                        generators: [{
                            template: 'filepaths'
                        }]
                    }
                },
                {
                    name: '--iidfile',
                    description: 'Write the image ID to the file',
                    args: {
                        name: 'string'
                    }
                },
                {
                    name: '--isolation',
                    description: 'Container isolation technology',
                    args: {
                        name: 'string',
                    }
                },
                {
                    name: '--label',
                    description: 'Set metadata for an image',
                    args: {
                        name: 'list'
                    }
                },
                {
                    name: '--network',
                    description: 'Set the networking mode for the RUN instructions during build (default "default")',
                    args: {
                        name: 'string'
                    }
                },
                {
                    name: '--no-cache',
                    description: 'Do not use cache when building the image'
                },
                {
                    name: ['-o', '--output'],
                    description: 'Output destination (format: type=local,dest=path)',
                    args: {
                        name: 'stringArray'
                    }
                },
                {
                    name: '--platform',
                    description: 'Set platform if server is multi-platform capable',
                    args: {
                        name: 'string'
                    }
                },
                {
                    name: '--progress',
                    description: 'Set type of progress output (auto, plain, tty). Use plain to show container output',
                    args: {
                        name: 'string',
                        suggestions: ['auto', 'plain', 'tty'].map(i => ({name: i}))
                    }
                },
                {
                    name: '--pull',
                    description: 'Always attempt to pull a newer version of the image'
                },
                {
                    name: ['-q', '--quiet'],
                    description: 'Suppress the build output and print image ID on success'
                },
                {
                    name: '--secret',
                    description: `Secret file to expose to the build (only if BuildKit enabled): id=mysecret,src=/local/secret`,
                    args: {
                        name: 'stringArray'
                    }
                },
                {
                    name: '--squash',
                    description: 'Squash newly built layers into a single new layer'
                },
                {
                    name: '--ssh',
                    description: `SSH agent socket or keys to expose to the build (only if BuildKit enabled) (format: default|<id>[=<socket>|<key>[,<key>]])`,
                    args: {
                        name: 'stringArray'
                    }
                },
                {
                    name: ['-t', '--tag'],
                    description: 'Name and optionally a tag in the \'name:tag\' format',
                },
                {
                    name: '--target',
                    description: 'Set the target build stage to build',
                    args: {
                        name: 'target build stage',
                        generators: [{
                            trigger: function () {
                                return true;
                            },
                            script: function (context) {
                                let fileFlagIndex, dockerfilePath;
                                if (context.includes('-f')) {
                                    fileFlagIndex = context.indexOf('-f');
                                    dockerfilePath = context[fileFlagIndex + 1];
                                } else if (context.includes('--file')) {
                                    fileFlagIndex = context.indexOf('--file');
                                    dockerfilePath = context[fileFlagIndex + 1];
                                } else {
                                    dockerfilePath = '$PWD/Dockerfile';
                                }

<<<<<<< HEAD
=======
        {name: "attach", description: "Attach local standard input, output, and error streams to a running container"},
        {
            name: "build",
            description: "Build an image from a Dockerfile",
            args: {
                name: "path",
                generators: [
                    {
                        template: 'folders'
                    }
                ]
            },
            options: [
                {
                    name: '--add-host',
                    args: {
                        name: "list",
                        description: "Add a custom host-to-IP mapping (host:ip)"
                    }
                },
                {
                    name: '--build-arg',
                    args: {
                        name: "list",
                        description: "Set build-time variables"
                    }
                },
                {
                    name: '--cache-from',
                    args: {
                        name: 'strings',
                        description: 'Images to consider as cache sources'
                    }
                },
                {
                    name: '--disable-content-trust',
                    description: 'Skip image verification (default true)'
                },
                {
                    name: ['-f', '--file'],
                    description: 'Name of the Dockerfile (Default is \'PATH/Dockerfile\')',
                    args: {
                        name: 'string',
                        generators: [{
                            template: 'filepaths'
                        }]
                    }
                },
                {
                    name: '--iidfile',
                    description: 'Write the image ID to the file',
                    args: {
                        name: 'string'
                    }
                },
                {
                    name: '--isolation',
                    description: 'Container isolation technology',
                    args: {
                        name: 'string',
                    }
                },
                {
                    name: '--label',
                    description: 'Set metadata for an image',
                    args: {
                        name: 'list'
                    }
                },
                {
                    name: '--network',
                    description: 'Set the networking mode for the RUN instructions during build (default "default")',
                    args: {
                        name: 'string'
                    }
                },
                {
                    name: '--no-cache',
                    description: 'Do not use cache when building the image'
                },
                {
                    name: ['-o', '--output'],
                    description: 'Output destination (format: type=local,dest=path)',
                    args: {
                        name: 'stringArray'
                    }
                },
                {
                    name: '--platform',
                    description: 'Set platform if server is multi-platform capable',
                    args: {
                        name: 'string'
                    }
                },
                {
                    name: '--progress',
                    description: 'Set type of progress output (auto, plain, tty). Use plain to show container output',
                    args: {
                        name: 'string',
                        suggestions: ['auto', 'plain', 'tty'].map(i => ({name: i}))
                    }
                },
                {
                    name: '--pull',
                    description: 'Always attempt to pull a newer version of the image'
                },
                {
                    name: ['-q', '--quiet'],
                    description: 'Suppress the build output and print image ID on success'
                },
                {
                    name: '--secret',
                    description: `Secret file to expose to the build (only if BuildKit enabled): id=mysecret,src=/local/secret`,
                    args: {
                        name: 'stringArray'
                    }
                },
                {
                    name: '--squash',
                    description: 'Squash newly built layers into a single new layer'
                },
                {
                    name: '--ssh',
                    description: `SSH agent socket or keys to expose to the build (only if BuildKit enabled) (format: default|<id>[=<socket>|<key>[,<key>]])`,
                    args: {
                        name: 'stringArray'
                    }
                },
                {
                    name: ['-t', '--tag'],
                    description: 'Name and optionally a tag in the \'name:tag\' format',
                },
                {
                    name: '--target',
                    description: 'Set the target build stage to build',
                    args: {
                        name: 'target build stage',
                        generators: [{
                            trigger: function () {
                                return true;
                            },
                            script: function (context) {
                                let fileFlagIndex, dockerfilePath;
                                if (context.includes('-f')) {
                                    fileFlagIndex = context.indexOf('-f');
                                    dockerfilePath = context[fileFlagIndex + 1];
                                } else if (context.includes('--file')) {
                                    fileFlagIndex = context.indexOf('--file');
                                    dockerfilePath = context[fileFlagIndex + 1];
                                } else {
                                    dockerfilePath = '$PWD/Dockerfile';
                                }

>>>>>>> 0c44b741
                                return `grep -iE 'FROM.*AS' "${dockerfilePath}"`;
                            },
                            postProcess: function (out) {
                                // This just searches the Dockerfile for the alias name after AS,
                                // and due to the grep above, will only match lines where FROM and AS
                                // are on the same line. This could certainly be made more robust
                                // down the line.
                                let imageNameRegexp = /(?:[aA][sS]\s+)([\w:.-]+)/;
                                return out.split('\n').map(i => {
                                    let result = imageNameRegexp.exec(i);
                                    if (result) {
                                        return {
                                            name: result[1]
                                        };
                                    }
                                }).filter(i => i !== undefined);
                            }
                        }]
                    }
                }
            ]
        },
<<<<<<< HEAD
		{ 
			name: "commit",      
			description: "Create a new image from a container's changes", 
			args: [
				containersArg,
				{
					name: '[REPOSITORY[:TAG]]'
				}
			],
			options: [
				{
					"args": {
						"name": "string"
					},
					"description": "Author (e.g., \"John Hannibal Smith <hannibal@a-team.com>\")",
					"name": [
						"-a",
						"--author"
					]
				},
				{
					"args": {
						"name": "list"
					},
					"description": "Apply Dockerfile instruction to the created image",
					"name": [
						"-c",
						"--change"
					]
				},
				{
					"args": {
						"name": "string"
					},
					"description": "Commit message",
					"name": [
						"-m",
						"--message"
					]
				},
				{
					"description": "Pause container during commit (default true)",
					"name": [
						"-p",
						"--pause"
					]
				}
			],
			subcommands: []
		},
		{ 
			name: "cp",          
			description: "Copy files/folders between a container and the local filesystem", 
			args: {
				name: 'CONTAINER:SRC_PATH DEST_PATH|- OR SRC_PATH|- CONTAINER:DEST_PATH'
			},
			options: [
				{
					"description": "Archive mode (copy all uid/gid information)",
					"name": [
						"-a",
						"--archive"
					]
				},
				{
					"description": "Always follow symbol link in SRC_PATH",
					"name": [
						"-L",
						"--follow-link"
					]
				}
			],
			subcommands: []
		},
		{ 
			name: "create",      
			description: "Create a new container", 
			args: [
				{
					name: 'container',
					generators: [
						generators.allLocalImages,
					]
				},
				{
					name: 'command',
					isCommand: true
				}
			],
			options: [
				{
					"args": {
						"name": "list"
					},
					"description": "Add a custom host-to-IP mapping (host:ip)",
					"name": [
						"--add-host"
					]
				},
				{
					"args": {
						"name": "list"
					},
					"description": "Attach to STDIN, STDOUT or STDERR",
					"name": [
						"-a",
						"--attach"
					]
				},
				{
					"args": {
						"name": "uint16"
					},
					"description": "Block IO (relative weight), between 10 and 1000, or 0 to disable (default 0)",
					"name": [
						"--blkio-weight"
					]
				},
				{
					"args": {
						"name": "list"
					},
					"description": "Block IO weight (relative device weight) (default [])",
					"name": [
						"--blkio-weight-device"
					]
				},
				{
					"args": {
						"name": "list"
					},
					"description": "Add Linux capabilities",
					"name": [
						"--cap-add"
					]
				},
				{
					"args": {
						"name": "list"
					},
					"description": "Drop Linux capabilities",
					"name": [
						"--cap-drop"
					]
				},
				{
					"args": {
						"name": "string"
					},
					"description": "Optional parent cgroup for the container",
					"name": [
						"--cgroup-parent"
					]
				},
				{
					"args": {
						"name": "string"
					},
					"description": "Cgroup namespace to use (host|private)",
					"name": [
						"--cgroupns"
					]
				},
				{
					"args": {
						"name": "string"
					},
					"description": "Write the container ID to the file",
					"name": [
						"--cidfile"
					]
				},
				{
					"args": {
						"name": "int"
					},
					"description": "Limit CPU CFS (Completely Fair Scheduler) period",
					"name": [
						"--cpu-period"
					]
				},
				{
					"args": {
						"name": "int"
					},
					"description": "Limit CPU CFS (Completely Fair Scheduler) quota",
					"name": [
						"--cpu-quota"
					]
				},
				{
					"args": {
						"name": "int"
					},
					"description": "Limit CPU real-time period in microseconds",
					"name": [
						"--cpu-rt-period"
					]
				},
				{
					"args": {
						"name": "int"
					},
					"description": "Limit CPU real-time runtime in microseconds",
					"name": [
						"--cpu-rt-runtime"
					]
				},
				{
					"args": {
						"name": "int"
					},
					"description": "CPU shares (relative weight)",
					"name": [
						"-c",
						"--cpu-shares"
					]
				},
				{
					"args": {
						"name": "decimal"
					},
					"description": "Number of CPUs",
					"name": [
						"--cpus"
					]
				},
				{
					"args": {
						"name": "string"
					},
					"description": "CPUs in which to allow execution (0-3, 0,1)",
					"name": [
						"--cpuset-cpus"
					]
				},
				{
					"args": {
						"name": "string"
					},
					"description": "MEMs in which to allow execution (0-3, 0,1)",
					"name": [
						"--cpuset-mems"
					]
				},
				{
					"args": {
						"name": "list"
					},
					"description": "Add a host device to the container",
					"name": [
						"--device"
					]
				},
				{
					"args": {
						"name": "list"
					},
					"description": "Add a rule to the cgroup allowed devices list",
					"name": [
						"--device-cgroup-rule"
					]
				},
				{
					"args": {
						"name": "list"
					},
					"description": "Limit read rate (bytes per second) from a device (default [])",
					"name": [
						"--device-read-bps"
					]
				},
				{
					"args": {
						"name": "list"
					},
					"description": "Limit read rate (IO per second) from a device (default [])",
					"name": [
						"--device-read-iops"
					]
				},
				{
					"args": {
						"name": "list"
					},
					"description": "Limit write rate (bytes per second) to a device (default [])",
					"name": [
						"--device-write-bps"
					]
				},
				{
					"args": {
						"name": "list"
					},
					"description": "Limit write rate (IO per second) to a device (default [])",
					"name": [
						"--device-write-iops"
					]
				},
				{
					"description": "Skip image verification (default true)",
					"name": [
						"--disable-content-trust"
					]
				},
				{
					"args": {
						"name": "list"
					},
					"description": "Set custom DNS servers",
					"name": [
						"--dns"
					]
				},
				{
					"args": {
						"name": "list"
					},
					"description": "Set DNS options",
					"name": [
						"--dns-option"
					]
				},
				{
					"args": {
						"name": "list"
					},
					"description": "Set custom DNS search domains",
					"name": [
						"--dns-search"
					]
				},
				{
					"args": {
						"name": "string"
					},
					"description": "Container NIS domain name",
					"name": [
						"--domainname"
					]
				},
				{
					"args": {
						"name": "string"
					},
					"description": "Overwrite the default ENTRYPOINT of the image",
					"name": [
						"--entrypoint"
					]
				},
				{
					"args": {
						"name": "list"
					},
					"description": "Set environment variables",
					"name": [
						"-e",
						"--env"
					]
				},
				{
					"args": {
						"name": "list"
					},
					"description": "Read in a file of environment variables",
					"name": [
						"--env-file"
					]
				},
				{
					"args": {
						"name": "list"
					},
					"description": "Expose a port or a range of ports",
					"name": [
						"--expose"
					]
				},
				{
					"args": {
						"name": "gpu-request"
					},
					"description": "GPU devices to add to the container ('all' to pass all GPUs)",
					"name": [
						"--gpus"
					]
				},
				{
					"args": {
						"name": "list"
					},
					"description": "Add additional groups to join",
					"name": [
						"--group-add"
					]
				},
				{
					"args": {
						"name": "string"
					},
					"description": "Command to run to check health",
					"name": [
						"--health-cmd"
					]
				},
				{
					"args": {
						"name": "duration"
					},
					"description": "Time between running the check (ms|s|m|h) (default 0s)",
					"name": [
						"--health-interval"
					]
				},
				{
					"args": {
						"name": "int"
					},
					"description": "Consecutive failures needed to report unhealthy",
					"name": [
						"--health-retries"
					]
				},
				{
					"args": {
						"name": "duration"
					},
					"description": "Start period for the container to initialize before starting health-retries countdown (ms|s|m|h) (default 0s)",
					"name": [
						"--health-start-period"
					]
				},
				{
					"args": {
						"name": "duration"
					},
					"description": "Maximum time to allow one check to run (ms|s|m|h) (default 0s)",
					"name": [
						"--health-timeout"
					]
				},
				{
					"description": "Print usage",
					"name": [
						"--help"
					]
				},
				{
					"args": {
						"name": "string"
					},
					"description": "Container host name",
					"name": [
						"-h",
						"--hostname"
					]
				},
				{
					"description": "Run an init inside the container that forwards signals and reaps processes",
					"name": [
						"--init"
					]
				},
				{
					"description": "Keep STDIN open even if not attached",
					"name": [
						"-i",
						"--interactive"
					]
				},
				{
					"args": {
						"name": "string"
					},
					"description": "IPv4 address (e.g., 172.30.100.104)",
					"name": [
						"--ip"
					]
				},
				{
					"args": {
						"name": "string"
					},
					"description": "IPv6 address (e.g., 2001:db8::33)",
					"name": [
						"--ip6"
					]
				},
				{
					"args": {
						"name": "string"
					},
					"description": "IPC mode to use",
					"name": [
						"--ipc"
					]
				},
				{
					"args": {
						"name": "string"
					},
					"description": "Container isolation technology",
					"name": [
						"--isolation"
					]
				},
				{
					"args": {
						"name": "bytes"
					},
					"description": "Kernel memory limit",
					"name": [
						"--kernel-memory"
					]
				},
				{
					"args": {
						"name": "list"
					},
					"description": "Set meta data on a container",
					"name": [
						"-l",
						"--label"
					]
				},
				{
					"args": {
						"name": "list"
					},
					"description": "Read in a line delimited file of labels",
					"name": [
						"--label-file"
					]
				},
				{
					"args": {
						"name": "list"
					},
					"description": "Add link to another container",
					"name": [
						"--link"
					]
				},
				{
					"args": {
						"name": "list"
					},
					"description": "Container IPv4/IPv6 link-local addresses",
					"name": [
						"--link-local-ip"
					]
				},
				{
					"args": {
						"name": "string"
					},
					"description": "Logging driver for the container",
					"name": [
						"--log-driver"
					]
				},
				{
					"args": {
						"name": "list"
					},
					"description": "Log driver options",
					"name": [
						"--log-opt"
					]
				},
				{
					"args": {
						"name": "string"
					},
					"description": "Container MAC address (e.g., 92:d0:c6:0a:29:33)",
					"name": [
						"--mac-address"
					]
				},
				{
					"args": {
						"name": "bytes"
					},
					"description": "Memory limit",
					"name": [
						"-m",
						"--memory"
					]
				},
				{
					"args": {
						"name": "bytes"
					},
					"description": "Memory soft limit",
					"name": [
						"--memory-reservation"
					]
				},
				{
					"args": {
						"name": "bytes"
					},
					"description": "Swap limit equal to memory plus swap: '-1' to enable unlimited swap",
					"name": [
						"--memory-swap"
					]
				},
				{
					"args": {
						"name": "int"
					},
					"description": "Tune container memory swappiness (0 to 100) (default -1)",
					"name": [
						"--memory-swappiness"
					]
				},
				{
					"args": {
						"name": "mount"
					},
					"description": "Attach a filesystem mount to the container",
					"name": [
						"--mount"
					]
				},
				{
					"args": {
						"name": "string"
					},
					"description": "Assign a name to the container",
					"name": [
						"--name"
					]
				},
				{
					"args": {
						"name": "network"
					},
					"description": "Connect a container to a network",
					"name": [
						"--network"
					]
				},
				{
					"args": {
						"name": "list"
					},
					"description": "Add network-scoped alias for the container",
					"name": [
						"--network-alias"
					]
				},
				{
					"description": "Disable any container-specified HEALTHCHECK",
					"name": [
						"--no-healthcheck"
					]
				},
				{
					"description": "Disable OOM Killer",
					"name": [
						"--oom-kill-disable"
					]
				},
				{
					"args": {
						"name": "int"
					},
					"description": "Tune host's OOM preferences (-1000 to 1000)",
					"name": [
						"--oom-score-adj"
					]
				},
				{
					"args": {
						"name": "string"
					},
					"description": "PID namespace to use",
					"name": [
						"--pid"
					]
				},
				{
					"args": {
						"name": "int"
					},
					"description": "Tune container pids limit (set -1 for unlimited)",
					"name": [
						"--pids-limit"
					]
				},
				{
					"args": {
						"name": "string"
					},
					"description": "Set platform if server is multi-platform capable",
					"name": [
						"--platform"
					]
				},
				{
					"description": "Give extended privileges to this container",
					"name": [
						"--privileged"
					]
				},
				{
					"args": {
						"name": "list"
					},
					"description": "Publish a container's port(s) to the host",
					"name": [
						"-p",
						"--publish"
					]
				},
				{
					"description": "Publish all exposed ports to random ports",
					"name": [
						"-P",
						"--publish-all"
					]
				},
				{
					"args": {
						"name": "string"
					},
					"description": "Pull image before creating (\"always\"|\"missing\"|\"never\") (default \"missing\")",
					"name": [
						"--pull"
					]
				},
				{
					"description": "Mount the container's root filesystem as read only",
					"name": [
						"--read-only"
					]
				},
				{
					"args": {
						"name": "string"
					},
					"description": "Restart policy to apply when a container exits (default \"no\")",
					"name": [
						"--restart"
					]
				},
				{
					"description": "Automatically remove the container when it exits",
					"name": [
						"--rm"
					]
				},
				{
					"args": {
						"name": "string"
					},
					"description": "Runtime to use for this container",
					"name": [
						"--runtime"
					]
				},
				{
					"args": {
						"name": "list"
					},
					"description": "Security Options",
					"name": [
						"--security-opt"
					]
				},
				{
					"args": {
						"name": "bytes"
					},
					"description": "Size of /dev/shm",
					"name": [
						"--shm-size"
					]
				},
				{
					"args": {
						"name": "string"
					},
					"description": "Signal to stop a container (default \"SIGTERM\")",
					"name": [
						"--stop-signal"
					]
				},
				{
					"args": {
						"name": "int"
					},
					"description": "Timeout (in seconds) to stop a container",
					"name": [
						"--stop-timeout"
					]
				},
				{
					"args": {
						"name": "list"
					},
					"description": "Storage driver options for the container",
					"name": [
						"--storage-opt"
					]
				},
				{
					"args": {
						"name": "map"
					},
					"description": "Sysctl options (default map[])",
					"name": [
						"--sysctl"
					]
				},
				{
					"args": {
						"name": "list"
					},
					"description": "Mount a tmpfs directory",
					"name": [
						"--tmpfs"
					]
				},
				{
					"description": "Allocate a pseudo-TTY",
					"name": [
						"-t",
						"--tty"
					]
				},
				{
					"args": {
						"name": "ulimit"
					},
					"description": "Ulimit options (default [])",
					"name": [
						"--ulimit"
					]
				},
				{
					"args": {
						"name": "string"
					},
					"description": "Username or UID (format: <name|uid>[:<group|gid>])",
					"name": [
						"-u",
						"--user"
					]
				},
				{
					"args": {
						"name": "string"
					},
					"description": "User namespace to use",
					"name": [
						"--userns"
					]
				},
				{
					"args": {
						"name": "string"
					},
					"description": "UTS namespace to use",
					"name": [
						"--uts"
					]
				},
				{
					"args": {
						"name": "list"
					},
					"description": "Bind mount a volume",
					"name": [
						"-v",
						"--volume"
					]
				},
				{
					"args": {
						"name": "string"
					},
					"description": "Optional volume driver for the container",
					"name": [
						"--volume-driver"
					]
				},
				{
					"args": {
						"name": "list"
					},
					"description": "Mount volumes from the specified container(s)",
					"name": [
						"--volumes-from"
					]
				},
				{
					"args": {
						"name": "string"
					},
					"description": "Working directory inside the container",
					"name": [
						"-w",
						"--workdir"
					]
				}
			],
			subcommands: []
		},
		{
			name: "diff",        
			description: "Inspect changes to files or directories on a container's filesystem", 
			args: containersArg,
			options: [],
			subcommands: []
		},
		{ 
			name: "events",      
			description: "Get real time events from the server", 
			args: {},
			options: [
				{
					"args": {
						"name": "filter"
					},
					"description": "Filter output based on conditions provided",
					"name": [
						"-f",
						"--filter"
					]
				},
				{
					"args": {
						"name": "string"
					},
					"description": "Format the output using the given Go template",
					"name": [
						"--format"
					]
				},
				{
					"args": {
						"name": "string"
					},
					"description": "Show all events created since timestamp",
					"name": [
						"--since"
					]
				},
				{
					"args": {
						"name": "string"
					},
					"description": "Stream events until this timestamp",
					"name": [
						"--until"
					]
				}
			],
			subcommands: []
		},
		{ 
			name: "exec",        
			description: "Run a command in a running container",
			options: [
				{
                    name: ["-it"],
                    insertValue: "-it ",
                    description: "Launch an interactive session",
                    icon: "fig://icon?type=commandkey"
                },
				{
					"description": "Detached mode: run command in the background",
					"name": [
						"-d",
						"--detach"
					]
				},
				{
					"args": {
						"name": "string"
					},
					"description": "Override the key sequence for detaching a container",
					"name": [
						"--detach-keys"
					]
				},
				{
					"args": {
						"name": "list"
					},
					"description": "Set environment variables",
					"name": [
						"-e",
						"--env"
					]
				},
				{
					"args": {
						"name": "list"
					},
					"description": "Read in a file of environment variables",
					"name": [
						"--env-file"
					]
				},
				{
					"description": "Keep STDIN open even if not attached",
					"name": [
						"-i",
						"--interactive"
					],
				},
				{
					"description": "Give extended privileges to the command",
					"name": [
						"--privileged"
					],
				},
				{
					"description": "Allocate a pseudo-TTY",
					"name": [
						"-t",
						"--tty"
					],
				},
				{
					"args": {
						"name": "string"
					},
					"description": "Username or UID (format: <name|uid>[:<group|gid>])",
					"name": [
						"-u",
						"--user"
					]
				},
				{
					"args": {
						"name": "string"
					},
					"description": "Working directory inside the container",
					"name": [
						"-w",
						"--workdir"
					]
				}
			],
			args: containerAndCommandArgs,
			subcommands: []
		},
		{ 
			name: "export",      
			description: "Export a container's filesystem as a tar archive", 
			args: containersArg,
			options: [
				{
					"description": "Write to a file, instead of STDOUT",
					"name": [
						"-o",
						"--output"
					],
					args: {
						name: 'string'
					}
				}
			],
			subcommands: []
		},
		{ 
			name: "history",     
			description: "Show the history of an image", 
			args: imagesArg,
			options: [
				{
					"description": "Pretty-print images using a Go template",
					"name": [
						"--format"
					],
					args: {
						name: 'string'
					}
				},
				{
					"description": "Print sizes and dates in human readable format (default true)",
					"name": [
						"-H",
						"--human"
					]
				},
				{
					"description": "Don't truncate output",
					"name": [
						"--no-trunc"
					]
				},
				{
					"description": "Only show image IDs",
					"name": [
						"-q",
						"--quiet"
					]
				}
			],
			subcommands: []
		},
=======
        {name: "commit", description: "Create a new image from a container's changes"},
        {name: "cp", description: "Copy files/folders between a container and the local filesystem"},
        {name: "create", description: "Create a new container"},
        {name: "diff", description: "Inspect changes to files or directories on a container's filesystem"},
        {name: "events", description: "Get real time events from the server"},
        {name: "exec", description: "Run a command in a running container"},
        {name: "export", description: "Export a container's filesystem as a tar archive"},
        {name: "history", description: "Show the history of an image"},
>>>>>>> 0c44b741
        {
            name: "images",
            description: "List images",
            args: {
                name: '[REPOSITORY[:TAG]]'
            },
            options: [
                {
                    name: ['-a', '--all'],
                    description: 'Show all images (default hides intermediate images)'
                },
                {
                    name: '--digests',
                    description: 'Show digests'
                },
                {
                    name: ['-f', '--filter'],
                    description: 'Filter output based on conditions provided',
                    args: {
                        name: 'filter'
                    }
                },
                {
                    name: '--format',
                    description: 'Pretty-print images using a Go template',
                    args: {
                        name: 'string'
                    }
                },
                {
                    name: '--no-trunc',
                    description: "Don't truncate output"
                },
                {
                    name: ['-q', '--quiet'],
                    description: 'Only show image IDs'
                }
            ]
        },
<<<<<<< HEAD
		{ 
			name: "import",      
			description: "Import the contents from a tarball to create a filesystem image", 
			args: {
				name: "file|URL|- [REPOSITORY[:TAG]]"
			},
			options: [
				{
					"args": {
						"name": "list"
					},
					"description": "Apply Dockerfile instruction to the created image",
					"name": [
						"-c",
						"--change"
					]
				},
				{
					"args": {
						"name": "string"
					},
					"description": "Set commit message for imported image",
					"name": [
						"-m",
						"--message"
					]
				},
				{
					"args": {
						"name": "string"
					},
					"description": "Set platform if server is multi-platform capable",
					"name": [
						"--platform"
					]
				}
			],
			subcommands: []
		},
		{ 
			name: "info",        
			description: "Display system-wide information", 
			args: {},
			options: [
				{
					"args": {
						"name": "string"
					},
					"description": "Format the output using the given Go template",
					"name": [
						"-f",
						"--format"
					]
				}
			],
			subcommands: []
		},
=======
        {name: "import", description: "Import the contents from a tarball to create a filesystem image"},
        {name: "info", description: "Display system-wide information"},
>>>>>>> 0c44b741
        {
            name: "inspect",
            description: "Return low-level information on Docker objects",
            args: {
                // TODO: There are more types of docker objects beyond running containers
                // that can be inspected
                name: "Name or ID",
                generators: [
                    {
                        script: `docker ps -a --format '{{ json . }}'`,
                        postProcess: function (out) {
                            let allLines = out.split('\n').map(JSON.parse);
                            return allLines.map(i => ({
                                name: i.ID,
                                displayName: `[con] ${i.ID} (${i.Image})`,
                            }));
                        }
                    },
                    {
                        script: `docker images -a --format '{{ json . }}'`,
                        postProcess: function (out) {
                            let allLines = out.split('\n').map(JSON.parse);
                            return allLines.map(i => {
                                let displayName;
                                if (i.Repository === "\u003cnone\u003e") {
                                    displayName = i.ID;
                                } else {
                                    displayName = i.Repository;
                                    if (i.Tag !== "\u003cnone\u003e") {
                                        displayName += `:${i.Tag}`;
                                    }
                                }

                                return {
                                    name: i.ID,
                                    displayName: `[img] ${displayName}`
                                };
                            });
                        }
                    },
                    {
                        script: `docker volume ls --format '{{ json . }}'`,
                        postProcess: function (out) {
                            let allLines = out.split('\n').map(JSON.parse);
                            return allLines.map(i => ({
                                name: i.Name,
                                displayName: `[vol] ${i.Name}`,
                            }));
                        }
                    }
                ]
            },
            options: [
                {
                    name: ['-f', '--format'],
                    description: 'Format the output using the given Go template',
                    args: {
                        name: 'string'
                    }
                },
                {
                    name: ['-s', '--size'],
                    description: 'Display total file sizes if the type is container',
                },
                {
                    name: '--type',
                    description: 'Return JSON for specified type',
                    args: {
                        name: 'string',
                    }
                }
            ]
        },
<<<<<<< HEAD
		{ 
			name: "kill",        
			description: "Kill one or more running containers", 
			args: {...containersArg, variadic: true},
			options: [],
			subcommands: []
		},
		{ 
			name: "load",        
			description: "Load an image from a tar archive or STDIN", 
			args: {},
			options: [
				{
					"description": "Signal to send to the container (default \"KILL\")",
					"name": [
						"-s",
						"--signal"
					],
					args: {
						name: 'string'
					}
				}
			],
			subcommands: []
		},
		{ 
			name: "login",       
			description: "Log in to a Docker registry",
			args: {
				name: 'server'
			},
			options: [
				{
					"description": "password",
					"name": [
						"-p",
						"--password"
					],
					args: {
						name: 'string'
					}
				},
				{
					"description": "Take the password from stdin",
					"name": [
						"--password-stdin"
					]
				},
				{
					"description": "username",
					"name": [
						"-u",
						"--username"
					],
					args: {
						name: 'string'
					}
				}
			],
			subcommands: []
		},
		{ 
			name: "logout",      
			description: "Log out from a Docker registry", 
			args: {
				name: 'server'
			},
			options: [],
			subcommands: []
		},
		{ 
			name: "logs",        
			description: "Fetch the logs of a container",
			args: containersArg,
			options: [
				{
					"description": "Show extra details provided to logs",
					"name": [
						"--details"
					]
				},
				{
					"description": "Follow log output",
					"name": [
						"-f",
						"--follow"
					]
				},
				{
					"description": "Show logs since timestamp (e.g. 2013-01-02T13:23:37Z) or relative (e.g. 42m for 42 minutes)",
					"name": [
						"--since"
					],
					args: {
						name: 'string'
					}
				},
				{
					"description": "Number of lines to show from the end of the logs (default \"all\")",
					"name": [
						"-n",
						"--tail"
					],
					args: {
						name: 'string'
					}
				},
				{
					"description": "Show timestamps",
					"name": [
						"-t",
						"--timestamps"
					]
				},
				{
					"description": "Show logs before a timestamp (e.g. 2013-01-02T13:23:37Z) or relative (e.g. 42m for 42 minutes)",
					"name": [
						"--until"
					],
					args: {
						name: 'string'
					}
				}
			],
			subcommands: []
		},
		{ 
			name: "pause",       
			description: "Pause all processes within one or more containers", 
			args: containersArg,
			options: [],
			subcommands: []
		},
		{ 
			name: "port",        
			description: "List port mappings or a specific mapping for the container", 
			args: [
				containersArg,
				{
					name: '[PRIVATE_PORT[/PROTO]]'
				}
			],
			options: [],
			subcommands: []
		},
		{ 
			name: "ps",          
			description: "List containers", 
			args: {},
			options: [
				{
					"description": "Show all containers (default shows just running)",
					"name": [
						"-a",
						"--all"
					]
				},
				{
					"args": {
						"name": "filter"
					},
					"description": "Filter output based on conditions provided",
					"name": [
						"-f",
						"--filter"
					]
				},
				{
					"args": {
						"name": "string"
					},
					"description": "Pretty-print containers using a Go template",
					"name": [
						"--format"
					]
				},
				{
					"args": {
						"name": "int"
					},
					"description": "Show n last created containers (includes all states) (default -1)",
					"name": [
						"-n",
						"--last"
					]
				},
				{
					"description": "Show the latest created container (includes all states)",
					"name": [
						"-l",
						"--latest"
					]
				},
				{
					"description": "Don't truncate output",
					"name": [
						"--no-trunc"
					]
				},
				{
					"description": "Only display container IDs",
					"name": [
						"-q",
						"--quiet"
					]
				},
				{
					"description": "Display total file sizes",
					"name": [
						"-s",
						"--size"
					]
				}
			],
			subcommands: []
		},
		{ 
			name: "pull",        
			description: "Pull an image or a repository from a registry", 
			args: {
				name: 'NAME[:TAG|@DIGEST]'
			},
			options: [
				{
					"description": "Download all tagged images in the repository",
					"name": [
						"-a",
						"--all-tags"
					]
				},
				{
					"description": "Skip image verification (default true)",
					"name": [
						"--disable-content-trust"
					]
				},
				{
					"description": "Set platform if server is multi-platform capable",
					"name": [
						"--platform"
					],
					args: {
						name: 'string'
					}
				},
				{
					"description": "Suppress verbose output",
					"name": [
						"-q",
						"--quiet"
					]
				}
			],
			subcommands: []
		},
		{ 
			name: "push",        
			description: "Push an image or a repository to a registry",
			// TODO: Autocomplete images 
			args: {
				name: "NAME[:TAG]"
			},
			options: [
				{
					"description": "Push all tagged images in the repository",
					"name": [
						"-a",
						"--all-tags"
					]
				},
				{
					"description": "Skip image signing (default true)",
					"name": [
						"--disable-content-trust"
					]
				},
				{
					"description": "Suppress verbose output",
					"name": [
						"-q",
						"--quiet"
					]
				}
			],
			subcommands: []
		},
		{ 
			name: "rename",      
			description: "Rename a container",
			args: [
				containersArg,
				{
					name: 'NEW_NAME'
				}
			],
			options: [],
			subcommands: []
		},
		{ 
			name: "restart",     
			description: "Restart one or more containers", 
			args: containersArg,
			options: [
				{
					"description": "Seconds to wait for stop before killing the container (default 10)",
					"name": [
						"-t",
						"--time"
					],
					"args": {
						"name": 'int'
					}
				}
			],
			subcommands: []
		},
		{
=======
        {name: "kill", description: "Kill one or more running containers"},
        {name: "load", description: "Load an image from a tar archive or STDIN"},
        {name: "login", description: "Log in to a Docker registry"},
        {name: "logout", description: "Log out from a Docker registry"},
        {name: "logs", description: "Fetch the logs of a container"},
        {name: "pause", description: "Pause all processes within one or more containers"},
        {name: "port", description: "List port mappings or a specific mapping for the container"},
        {name: "ps", description: "List containers"},
        {name: "pull", description: "Pull an image or a repository from a registry"},
        {name: "push", description: "Push an image or a repository to a registry"},
        {name: "rename", description: "Rename a container"},
        {name: "restart", description: "Restart one or more containers"},
        {
>>>>>>> 0c44b741
            name: "rm",
            description: "Remove one or more containers",
            args: {
                variadic: true,
                name: 'containers',
                suggestions: [
                    {
                        name: '$(docker ps -aq)',
                        insertValue: '$(docker ps -aq)',
                        description: 'All containers, running and exited',
                    },
                    {
                        name: "$(docker ps -q)",
                        insertValue: "$(docker ps -q)",
                        description: 'All running containers'
                    }
                ],
                generators: [
                    generators.allDockerContainers,
                ],
            },
            options: [
                {
                    name: ['-f', '--force'],
                    description: 'Force the removal of a running container (uses SIGKILL)'
                },
                {
                    name: ['-l', '--link'],
                    description: 'Remove the specified link'
                },
                {
                    name: ['-v', '--volumes'],
                    description: 'Remove the anonymous volumes associated with the container'
                }
            ]
        },
        {
            name: "rmi",
            description: "Remove one or more images",
            args: {
                variadic: true,
                name: 'image',
                suggestions: [
                    {
                        name: '$(docker images -aq)',
                        insertValue: '$(docker images -aq)',
                        description: 'All images (including intermediate images)'
                    },
                    {
                        name: '$(docker images -q)',
                        insertValue: '$(docker images -q)',
                        description: 'All non-intermediate images'
                    }
                ],
                generators: [
                    {
                        script: `docker images -aq --format '{{ json . }}'`,
                        postProcess: function (out) {
                            let allLines = out.split('\n').map(JSON.parse);
                            return allLines.map(i => {
                                let displayName;
                                if (i.Repository === "\u003cnone\u003e") {
                                    displayName = i.ID;
                                } else {
                                    displayName = i.Repository;
                                    if (i.Tag !== "\u003cnone\u003e") {
                                        displayName += `:${i.Tag}`;
                                    }
                                }

                                return {
                                    name: i.ID,
                                    displayName: `${displayName} (${i.Size})`
                                };
                            });
                        }
                    }
                ]
            },
            options: [
                {
                    name: ['-f', '--force'],
                    description: 'Force removal of the image',
                },
                {
                    name: '--no-prune',
                    description: 'Do not delete untagged parents'
                }
            ]
        },
        {
            name: "run",
            description: "Run a command in a new container",
            options: [
                {name: ["-i", "--interactive"], description: "Keep STDIN open even if not attached"},
                {name: ["-t", "--tty"], description: "Allocate a pseudo-TTY"},
                {
                    name: ["-it"],
                    insertValue: "-it ",
                    description: "Launch an interactive session",
                    icon: "fig://icon?type=commandkey"
                },
            ],
            args: [
                {
                    name: "image",
                    description: "the Docker image to use",
                    generators: {
                        script: "docker images --format '{{.Repository}} {{.Size}} {{.Tag}} {{.ID}}'",
                        postProcess: function (out) {
                            return out.split('\n').map(image => {
                                let [repo, size, tag, id] = image.split(' ')
                                return {
                                    name: repo,
                                    description: `${id}@${tag} - ${size}`,
                                    icon: "fig://icon?type=docker"
                                }
                            })
                        }
                    }
                },
                {
                    name: "command"
                    // description: "The command to run in the container"
                }
            ]
        },
<<<<<<< HEAD
		{ 
			name: "save",        
			description: "Save one or more images to a tar archive (streamed to STDOUT by default)",
			args: imagesArg,
			options: [
				{
					"description": "Write to a file, instead of STDOUT",
					"name": [
						"-o",
						"--output"
					],
					args: {
						name: 'string'
					}
				}
			],
			subcommands: [] 
		},
		{ 
			name: "search",      
			description: "Search the Docker Hub for images",
			args: {
				name: 'TERM',
				displayName: 'Search term'
			},
			options: [
				{
					"args": {
						"name": "filter"
					},
					"description": "Filter output based on conditions provided",
					"name": [
						"-f",
						"--filter"
					]
				},
				{
					"args": {
						"name": "string"
					},
					"description": "Pretty-print search using a Go template",
					"name": [
						"--format"
					]
				},
				{
					"args": {
						"name": "int"
					},
					"description": "Max number of search results (default 25)",
					"name": [
						"--limit"
					]
				},
				{
					"description": "Don't truncate output",
					"name": [
						"--no-trunc"
					]
				}
			],
			subcommands: [] 
		},
		{ 
			name: "start",       
			description: "Start one or more stopped containers",
			args: {
				name: 'container',
				generators: [
					generators.allDockerContainers
				]
			},
			options: [
				{
					"description": "Attach STDOUT/STDERR and forward signals",
					"name": [
						"-a",
						"--attach"
					]
				},
				{
					"description": "Override the key sequence for detaching a container",
					"name": [
						"--detach-keys"
					],
					args: {
						name: 'string'
					}
				},
				{
					"description": "Attach container's STDIN",
					"name": [
						"-i",
						"--interactive"
					]
				}
			],
			subcommands: [] 
		},
		{ 
			name: "stats",       
			description: "Display a live stream of container(s) resource usage statistics",
			args: containersArg,
			options: [
				{
					"description": "Show all containers (default shows just running)",
					"name": [
						"-a",
						"--all"
					]
				},
				{
					"description": "Pretty-print images using a Go template",
					"name": [
						"--format"
					],
					args: {
						name: 'string'
					}
				},
				{
					"description": "Disable streaming stats and only pull the first result",
					"name": [
						"--no-stream"
					]
				},
				{
					"description": "Do not truncate output",
					"name": [
						"--no-trunc"
					]
				}
			],
			subcommands: [] 
		},
        {
            name: "stop",
            description: "Stop one or more running containers",
            args: containersArg,
=======
        {name: "save", description: "Save one or more images to a tar archive (streamed to STDOUT by default)"},
        {name: "search", description: "Search the Docker Hub for images"},
        {name: "start", description: "Start one or more stopped containers"},
        {name: "stats", description: "Display a live stream of container(s) resource usage statistics"},
        {
            name: "stop",
            description: "Stop one or more running containers",
            args: {
                variadic: true,
                name: 'container',
                generators: [
                    generators.runningDockerContainers,
                ]
            },
>>>>>>> 0c44b741
            options: [
                {
                    name: ['-t', '--t'],
                    description: 'Seconds to wait for stop before killing it (default 10)',
                    args: {
                        name: 'int'
                    }
                }
            ]
        },
<<<<<<< HEAD
		{ 
			name: "tag",         
			description: "Create a tag TARGET_IMAGE that refers to SOURCE_IMAGE",
			args: {
				name: "SOURCE_IMAGE[:TAG] TARGET_IMAGE[:TAG]"
			},
			options: [],
			subcommands: [] 
		},
		{ 
			name: "top",         
			description: "Display the running processes of a container",
			// TODO: You can pass in psOptions?
			args: containersArg,
			options: [],
			subcommands: [] 
		},
		{ 
			name: "unpause",     
			description: "Unpause all processes within one or more containers",
			args: {
				name: 'container',
				generators: [
					generators.pausedDockerContainers
				]
			},
			options: [],
			subcommands: [] 
		},
		{ 
			name: "update",      
			description: "Update configuration of one or more containers",
			// INFO: You can do this on any container, even if it's not running - Is that useful though?
			// INFO: For now, only displaying running containers
			args: containersArg,
			options: [
				{
					"args": {
						"name": "uint16"
					},
					"description": "Block IO (relative weight), between 10 and 1000, or 0 to disable (default 0)",
					"name": [
						"--blkio-weight"
					]
				},
				{
					"args": {
						"name": "int"
					},
					"description": "Limit CPU CFS (Completely Fair Scheduler) period",
					"name": [
						"--cpu-period"
					]
				},
				{
					"args": {
						"name": "int"
					},
					"description": "Limit CPU CFS (Completely Fair Scheduler) quota",
					"name": [
						"--cpu-quota"
					]
				},
				{
					"args": {
						"name": "int"
					},
					"description": "Limit the CPU real-time period in microseconds",
					"name": [
						"--cpu-rt-period"
					]
				},
				{
					"args": {
						"name": "int"
					},
					"description": "Limit the CPU real-time runtime in microseconds",
					"name": [
						"--cpu-rt-runtime"
					]
				},
				{
					"args": {
						"name": "int"
					},
					"description": "CPU shares (relative weight)",
					"name": [
						"-c",
						"--cpu-shares"
					]
				},
				{
					"args": {
						"name": "decimal"
					},
					"description": "Number of CPUs",
					"name": [
						"--cpus"
					]
				},
				{
					"args": {
						"name": "string"
					},
					"description": "CPUs in which to allow execution (0-3, 0,1)",
					"name": [
						"--cpuset-cpus"
					]
				},
				{
					"args": {
						"name": "string"
					},
					"description": "MEMs in which to allow execution (0-3, 0,1)",
					"name": [
						"--cpuset-mems"
					]
				},
				{
					"args": {
						"name": "bytes"
					},
					"description": "Kernel memory limit",
					"name": [
						"--kernel-memory"
					]
				},
				{
					"args": {
						"name": "bytes"
					},
					"description": "Memory limit",
					"name": [
						"-m",
						"--memory"
					]
				},
				{
					"args": {
						"name": "bytes"
					},
					"description": "Memory soft limit",
					"name": [
						"--memory-reservation"
					]
				},
				{
					"args": {
						"name": "bytes"
					},
					"description": "Swap limit equal to memory plus swap: '-1' to enable unlimited swap",
					"name": [
						"--memory-swap"
					]
				},
				{
					"args": {
						"name": "int"
					},
					"description": "Tune container pids limit (set -1 for unlimited)",
					"name": [
						"--pids-limit"
					]
				},
				{
					"args": {
						"name": "string"
					},
					"description": "Restart policy to apply when a container exits",
					"name": [
						"--restart"
					]
				}
			],
			subcommands: [] 
		},
		{ 
			name: "version",     
			description: "Show the Docker version information",
			args: {},
			options: [
				{
					"description": "Format the output. Values: [pretty | json]. (Default: pretty)",
					"name": [
						"-f",
						"--format"
					],
					args: {
						name: 'string'
					}
				},
				{
					"description": "Kubernetes config file",
					"name": [
						"--kubeconfig"
					],
					args: {
						name: 'string'
					}
				}
			],
			subcommands: [] 
		},
		{ 
			name: "wait",        
			description: "Block until one or more containers stop, then print their exit codes",
			args: containersArg,
			options: [],
			subcommands: [] 
		},
		{ 
			name: "builder",     
			description: "Manage builds",
			// TODO Subcommands
			args: {},
			options: [],
			subcommands: [] 
		},
		{ 
			name: "config",      
			description: "Manage Docker configs",
			// TODO Subcommands
			args: {},
			options: [],
			subcommands: [] 
		},
		{ 
			name: "container",   
			description: "Manage containers",
			args: {},
			options: [],
			subcommands: [] 
		},
		{ 
			name: "context",     
			description: "Manage contexts",
			args: {},
			options: [],
			subcommands: [] 
		},
		{ 
			name: "image",       
			description: "Manage images",
			args: {},
			options: [],
			subcommands: [] 
		},
		{ 
			name: "network",     
			description: "Manage networks",
			args: {},
			options: [],
			subcommands: [] 
		},
		{ 
			name: "node",        
			description: "Manage Swarm nodes",
			args: {},
			options: [],
			subcommands: [] 
		},
		{ 
			name: "plugin",      
			description: "Manage plugins",
			args: {},
			options: [],
			subcommands: [] 
		},
		{ 
			name: "secret",      
			description: "Manage Docker secrets",
			args: {},
			options: [],
			subcommands: [] 
		},
		{ 
			name: "service",     
			description: "Manage services",
			args: {},
			options: [],
			subcommands: [] 
		},
		{ 
			name: "stack",       
			description: "Manage Docker stacks",
			args: {},
			options: [],
			subcommands: [] 
		},
		{ 
			name: "swarm",       
			description: "Manage Swarm",
			args: {},
			options: [],
			subcommands: [] 
		},
=======
        {name: "tag", description: "Create a tag TARGET_IMAGE that refers to SOURCE_IMAGE"},
        {name: "top", description: "Display the running processes of a container"},
        {name: "unpause", description: "Unpause all processes within one or more containers"},
        {name: "update", description: "Update configuration of one or more containers"},
        {name: "version", description: "Show the Docker version information"},
        {name: "wait", description: "Block until one or more containers stop, then print their exit codes"},
        {name: "builder", description: "Manage builds"},
        {name: "config", description: "Manage Docker configs"},
        {name: "container", description: "Manage containers"},
        {name: "context", description: "Manage contexts"},
        {name: "image", description: "Manage images"},
        {name: "network", description: "Manage networks"},
        {name: "node", description: "Manage Swarm nodes"},
        {name: "plugin", description: "Manage plugins"},
        {name: "secret", description: "Manage Docker secrets"},
        {name: "service", description: "Manage services"},
        {name: "stack", description: "Manage Docker stacks"},
        {name: "swarm", description: "Manage Swarm"},
>>>>>>> 0c44b741
        {
            name: "system",
            description: "Manage Docker",
            subcommands: [
                {
                    name: 'prune',
                    description: 'Remove unused data',
                    options: [
                        {
                            name: ['-a', '--all'],
                            description: 'Remove all unused images not just dangling ones'
                        },
                        {
                            name: '--filter',
                            description: `Provide filter values (e.g. 'label=<key>=<value')`,
                            args: {
                                name: 'filter'
                            }
                        },
                        {
                            name: ['-f', '--force'],
                            description: 'Do not prompt for confirmation',
                        },
                        {
                            name: '--volumes',
                            description: 'Prune volumes'
                        }
                    ]
                }
            ]
        },
<<<<<<< HEAD
		{ 
			name: "trust",       
			description: "Manage trust on Docker images",
			args: {},
			options: [],
			subcommands: [] 
		},
		{ 
			name: "volume",      
			description: "Manage volumes",
			args: {},
			options: [],
			subcommands: []
		}
=======
        {name: "trust", description: "Manage trust on Docker images"},
        {name: "volume", description: "Manage volumes"},
        {name: "version", description: "Show the Docker version information"},
>>>>>>> 0c44b741
    ]

}<|MERGE_RESOLUTION|>--- conflicted
+++ resolved
@@ -1,4 +1,3 @@
-<<<<<<< HEAD
 var postProcessDockerPs = (out) => {
 	let allLines = out.split('\n');
 	return allLines.map(i => {
@@ -15,14 +14,14 @@
 }
 
 var generators = {
-    runningDockerContainers: {
-        script: `docker ps --format '{{ json . }}'`,
-        postProcess: postProcessDockerPs
-    },
-    allDockerContainers: {
-        script: `docker ps -a --format '{{ json . }}'`,
-        postProcess: postProcessDockerPs
-    },
+  runningDockerContainers: {
+    script: `docker ps --format '{{ json . }}'`,
+    postProcess: postProcessDockerPs
+  },
+  allDockerContainers: {
+    script: `docker ps -a --format '{{ json . }}'`,
+    postProcess: postProcessDockerPs
+  },
 	pausedDockerContainers: {
 		script: `docker ps --filter status=paused --format '{{ json . }}'`,
 		postProcess: postProcessDockerPs
@@ -30,11 +29,11 @@
 	allLocalImages: {
 		script: `docker image ls --format '{{ json . }}'`,
 		postProcess: function (out) {
-            let allLines = out.split('\n').map(JSON.parse);
-            return allLines.map(i => ({
-                name: `${i.Repository}`,
-            }));
-        }
+      let allLines = out.split('\n').map(JSON.parse);
+      return allLines.map(i => ({
+          name: `${i.Repository}`,
+      }));
+    }
 	}
 };
 
@@ -61,31 +60,6 @@
 	}
 ];
 
-=======
-var generators = {
-    runningDockerContainers: {
-        script: `docker ps --format '{{ json . }}'`,
-        postProcess: function (out) {
-            let allLines = out.split('\n').map(JSON.parse);
-            return allLines.map(i => ({
-                name: i.ID,
-                displayName: `${i.ID} (${i.Image})`,
-            }));
-        }
-    },
-    allDockerContainers: {
-        script: `docker ps -a --format '{{ json . }}'`,
-        postProcess: function (out) {
-            let allLines = out.split('\n').map(JSON.parse);
-            return allLines.map(i => ({
-                name: i.ID,
-                displayName: `${i.ID} (${i.Image})`,
-            }));
-        }
-    }
-};
-
->>>>>>> 0c44b741
 var completionSpec = {
     name: "docker",
     description: "A self-sufficient runtime for containers",
@@ -267,162 +241,6 @@
                                     dockerfilePath = '$PWD/Dockerfile';
                                 }
 
-<<<<<<< HEAD
-=======
-        {name: "attach", description: "Attach local standard input, output, and error streams to a running container"},
-        {
-            name: "build",
-            description: "Build an image from a Dockerfile",
-            args: {
-                name: "path",
-                generators: [
-                    {
-                        template: 'folders'
-                    }
-                ]
-            },
-            options: [
-                {
-                    name: '--add-host',
-                    args: {
-                        name: "list",
-                        description: "Add a custom host-to-IP mapping (host:ip)"
-                    }
-                },
-                {
-                    name: '--build-arg',
-                    args: {
-                        name: "list",
-                        description: "Set build-time variables"
-                    }
-                },
-                {
-                    name: '--cache-from',
-                    args: {
-                        name: 'strings',
-                        description: 'Images to consider as cache sources'
-                    }
-                },
-                {
-                    name: '--disable-content-trust',
-                    description: 'Skip image verification (default true)'
-                },
-                {
-                    name: ['-f', '--file'],
-                    description: 'Name of the Dockerfile (Default is \'PATH/Dockerfile\')',
-                    args: {
-                        name: 'string',
-                        generators: [{
-                            template: 'filepaths'
-                        }]
-                    }
-                },
-                {
-                    name: '--iidfile',
-                    description: 'Write the image ID to the file',
-                    args: {
-                        name: 'string'
-                    }
-                },
-                {
-                    name: '--isolation',
-                    description: 'Container isolation technology',
-                    args: {
-                        name: 'string',
-                    }
-                },
-                {
-                    name: '--label',
-                    description: 'Set metadata for an image',
-                    args: {
-                        name: 'list'
-                    }
-                },
-                {
-                    name: '--network',
-                    description: 'Set the networking mode for the RUN instructions during build (default "default")',
-                    args: {
-                        name: 'string'
-                    }
-                },
-                {
-                    name: '--no-cache',
-                    description: 'Do not use cache when building the image'
-                },
-                {
-                    name: ['-o', '--output'],
-                    description: 'Output destination (format: type=local,dest=path)',
-                    args: {
-                        name: 'stringArray'
-                    }
-                },
-                {
-                    name: '--platform',
-                    description: 'Set platform if server is multi-platform capable',
-                    args: {
-                        name: 'string'
-                    }
-                },
-                {
-                    name: '--progress',
-                    description: 'Set type of progress output (auto, plain, tty). Use plain to show container output',
-                    args: {
-                        name: 'string',
-                        suggestions: ['auto', 'plain', 'tty'].map(i => ({name: i}))
-                    }
-                },
-                {
-                    name: '--pull',
-                    description: 'Always attempt to pull a newer version of the image'
-                },
-                {
-                    name: ['-q', '--quiet'],
-                    description: 'Suppress the build output and print image ID on success'
-                },
-                {
-                    name: '--secret',
-                    description: `Secret file to expose to the build (only if BuildKit enabled): id=mysecret,src=/local/secret`,
-                    args: {
-                        name: 'stringArray'
-                    }
-                },
-                {
-                    name: '--squash',
-                    description: 'Squash newly built layers into a single new layer'
-                },
-                {
-                    name: '--ssh',
-                    description: `SSH agent socket or keys to expose to the build (only if BuildKit enabled) (format: default|<id>[=<socket>|<key>[,<key>]])`,
-                    args: {
-                        name: 'stringArray'
-                    }
-                },
-                {
-                    name: ['-t', '--tag'],
-                    description: 'Name and optionally a tag in the \'name:tag\' format',
-                },
-                {
-                    name: '--target',
-                    description: 'Set the target build stage to build',
-                    args: {
-                        name: 'target build stage',
-                        generators: [{
-                            trigger: function () {
-                                return true;
-                            },
-                            script: function (context) {
-                                let fileFlagIndex, dockerfilePath;
-                                if (context.includes('-f')) {
-                                    fileFlagIndex = context.indexOf('-f');
-                                    dockerfilePath = context[fileFlagIndex + 1];
-                                } else if (context.includes('--file')) {
-                                    fileFlagIndex = context.indexOf('--file');
-                                    dockerfilePath = context[fileFlagIndex + 1];
-                                } else {
-                                    dockerfilePath = '$PWD/Dockerfile';
-                                }
-
->>>>>>> 0c44b741
                                 return `grep -iE 'FROM.*AS' "${dockerfilePath}"`;
                             },
                             postProcess: function (out) {
@@ -445,7 +263,6 @@
                 }
             ]
         },
-<<<<<<< HEAD
 		{ 
 			name: "commit",      
 			description: "Create a new image from a container's changes", 
@@ -1552,16 +1369,6 @@
 			],
 			subcommands: []
 		},
-=======
-        {name: "commit", description: "Create a new image from a container's changes"},
-        {name: "cp", description: "Copy files/folders between a container and the local filesystem"},
-        {name: "create", description: "Create a new container"},
-        {name: "diff", description: "Inspect changes to files or directories on a container's filesystem"},
-        {name: "events", description: "Get real time events from the server"},
-        {name: "exec", description: "Run a command in a running container"},
-        {name: "export", description: "Export a container's filesystem as a tar archive"},
-        {name: "history", description: "Show the history of an image"},
->>>>>>> 0c44b741
         {
             name: "images",
             description: "List images",
@@ -1601,7 +1408,6 @@
                 }
             ]
         },
-<<<<<<< HEAD
 		{ 
 			name: "import",      
 			description: "Import the contents from a tarball to create a filesystem image", 
@@ -1659,10 +1465,6 @@
 			],
 			subcommands: []
 		},
-=======
-        {name: "import", description: "Import the contents from a tarball to create a filesystem image"},
-        {name: "info", description: "Display system-wide information"},
->>>>>>> 0c44b741
         {
             name: "inspect",
             description: "Return low-level information on Docker objects",
@@ -1736,7 +1538,6 @@
                 }
             ]
         },
-<<<<<<< HEAD
 		{ 
 			name: "kill",        
 			description: "Kill one or more running containers", 
@@ -2054,21 +1855,6 @@
 			subcommands: []
 		},
 		{
-=======
-        {name: "kill", description: "Kill one or more running containers"},
-        {name: "load", description: "Load an image from a tar archive or STDIN"},
-        {name: "login", description: "Log in to a Docker registry"},
-        {name: "logout", description: "Log out from a Docker registry"},
-        {name: "logs", description: "Fetch the logs of a container"},
-        {name: "pause", description: "Pause all processes within one or more containers"},
-        {name: "port", description: "List port mappings or a specific mapping for the container"},
-        {name: "ps", description: "List containers"},
-        {name: "pull", description: "Pull an image or a repository from a registry"},
-        {name: "push", description: "Push an image or a repository to a registry"},
-        {name: "rename", description: "Rename a container"},
-        {name: "restart", description: "Restart one or more containers"},
-        {
->>>>>>> 0c44b741
             name: "rm",
             description: "Remove one or more containers",
             args: {
@@ -2196,7 +1982,6 @@
                 }
             ]
         },
-<<<<<<< HEAD
 		{ 
 			name: "save",        
 			description: "Save one or more images to a tar archive (streamed to STDOUT by default)",
@@ -2336,22 +2121,6 @@
             name: "stop",
             description: "Stop one or more running containers",
             args: containersArg,
-=======
-        {name: "save", description: "Save one or more images to a tar archive (streamed to STDOUT by default)"},
-        {name: "search", description: "Search the Docker Hub for images"},
-        {name: "start", description: "Start one or more stopped containers"},
-        {name: "stats", description: "Display a live stream of container(s) resource usage statistics"},
-        {
-            name: "stop",
-            description: "Stop one or more running containers",
-            args: {
-                variadic: true,
-                name: 'container',
-                generators: [
-                    generators.runningDockerContainers,
-                ]
-            },
->>>>>>> 0c44b741
             options: [
                 {
                     name: ['-t', '--t'],
@@ -2362,7 +2131,6 @@
                 }
             ]
         },
-<<<<<<< HEAD
 		{ 
 			name: "tag",         
 			description: "Create a tag TARGET_IMAGE that refers to SOURCE_IMAGE",
@@ -2659,26 +2427,6 @@
 			options: [],
 			subcommands: [] 
 		},
-=======
-        {name: "tag", description: "Create a tag TARGET_IMAGE that refers to SOURCE_IMAGE"},
-        {name: "top", description: "Display the running processes of a container"},
-        {name: "unpause", description: "Unpause all processes within one or more containers"},
-        {name: "update", description: "Update configuration of one or more containers"},
-        {name: "version", description: "Show the Docker version information"},
-        {name: "wait", description: "Block until one or more containers stop, then print their exit codes"},
-        {name: "builder", description: "Manage builds"},
-        {name: "config", description: "Manage Docker configs"},
-        {name: "container", description: "Manage containers"},
-        {name: "context", description: "Manage contexts"},
-        {name: "image", description: "Manage images"},
-        {name: "network", description: "Manage networks"},
-        {name: "node", description: "Manage Swarm nodes"},
-        {name: "plugin", description: "Manage plugins"},
-        {name: "secret", description: "Manage Docker secrets"},
-        {name: "service", description: "Manage services"},
-        {name: "stack", description: "Manage Docker stacks"},
-        {name: "swarm", description: "Manage Swarm"},
->>>>>>> 0c44b741
         {
             name: "system",
             description: "Manage Docker",
@@ -2710,7 +2458,6 @@
                 }
             ]
         },
-<<<<<<< HEAD
 		{ 
 			name: "trust",       
 			description: "Manage trust on Docker images",
@@ -2725,11 +2472,5 @@
 			options: [],
 			subcommands: []
 		}
-=======
-        {name: "trust", description: "Manage trust on Docker images"},
-        {name: "volume", description: "Manage volumes"},
-        {name: "version", description: "Show the Docker version information"},
->>>>>>> 0c44b741
     ]
-
 }