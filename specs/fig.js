--- conflicted
+++ resolved
@@ -1,10 +1,101 @@
 var completionSpec = {
-<<<<<<< HEAD
     name: 'fig',
     description: 'Autocomplete for your terminal',
     subcommands: [
         { name: 'source', description: '(re)connect fig to the current shell session' },
         { name: 'update', description: 'update completion specs' },
+        {
+            name: 'settings',
+            description: 'update preferences',
+            subcommands: [
+                {
+                    displayName: 'developerMode',
+                    name: 'autocomplete.developerMode',
+                    icon: 'fig://icon?type=commandkey',
+                    insertValue: 'autocomplete.developerMode ',
+                    description: 'Turns off caching and loads completions from <code>devCompletionsFolder</code>',
+                    args: {
+                        name: 'bool',
+                        suggestions: [
+                            { name: 'true', icon: 'fig://icon?type=string' },
+                            { name: 'false', icon: 'fig://icon?type=string' },
+                        ],
+                    },
+                },
+                {
+                    displayName: 'devCompletionsFolder',
+                    name: 'autocomplete.devCompletionsFolder',
+                    icon: 'fig://icon?type=commandkey',
+                    insertValue: 'autocomplete.devCompletionsFolder ',
+                    description: 'Directory to load completion specs when in <code>developerMode</code>',
+                    args: {
+                        name: 'folder',
+                        description: 'absolute path to directory containing specs',
+                        generators: {
+                            script: 'ls -d -1 "$PWD/"**/',
+                            postProcess: function (out) {
+                                var folders = out.split('\n');
+                                return folders.map(function (folder) {
+                                    var paths = folder.split('/');
+                                    paths.pop();
+                                    return {
+                                        name: paths.pop(),
+                                        insertValue: folder,
+                                        icon: "fig://" + folder,
+                                    };
+                                });
+                            },
+                        },
+                    },
+                },
+                {
+                    name: 'autocomplete.disableForCommands',
+                    icon: 'fig://icon?type=commandkey',
+                    insertValue: "autocomplete.disableForCommands '{cursor}'",
+                    description: 'JSON array of commands Fig should not autocomplete on.',
+                    args: {
+                        name: 'array',
+                        generators: {
+                            script: 'fig settings autocomplete.disableForCommands',
+                            postProcess: function (out) {
+                                var existing = out.split('\n').filter(function (item) {
+                                    return item.length > 0;
+                                });
+                                var append = {
+                                    name: 'Disable...',
+                                    icon: 'fig://icon?type=box',
+                                    insertValue: JSON.stringify(existing.concat(['{cursor}'])),
+                                };
+                                var enabledAll = {
+                                    name: 'Enable all commands',
+                                    icon: 'fig://icon?type=box',
+                                    insertValue: '[]',
+                                };
+                                return [append, enabledAll].concat(existing.map(function (disabledCommand) {
+                                    return {
+                                        name: "Enable " + disabledCommand,
+                                        icon: 'fig://icon?type=box',
+                                        insertValue: JSON.stringify(existing.filter(function (cmd) {
+                                            return cmd != disabledCommand;
+                                        })),
+                                    };
+                                }));
+                            },
+                        },
+                    },
+                },
+                {
+                    name: 'pty.path',
+                    icon: 'fig://icon?type=commandkey',
+                    description: "Specify the $PATH variable in Fig's pseudoterminal",
+                    args: {
+                        name: 'path',
+                        description: "The <code>$PATH</code> variable in Fig's pseudoterminal",
+                        suggestions: [{ name: '$PATH', icon: 'fig://icon?type=string' }],
+                    },
+                },
+            ],
+        },
         {
             name: 'uninstall',
             description: 'uninstall a completion spec',
@@ -30,7 +121,7 @@
                 },
             },
         },
-        { name: 'invite', description: 'share Fig with a teammate ⭐' },
+        { name: 'invite', description: 'share Fig with a teammate ⭐', icon: 'fig://icon?type=invite' },
         { name: 'report', description: 'report an issue' },
         { name: 'tweet', description: 'tweet about Fig', icon: 'fig://icon?type=twitter' },
         { name: 'docs', description: 'view docs in browser' },
@@ -59,163 +150,3 @@
         },
     ],
 };
-=======
-  name: "fig",
-  description: "Autocomplete for your terminal",
-  subcommands: [
-
-
-    { name: "source", description: "(re)connect fig to the current shell session" },
-    { name: "update", description: "update completion specs" },
-    { 
-      name: "settings",
-      description: "update preferences",
-      subcommands: [
-        { 
-          displayName: "developerMode",
-          name: "autocomplete.developerMode",
-          icon: "fig://icon?type=commandkey",
-          insertValue: "autocomplete.developerMode ",
-          description: "Turns off caching and loads completions from <code>devCompletionsFolder</code>",
-          args: {
-            name: "bool",
-            suggestions: [ 
-              { name: "true", icon: "fig://icon?type=string" },
-              { name: "false", icon: "fig://icon?type=string" }
-            ]
-          }
-        },
-        { 
-          displayName: "devCompletionsFolder",
-          name: "autocomplete.devCompletionsFolder",
-          icon: "fig://icon?type=commandkey",
-          insertValue: "autocomplete.devCompletionsFolder ",
-          description: "Directory to load completion specs when in <code>developerMode</code>",
-          args: {
-            name: "folder",
-            description: "absolute path to directory containing specs",
-            generators: {
-              script: 'ls -d -1 "$PWD/"**/',
-              postProcess: (out) => {
-                let folders = out.split("\n")
-                return folders.map(folder => {
-                  let paths = folder.split("/")
-                  paths.pop()
-                  return {
-                    name: paths.pop(),
-                    insertValue: folder,
-                    icon: `fig://${folder}`
-                  }
-                })
-              }
-            }
-          }
-        },
-        { 
-          name: "autocomplete.disableForCommands",
-          icon: "fig://icon?type=commandkey",
-          insertValue: "autocomplete.disableForCommands '{cursor}'",
-          description: "JSON array of commands Fig should not autocomplete on.",
-          args: {
-            name: "array",
-            generators: {
-              script: "fig settings autocomplete.disableForCommands",
-              postProcess: (out) => {
-                let existing = out.split("\n").filter(item => { return item.length > 0 })
-
-                let append = {
-                  name: "Disable...",
-                  icon: "fig://icon?type=box",
-                  insertValue: JSON.stringify(existing.concat(["{cursor}"]))
-                }
-
-                let enabledAll = {
-                  name: "Enable all commands",
-                  icon: "fig://icon?type=box",
-                  insertValue: '[]'
-
-                }
-
-                return [append, enabledAll].concat(existing.map(disabledCommand => {
-                  return {
-                    name: `Enable ${disabledCommand}`,
-                    icon: "fig://icon?type=box",
-                    insertValue: JSON.stringify(existing.filter(cmd => { return cmd != disabledCommand }))
-
-                  }
-                }))
-
-              }
-            },
-          }
-        },
-        { 
-          name: "pty.path",
-          icon: "fig://icon?type=commandkey",
-          description: "Specify the $PATH variable in Fig's pseudoterminal",
-          args: {
-            name: "path",
-            description: "The <code>$PATH</code> variable in Fig's pseudoterminal",
-            suggestions: [ 
-              { name: "$PATH", icon: "fig://icon?type=string" },
-            ]
-          }
-        },
-      ]
-
-    },
-    {
-      name: "uninstall", description: "uninstall a completion spec",
-      args: {
-        name: "spec",
-        description: "The CLI completion spec to remove",
-        generators: {
-          script: "\ls -1Ap ~/.fig/autocomplete",
-          postProcess: (data) => {
-            console.log(data)
-            out = data.split("\n").reduce((acc, curr) => {
-              if ([".gitignore", "README.md", "package.json", "package-lock.json"].includes(curr)) return acc
-              else {
-                acc.push({
-                  name: curr.trim().split(".")[0],
-                  icon: "fig://icon?type=box"
-                })
-                return acc
-              }
-            }, [])
-            return out
-          }
-        }
-      }
-    },
-    { name: "invite", description: "share Fig with a teammate ⭐", icon: "fig://icon?type=invite" },
-    { name: "report", description: "report an issue" },
-    { name: "tweet", description: "tweet about Fig", icon: "fig://icon?type=twitter" },
-    { name: "docs", description: "view docs in browser" },
-    { name: "list", description: "list all available completion specs" },
-    { name: "onboarding", description: "re-run Fig's onboarding" },
-    { name: "diagnostic", description: "display diagnostic information" },
-    {
-      name: "team:upload", description: "share an completion spec with your team",
-      args: {
-        name: "spec",
-        template: "filepaths"
-      }
-    },
-    { name: "team:download", description: "download your team's spec" },
-    { name: "integrations:iterm", description: "Install the iTerm tab integration" }
-
-  ],
-
-  options: [
-    {
-      name: ["-h", "--help"],
-      description: "Overview of Fig CLI"
-    },
-    {
-      name: ["--version"],
-      description: "The current Fig version",
-    }
-  ]
-}
->>>>>>> 8b352bda
