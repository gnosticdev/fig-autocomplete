--- conflicted
+++ resolved
@@ -9,13 +9,8 @@
     {
       name: "uninstall", description: "uninstall a completion spec",
       args: {
-<<<<<<< HEAD
-        name: "completionSpec",
-        description: "Completion spec to uninstall",
-=======
         name: "spec",
         description: "The CLI completion spec to remove",
->>>>>>> 790ced73
         generators: {
           script: "\ls -1Ap ~/.fig/autocomplete",
           postProcess: (data) => {
