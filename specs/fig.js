--- conflicted
+++ resolved
@@ -9,7 +9,6 @@
     {
       name: "uninstall", description: "uninstall a completion spec",
       args: {
-<<<<<<< HEAD
         name: "Email",
         description: "Email address of the user you want to invite",
         variadic: true,
@@ -19,13 +18,11 @@
             insertValue: " ",
             description: "Email to invite"
           }
-        ]
-=======
+        ],
         generators: {
           script: "\ls -1ap ~/.fig/autocomplete",
           splitOn: "\n"
         }
->>>>>>> 0c90a6de
       }
     },
     { name: "invite", description: "share Fig with a teammate ⭐" },
