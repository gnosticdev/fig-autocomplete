var completionSpec = {
  name: "fig",
  description: "Autocomplete for your terminal",
  subcommands: [
    { name: "update", description: "Update Fig's autocompletion specs" },

    {
      name: "invite",
      description: "share Fig with a teammate ⭐",
      args: {
        name: "Email",
        description: "Email address of the user you want to invite",
<<<<<<< HEAD
        variadic: true,
        staticSuggestions: [
=======
        variadic: true, // default is false
        suggestions: [
>>>>>>> ac4358a2
          {
            name: "<email>",
            insertValue: " ",
            description: "Email to invite"
          }
        ]
      }
    },

    {
      name: "feedback", description: "Send feedback Fig's founders",

      options: [
        {
          name: ["-m", "--message"],
          insertValue: "-m '{cursor}'",
          description: "Your message to send to Fig",
          args: {},
        },
      ]
    },
    { name: "docs", description: "Build your own completion spec" },
    { name: "source", description: "(re)connect fig to the current shell session" },


    // { name: "dir", description: "browse your file system" },
    // { name: "curl", description: "build http requests" },
    // {
    //   name: "git", description: "a lightweight UI for git",
    //   subcommands: [{ name: "diff", description: "GUI for git diff" }]
    // },
    // { name: "sftp", description: "browse files on remote servers" },
    // { name: "psql", description: "view and query Postgres databases" },
    // { name: "monitor", description: "visualize CPU usage by process" },
    // { name: "readme", description: "preview markdown documents", args: { templateSuggestions: ["files"] } },

  ],
  options: [
    {
      name: ["-h", "--help"],
      description: "Overview of Fig CLI"
    },
    {
      name: ["--version"],
      description: "The current Fig version",
    }
  ]
}
<|MERGE_RESOLUTION|>--- conflicted
+++ resolved
@@ -10,13 +10,8 @@
       args: {
         name: "Email",
         description: "Email address of the user you want to invite",
-<<<<<<< HEAD
         variadic: true,
         staticSuggestions: [
-=======
-        variadic: true, // default is false
-        suggestions: [
->>>>>>> ac4358a2
           {
             name: "<email>",
             insertValue: " ",
@@ -40,19 +35,6 @@
     },
     { name: "docs", description: "Build your own completion spec" },
     { name: "source", description: "(re)connect fig to the current shell session" },
-
-
-    // { name: "dir", description: "browse your file system" },
-    // { name: "curl", description: "build http requests" },
-    // {
-    //   name: "git", description: "a lightweight UI for git",
-    //   subcommands: [{ name: "diff", description: "GUI for git diff" }]
-    // },
-    // { name: "sftp", description: "browse files on remote servers" },
-    // { name: "psql", description: "view and query Postgres databases" },
-    // { name: "monitor", description: "visualize CPU usage by process" },
-    // { name: "readme", description: "preview markdown documents", args: { templateSuggestions: ["files"] } },
-
   ],
   options: [
     {
