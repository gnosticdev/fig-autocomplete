var generators = {
    // Commit history
    commits: {
        script: "git log --oneline",
        postProcess: function (out) {
            if (out.startsWith("fatal:")) {
                return [];
            }
            return out.split('\n').map(function (line) {
                return {
                    name: line.substring(0, 7),
                    icon: "fig://icon?type=node",
                    description: line.substring(7)
                };
            });
        }
    },
    // Tree-ish
    // This needs to be fleshed out properly....
    // e.g. what is difference to commit-ish?
    // Refer to this:https://stackoverflow.com/questions/23303549/what-are-commit-ish-and-tree-ish-in-git/40910185
    // https://mirrors.edge.kernel.org/pub/software/scm/git/docs/#_identifier_terminology
    treeish: {
        script: "git diff --cached --name-only",
        postProcess: function (out) {
            if (out.startsWith("fatal:")) {
                return [];
            }
            return out.split('\n').map(function (file) {
                return {
                    name: file,
                    insertValue: "-- " + file,
                    icon: "fig://icon?type=file",
                    description: "staged file"
                };
            });
        }
    },
    // All branches
    branches: {
        script: "git branch --no-color",
        postProcess: function (out) {
            if (out.startsWith("fatal:")) {
                return [];
            }
            return out.split('\n').map(function (elm) {
                return { name: elm.replace("*", "").trim(), description: "branch", icon: "fig://icon?type=git" };
            });
        }
    },
    remotes: {
        script: "git remote",
        postProcess: function (out) {
            return out.split('\n').map(function (remote) {
                return { name: remote, description: "remote" };
            });
        }
    },
    tags: {
        script: "git tag --list",
        splitOn: "\n"
    },
    // Files for staging
    files_for_staging: {
        script: "git status --short",
        postProcess: function (out) {
            if (out.startsWith("fatal:")) {
                return [];
            }
            // out = out + " "
            var items = out.split('\n').map(function (file) {
                file = file.trim();
                var arr = file.split(" ");
                return { working: arr[0], file: arr.slice(1).join(" ") };
            });
            return items.map(function (item) {
                var file = item.file;
                var ext = "";
                try {
                    ext = file.split('.').slice(-1)[0];
                }
                catch (e) {
                }
                if (file.endsWith('/')) {
                    ext = "folder";
                }
                return {
                    name: file,
                    insertValue: file.includes(' ') ? "'" + file + "'" : file,
                    icon: "fig://icon?type=" + ext + "&color=ff0000&badge=" + item.working,
                    description: "Changed file",
                    priority: 100
                };
            });
        }
    },
};
var head = {
    name: "HEAD",
    icon: "🔻",
    description: "Reset multiple commits",
};
var completionSpec = {
    name: "git",
    description: "the stupid content tracker",
    options: [
        {
            name: "--version",
            description: "Output version"
        },
        {
            name: "--help",
            description: "Output help"
        },
        {
            name: "-C",
            insertValue: "-C ",
            args: {
                name: "path",
                template: "folders"
            },
            description: "Run as if git was started in &lt;path&gt;"
        },
        {
            name: "-c name=value",
            insertValue: "-c ",
            description: "Pass a config parameter to the command"
        },
        {
            name: "--exec-path[=<path>]",
            insertValue: "--exec-path",
            args: {
                name: "path",
                isOptional: true,
                template: "folders",
            },
            description: "Get or set GIT_EXEC_PATH for core Git programs"
        },
        {
            name: "--html-path",
            description: "Print Git’s HTML documentation path"
        },
        {
            name: "--man-path",
            description: "Print the manpath for this version of Git"
        },
        {
            name: "--info-path",
            description: "Print the info path documenting this version of Git"
        },
        {
            name: ["-p", "--paginate"],
            description: "Pipe output into `less` or custom $PAGER"
        },
        {
            name: "--no-pager",
            description: "Do not pipe Git output into a pager"
        },
        {
            name: "--no-replace-objects",
            description: "Do not use replacement refs"
        },
        {
            name: "--bare",
            description: "Treat the repository as a bare repository"
        },
        {
            name: "--git-dir=<path>",
            insertValue: "--git-dir=",
            args: {
                name: "path",
                template: "folders"
            },
            description: "Set the path to the repository dir (`.git`)"
        },
        {
            name: "--work-tree=<path>",
            insertValue: "--work-tree=",
            args: {
                name: "path",
                template: "folders"
            },
            description: "Set working tree path"
        },
        {
            name: "--namespace=<name>",
            insertValue: "--namespace=",
            args: {
                name: "name",
            },
            description: "Set the Git namespace"
        },
    ],
    subcommands: [
        {
            name: "commit",
            description: "Record changes to the repository",
            insertValue: "commit",
            options: [
                {
                    name: ["-m", "--message"],
                    insertValue: "-m '{cursor}'",
                    description: "use the given message as the commit message",
                    args: {
                        name: "message"
                    },
                },
                {
                    name: ["-a", "--all"],
                    description: "stage all modified and deleted paths",
                },
                {
                    name: "-am",
                    insertValue: "-am '{cursor}'",
                    description: "stage all and use given text as commit message",
                    args: {
                        name: "message"
                    }
                },
                {
                    name: ["-v", "--verbose"],
                    description: "show unified diff of all file changes",
                },
            ]
        },
        {
            name: "config",
            description: "set author",
            options: [
                {
                    name: "--local",
                    description: "Default: write to the repository .git/config file",
                    args: {
                        variadic: true,
                        suggestions: [
                            {
                                name: "user.name",
                                description: "set config for username",
                                insertValue: "user.name '{cursor}'",
                            },
                            {
                                name: "user.email",
                                description: "set config for email",
                                insertValue: "user.email '{cursor}'",
                            }
                        ],
                    },
                },
                {
                    name: "--global",
                    insertValue: "--global {cursor}",
                    description: "For writing options: write to global ~/.gitconfig file rather than the repository .git/config",
                    args: {
                        variadic: true,
                        suggestions: [
                            {
                                name: "user.name",
                                description: "set config for username",
                                insertValue: "user.name '{cursor}'",
                            },
                            {
                                name: "user.email",
                                description: "set config for email",
                                insertValue: "user.email '{cursor}'",
                            }
                        ],
                    },
                }
            ],
        },
        {
            name: "rebase",
            description: "Reapply commits on top of another base tip",
            insertValue: "rebase",
            options: [
                { name: ["--continue"], description: "continue the rebasing after conflict resolution" },
                { name: ["--abort"], description: "stop rebase" },
                { name: ["--skip"], description: "skips a commit" },
                {
                    name: ["-i"],
                    description: "interactive"
                }
            ],
            args: {
                suggestions: [],
                generators: generators.commits,
            },
        },
        {
            name: "add",
            description: "Add file contents to the index",
            options: [
                {
                    name: ["-A", "--all", "--no-ignore-removal"],
                    description: "Add, modify, and remove index entries to match the working tree"
                },
                {
                    name: ["-f", "--force"],
                    description: "Allow adding otherwise ignored files"
                },
                {
                    name: ["-i", "--interactive"],
                    description: "Add modified contents in the working tree interactively to the index"
                },
                {
                    name: ["-n", "--dry-run"],
                    description: "Don't actually add the files(s), just show if they exist and/or will be ignored"
                },
                {
                    name: ["-p", "--patch"],
                    description: "Interactively choose hunks of patch between the index and the work tree and add them to the index"
                },
            ],
            args: {
                variadic: true,
                // We have a special setting for dot in the vuejs app
                // suggestions: [
                //     {
                //         name: ".",
                //         description: "current directory",
                //         insertValue: ".",
                //         icon: "fig://icon?type=folder"
                //     }
                // ],
                generators: generators.files_for_staging
            },
        },
        {
            name: "status",
            description: "Show the working tree status",
            options: [
                {
                    name: ["-v", "--verbose"],
                    description: "be verbose"
                },
                {
                    name: ["-b", "--branch"],
                    description: "show branch information",
                },
                {
                    name: "--show-stash",
                    description: "show stash information"
                },
                {
                    name: "--ahead-behind",
                    description: "compute full ahead/behind values"
                },
                {
                    name: "--long",
                    description: "show status in long format (default)"
                },
                {
                    name: ["-z", "--null"],
                    description: "terminate entries with NUL",
                },
                {
                    name: ["-u", "--untracked-files"],
                    description: "show untracked files",
                    args: {
                        suggestions: [
                            {
                                name: "all",
                                description: "(Default)"
                            },
                            {
                                name: "normal",
                            },
                            {
                                name: "no",
                            }
                        ]
                    }
                },
                {
                    name: "--ignored",
                    description: "show ignored files",
                    args: {
                        suggestions: [
                            {
                                name: "traditional",
                                description: "(Default)"
                            },
                            {
                                name: "matching",
                            },
                            {
                                name: "no",
                            }
                        ]
                    }
                },
                {
                    name: "--no-renames",
                    description: "do not detect renames"
                },
            ]
        },
        {
            name: "push",
            description: "Update remote refs",
            options: [
                {
                    name: "-all",
                    description: "Push all branches to remote"
                },
                // { name: "--repo", description: "repository" },
                // { name: "--all", description: "push all refs" },
                // { name: "--mirror", description: "mirror all refs" },
                { name: ["-d", "--delete"], description: "delete refs" },
                { name: "--tags", description: "push tags (can't be used with --all or --mirror)" },
                // { name: ["-n", "--dry-run"], description: "dry run" },
            ],
            args: [
                {
                    name: "remote",
                    isOptional: true,
                    generators: generators.remotes
                },
                {
                    name: "branch",
                    isOptional: true,
                    generators: generators.branches
                }
            ]
        },
        {
            name: "pull",
            description: "Integrate with another repository",
            args: [
                {
                    name: "remote",
                    isOptional: true,
                    generators: generators.remotes
                },
                {
                    name: "branch",
                    isOptional: true,
                    generators: generators.branches
                }
            ]
        },
        {
            name: "diff",
            description: "Show changes between commits, commit and working tree, etc",
            options: [
                {
                    name: "--staged",
                    insertValue: "--staged",
                    description: "Show difference between the files in the staging area and the latest version",
                }
            ]
        },
        {
            name: "reset",
            description: "Reset current HEAD to the specified state",
            options: [
                {
                    name: "--keep",
                    insertValue: "--keep {cursor}",
                    description: "Safe: files which are different between the current HEAD and the given commit. Will abort if there are uncommitted changes",
                    args: {
                        variadic: true,
                        suggestions: [
                            head
                        ],
                        generators: generators.commits
                    }
                },
                {
                    name: "--soft",
                    insertValue: "--soft {cursor}",
                    description: "remove the last commit from the current branch, but the file changes will stay in your working tree",
                    args: {
                        suggestions: [
                            head
                        ],
                        generators: generators.commits
                    }
                },
                {
                    name: "--hard",
                    insertValue: "--hard {cursor}",
                    description: "⚠️WARNING: you will lose all uncommitted changes in addition to the changes introduced in the last commit",
                    args: {
                        variadic: true,
                        suggestions: [
                            {
                                name: "HEAD~<N>",
                                description: "Reset back to any number of commits",
                                insertValue: "HEAD~",
                            }
                        ],
                        generators: generators.commits,
                    }
                },
                {
                    name: "--mixed",
                    insertValue: "--mixed {cursor}",
                    description: "keep the changes in your working tree but not on the index",
                    args: {
                        variadic: true,
                        suggestions: [
                            {
                                name: "HEAD~[insert # of commits]",
                                description: "Reset back any number of commits",
                                insertValue: "HEAD~",
                            }
                        ],
                        generators: generators.commits,
                    }
                },
                {
                    name: "--merge",
                    insertValue: "--merge {cursor}",
                    description: "Resets the index and updates the files in the working tree that are different" +
                        " between 'commit' and HEAD",
                    args: {
                        variadic: true,
                        suggestions: [
                            head
                        ],
                        generators: generators.commits,
                    }
                }
            ],
            args: {
                isOptional: true,
                variadic: true,
                suggestions: [],
                generators: generators.treeish,
            },
        },
        {
            name: "log",
            description: "Show commit logs",
            insertValue: "log",
            options: [
                {
                    name: "--follow",
                    description: "Show history of given file",
                    args: {
                        name: "file",
                        template: "filepaths"
                    }
                },
                {
                    name: ["-q", "--quiet"],
                    description: "suppress diff output"
                },
                {
                    name: "--source",
                    description: "show source"
                },
                {
                    name: "--oneline",
                    description: "show each commit as a single line "
                }
            ]
        },
        {
            name: "remote",
            description: "Manage remote repository",
            insertValue: "remote {cursor}",
            subcommands: [
                {
                    name: "add",
                    insertValue: "add {cursor}",
                    description: "add repo ",
                },
                {
                    name: "set-head",
                    insertValue: "set-head",
                    description: "Sets or deletes the default branch",
                },
                {
                    name: "rm",
                    insertValue: "rm",
                    description: "Removes given remote [name]",
                },
                {
                    name: "get-url",
                    insertValue: "get-url",
                    description: "Retrieves the URLs for a remote",
                },
                {
                    name: "set-url",
                    insertValue: "set-url {cursor}",
                    description: "Changes the URLs for the remote",
                },
                {
                    name: "show", description: "Gives some information about the remote [name]"
                },
                {
                    name: "prune", description: "Equivalent to git fetch --prune [name], except that no new references will be fetched"
                }
            ],
            options: [
                {
                    name: "-f",
                    insertValue: "-f",
                    description: "Fetch after remote info is added",
                },
                {
                    name: "--tags",
                    insertValue: "--tags",
                    description: "Import tags from remote",
                }
            ]
        },
        {
            name: "fetch",
            description: "Download objects and refs from another repository",
<<<<<<< HEAD
            options: [
                {
                    name: "origin", description: "copies all branches from the remote"
                }
=======
            args: [
                {
                    name: "remote",
                    isOptional: true,
                    generators: generators.remotes
                },
                {
                    name: "branch",
                    isOptional: true,
                    generators: generators.branches
                },
                {
                    name: "refspec",
                    isOptional: true,
                },
            ],
            options: [
                {
                    name: "--all",
                    insertValue: "--all",
                    description: "Fetch all remotes",
                },
                {
                    name: ["-a", "--append"],
                    description: "Append ref names and object names of fetched refs to the existing contents of .git/FETCH_HEAD",
                },
                {
                    name: ["--atomic"],
                    description: "Use an atomic transaction to update local refs. Either all refs are updated, or on error, no refs are updated.",
                },
                {
                    name: ["--depth"],
                    insertValue: "--depth {cursor}",
                    args: {
                        name: 'depth',
                    },
                    description: "Limit fetching to the specified number of commits from the tip of each remote branch history",
                },
                {
                    name: ["--deepen"],
                    insertValue: "--deepen {cursor}",
                    args: {
                        name: 'depth',
                    },
                    description: "Similar to --depth, except it specifies the number of commits from the current shallow boundary instead of from the tip of each remote branch history",
                },
                {
                    name: ["--shallow-since"],
                    insertValue: "--shallow-since {cursor}",
                    args: {
                        name: 'date',
                    },
                    description: "Deepen or shorten the history of a shallow repository to include all reachable commits after <date>",
                },
                {
                    name: ["--shallow-exclude"],
                    insertValue: "--shallow-exclude {cursor}",
                    args: {
                        name: 'revision',
                    },
                    description: "Deepen or shorten the history of a shallow repository to exclude commits reachable from a specified remote branch or tag. This option can be specified multiple times",
                },
                {
                    name: ["--unshallow"],
                    description: "If the source repository is shallow, fetch as much as possible so that the current repository has the same history as the source repository",
                },
                {
                    name: ["--update-shallow"],
                    description: "By default when fetching from a shallow repository, git fetch refuses refs that require updating .git/shallow",
                },
                {
                    name: ["--negotiation-tip"],
                    insertValue: "--negotiation-tip ",
                    args: {
                        name: 'commit|glob',
                        generators: generators.commits,
                    },
                    description: "By default, Git will report, to the server, commits reachable from all local refs to find common commits in an attempt to reduce the size of the to-be-received packfile",
                },
                {
                    name: ["--dry-run"],
                    description: "Show what would be done, without making any changes.",
                },
                {
                    name: ["--write-fetch-head"],
                    description: "Write the list of remote refs fetched in the FETCH_HEAD file directly under $GIT_DIR. This is the default",
                },
                {
                    name: ["--no-write-fetch-head"],
                    description: "tells Git not to write the file",
                },
                {
                    name: ["-f", "--force"],
                    description: "This option overrides that check",
                },
                {
                    name: ["-k", "--keep"],
                    description: "Keep downloaded pack.",
                },
                {
                    name: ["--multiple"],
                    description: "Allow several <repository> and <group> arguments to be specified. No <refspec>s may be specified.",
                },
                {
                    name: ["--auto-maintenance", "--auto-gc"],
                    description: "Run git maintenance run --auto at the end to perform automatic repository maintenance if",
                },
                {
                    name: ["--no-auto-maintenance", "--no-auto-gc"],
                    description: "Don't run git maintenance run --auto at the end to perform automatic repository maintenance",
                },
                {
                    name: ["--write-commit-graph"],
                    description: "Write a commit-graph after fetching. This overrides the config setting fetch.writeCommitGraph",
                },
                {
                    name: ["--no-write-commit-graph"],
                    description: "Don't write a commit-graph after fetching. This overrides the config setting fetch.writeCommitGraph",
                },
                {
                    name: ["-p", "--prune"],
                    description: "Before fetching, remove any remote-tracking references that no longer exist on the remote",
                },
                {
                    name: ["-P", "--prune-tags"],
                    description: "Before fetching, remove any local tags that no longer exist on the remote if --prune is enabled",
                },
                {
                    name: ["-n", "--no-tags"],
                    description: "By default, tags that point at objects that are downloaded from the remote repository are fetched and stored locally. This option disables this automatic tag following",
                },
                {
                    name: ["--refmap"],
                    insertValue: "--refmap {cursor}",
                    args: {
                        name: 'refspec',
                    },
                    description: "When fetching refs listed on the command line, use the specified refspec (can be given more than once) to map the refs to remote-tracking branches, instead of the values of remote.*.fetch configuration variables for the remote repository",
                },
                {
                    name: ["-t", "--tags"],
                    description: "By default, tags that point at objects that are downloaded from the remote repository are fetched and stored locally. This option disables this automatic tag following",
                },
                // TODO: fig needs to accept '=' as delimiter for args/options
                // {
                //     name: ["--recurse-submodules"],
                //     insertValue: "--recurse-submodules={cursor}",
                //     args: {
                //         name: 'mode',
                //         suggestions: [
                //             'yes', 'on-demand', 'no',
                //         ],
                //     },
                //     description: "When fetching refs listed on the command line, use the specified refspec (can be given more than once) to map the refs to remote-tracking branches, instead of the values of remote.*.fetch configuration variables for the remote repository",
                // },
                {
                    name: ["-j", "--jobs"],
                    args: {
                        name: 'n',
                    },
                    description: "Number of parallel children to be used for all forms of fetching.",
                },
                {
                    name: ["--no-recurse-submodules"],
                    description: "Disable recursive fetching of submodules (this has the same effect as using the --recurse-submodules=no option).",
                },
                {
                    name: ["--set-upstream"],
                    description: "If the remote is fetched successfully, add upstream (tracking) reference, used by argument-less git-pull[1] and other commands.",
                },
                {
                    name: ["--submodule-prefix"],
                    insertValue: "--submodule-prefix {cursor}",
                    args: {
                        name: 'path',
                    },
                    description: "Prepend <path> to paths printed in informative messages such as \”Fetching submodule foo\". This option is used internally when recursing over submodules.",
                },
                // TODO: fig needs to accept '=' as delimiter for args/options
                // {
                //     name: ["--recurse-submodules-default"],
                //     insertValue: "--recurse-submodules-default={cursor}",
                //     args: {
                //         name: 'mode',
                //         suggestions: [
                //             'yes', 'on-demand',
                //         ],
                //     },
                //     description: "This option is used internally to temporarily provide a non-negative default value for the --recurse-submodules option",
                // },
                {
                    name: ["-u", "--update-head-ok"],
                    description: "By default git fetch refuses to update the head which corresponds to the current branch. This flag disables the check. This is purely for the internal use for git pull to communicate with git fetch, and unless you are implementing your own Porcelain you are not supposed to use it.",
                },
                {
                    name: ["--upload-pack"],
                    insertValue: "--upload-pack {cursor}",
                    args: {
                        name: 'upload-pack',
                    },
                    description: "When given, and the repository to fetch from is handled by git fetch-pack, --exec=<upload-pack> is passed to the command to specify non-default path for the command run on the other end.",
                },
                {
                    name: ["-q", "--quiet"],
                    description: "Pass --quiet to git-fetch-pack and silence any other internally used git commands. Progress is not reported to the standard error stream.",
                },
                {
                    name: ["-v", "--verbose"],
                    description: "Be verbose.",
                },
                {
                    name: ["--progress"],
                    description: "Progress status is reported on the standard error stream by default when it is attached to a terminal, unless -q is specified.",
                },
                {
                    name: ["-o", "--server-option"],
                    args: {
                        name: 'option',
                    },
                    description: "Transmit the given string to the server when communicating using protocol version 2. The given string must not contain a NUL or LF character. ",
                },
                {
                    name: ["--show-forced-updates"],
                    description: "By default, git checks if a branch is force-updated during fetch. This can be disabled through fetch.showForcedUpdates, but the --show-forced-updates option guarantees this check occurs",
                },
                {
                    name: ["--no-show-forced-updates"],
                    description: "By default, git checks if a branch is force-updated during fetch. Pass --no-show-forced-updates or set fetch.showForcedUpdates to false to skip this check for performance reasons.",
                },
                {
                    name: ["-4", "--ipv4"],
                    description: "Use IPv4 addresses only, ignoring IPv6 addresses.",
                },
                {
                    name: ["-6", "--ipv6"],
                    description: "Use IPv6 addresses only, ignoring IPv4 addresses.",
                },
                {
                    name: "--stdin",
                    description: "Read refspecs, one per line, from stdin in addition to those provided as arguments. The \"tag <name>\" format is not supported",
                },
>>>>>>> 28146bbf
            ]
        },
        {
            name: "stash",
            description: "temporarily stores all the modified tracked files",
            subcommands: [
                {
                    name: "save",
                    description: "Temporarily stores all the modified tracked files"
                },
                {
                    name: "pop",
                    description: "Restores the most recently stashed files"
                },
                {
                    name: "list",
                    description: "Lists all stashed changesets"
                },
                {
                    name: "drop",
                    description: "Discards the most recently stashed changeset"
                },
                {
                    name: "clear",
                    description: " Remove all the stash entries."
                }
            ]
        },
        { name: "reflog", description: "Show history of events with hashes" },
        {
            name: "clone", description: "Clone a repository into a new directory",
            args: [{ name: "repository" }, { name: "directory", template: "filepaths" }]
        },
        { name: "init", description: "Create an empty Git repository or reinitialize an existing one" },
        { name: "mv", description: "Move or rename a file, a directory, or a symlink" },
        {
            name: "rm",
            description: "Remove files from the working tree and from the index",
            args: {
                variadic: true,
                suggestions: [
                    {
                        name: ".",
                        description: "current directory",
                        insertValue: ".",
                        icon: "fig://icon?type=folder"
                    }
                ],
                generators: generators.files_for_staging
            },
            options: [
                { name: "--", description: "used to separate command-line options from the list of files" },
                { name: "--cached", description: "only remove from the index" },
                { name: ["-f", "--force"], description: "override the up-to-date check" },
                { name: "-r", description: "allow recursive removal" },
            ]
        },
        { name: "bisect", description: "Use binary search to find the commit that introduced a bug" },
        { name: "grep", description: "Print lines matching a pattern" },
        { name: "show", description: "Show various types of objects" },
        {
            name: "branch",
            description: "List, create, or delete branches",
            options: [
                { name: ["-a", "--all"], description: "list both remote-tracking and local branches" },
                {
                    name: ["-d", "--delete"], description: "delete fully merged branch",
                    args: {
                        generators: generators.branches,
                    },
                },
                {
                    name: "-D", description: "delete branch (even if not merged)",
                    args: {
                        generators: generators.branches,
                    },
                },
                {
                    name: ["-m", "--move"], description: "move/rename a branch and its reflog",
                    args: [{
                            generators: generators.branches,
                        },
                        {
                            generators: generators.branches,
                        },
                    ]
                },
                {
                    name: "-M", description: "move/rename a branch, even if target exists",
                    args: [{
                            generators: generators.branches,
                        },
                        {
                            generators: generators.branches,
                        },
                    ]
                },
                { name: ["-c", "--copy"], description: "copy a branch and its reflog" },
                { name: "-C", description: "copy a branch, even if target exists" },
                { name: ["-l", "--list"], description: "list branch names" },
                { name: ["--create-reflog"], description: "create the branch's reflog" },
                {
                    name: ["--edit-description"], description: "edit the description for the branch",
                    args: {
                        generators: generators.branches,
                    },
                },
                { name: ["-f", "--force"], description: "force creation, move/rename, deletion" },
                { name: "--merged", description: "print only branches that are merged", args: { name: "commit" } },
                { name: "--no-merged", description: "print only branches that are not merged", args: { name: "commit" } },
                { name: "--column", description: "list branches in columns [=<style>]" },
                { name: "--sort", description: "field name to sort on", args: { name: "key" } },
                { name: "--points-at", description: "print only branches of the object", args: { name: "object" } },
                { name: ["-i", "--ignore-case"], description: "sorting and filtering are case insensitive" },
                { name: "--format", description: "format to use for the output", args: { name: "format" } }
            ]
        },
        {
            name: "checkout",
            description: "Switch branches or restore working tree files",
            options: [
                { name: "-b", description: "create and checkout a new branch", args: { name: "branch" } },
                { name: "-B", description: "create/reset and checkout a branch", args: { name: "branch" } },
                { name: "-l", description: "create reflog for new branch" },
                { name: "--detach", description: "detach HEAD at named commit" },
                { name: ["-t", "--track"], description: "set upstream info for new branch" },
                { name: "--orphan", description: "new unparented branch", args: { name: "new-branch" } },
                { name: ["-2", "--ours"], description: "checkout our version for unmerged files" },
                { name: ["-3", "--theirs"], description: "checkout their version for unmerged files" },
                { name: ["-f", "--force"], description: "force checkout (throw away local modifications)" },
                { name: ["-m", "--merge"], description: "perform a 3-way merge with the new branch" },
                { name: "--overwrite-ignore", description: "update ignored files (default)" },
                { name: "--conflict", description: "conflict style (merge or diff3)", args: { name: "style", suggestions: [{ name: "merge" }, { name: "diff3" }] } },
                { name: ["-p", "--patch"], description: "select hunks interactively" },
            ],
            args: {
                name: "branch",
                description: "branch to switch to",
                isOptional: true,
                generators: generators.branches
            }
        },
        { name: "merge", description: "Join two or more development histories together" },
        {
            name: "tag",
            description: "Create, list, delete or verify a tag object signed with GPG",
            options: [
                { name: ["-l", " --list"], description: "list tag names" },
                { name: "-n", description: "print <n> lines of each tag message", args: { name: "n", suggestions: [{ name: "1" }, { name: "2" }, { name: "3" }] } },
                { name: ["-d", "--delete"], description: "delete tags" },
                { name: ["-v", "--verify"], description: "verify tags" },
                { name: ["-a", "--annotate"], description: "annotated tag, needs a message" },
                { name: ["-m", "--message"], insertValue: "-m '{cursor}'", description: "tag message", args: { name: "message" } },
            ],
            args: {
                name: "tagname",
                description: "Select a tag",
                generators: generators.tags,
                isOptional: true,
            }
        },
    ]
};
<|MERGE_RESOLUTION|>--- conflicted
+++ resolved
@@ -610,12 +610,6 @@
         {
             name: "fetch",
             description: "Download objects and refs from another repository",
-<<<<<<< HEAD
-            options: [
-                {
-                    name: "origin", description: "copies all branches from the remote"
-                }
-=======
             args: [
                 {
                     name: "remote",
@@ -857,7 +851,6 @@
                     name: "--stdin",
                     description: "Read refspecs, one per line, from stdin in addition to those provided as arguments. The \"tag <name>\" format is not supported",
                 },
->>>>>>> 28146bbf
             ]
         },
         {
