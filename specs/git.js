var gitGenerators = {
  // Commit history
  commits: {
    script: "git log --oneline",
    postProcess: function (out) {
      if (out.startsWith("fatal:")) {
        return [];
      }
      return out.split("\n").map(function (line) {
        return {
          name: line.substring(0, 7),
          icon: "fig://icon?type=node",
          description: line.substring(7),
        };
      });
    },
  },
  // Saved stashes
  // TODO: maybe only print names of stashes
  stashes: {
    script: "git stash list",
    postProcess: function (out) {
      if (out.startsWith("fatal:")) {
        return [];
      }
      return out.split("\n").map(function (file) {
        return {
          name: file.split(":")[2],
          insertValue: file.split(":")[0],
          icon: "fig://icon?type=node",
        };
      });
    },
  },
  // Tree-ish
  // This needs to be fleshed out properly....
  // e.g. what is difference to commit-ish?
  // Refer to this:https://stackoverflow.com/questions/23303549/what-are-commit-ish-and-tree-ish-in-git/40910185
  // https://mirrors.edge.kernel.org/pub/software/scm/git/docs/#_identifier_terminology
  treeish: {
    script: "git diff --cached --name-only",
    postProcess: function (out) {
      if (out.startsWith("fatal:")) {
        return [];
      }
      return out.split("\n").map(function (file) {
        return {
          name: file,
          insertValue: "-- " + file,
          icon: "fig://icon?type=file",
          description: "staged file",
        };
      });
    },
  },
  // All branches
  branches: {
    script: "git branch --no-color",
    postProcess: function (out) {
      if (out.startsWith("fatal:")) {
        return [];
      }
      return out.split("\n").map(function (elm) {
        // current branch
        if (elm.includes("*")) {
          return {
            name: elm.replace("*", "").trim(),
            description: "current branch",
            icon: "⭐️",
            // priority: 100,
          };
        }
        return {
          name: elm.trim(),
          description: "branch",
          icon: "fig://icon?type=git",
        };
      });
    },
  },
  remotes: {
    script: "git remote -v",
    postProcess: function (out) {
      var remoteURLs = out.split("\n").reduce(function (dict, line) {
        var pair = line.split("\t");
        var remote = pair[0];
        console.log(remote, pair);
        var url = pair[1].split(" ")[0];
        dict[remote] = url;
        return dict;
      }, {});
      return Object.keys(remoteURLs).map(function (remote) {
        var url = remoteURLs[remote];
        var icon = "box";
        if (url.includes("github.com")) {
          icon = "github";
        }
        if (url.includes("gitlab.com")) {
          icon = "gitlab";
        }
        if (url.includes("heroku.com")) {
          icon = "heroku";
        }
        return {
          name: remote,
          icon: "fig://icon?type=" + icon,
          description: "remote",
        };
      });
    },
<<<<<<< HEAD
  },
  tags: {
    script: "git tag --list",
    splitOn: "\n",
  },
  // Files for staging
  files_for_staging: {
    script: "git status --short",
    postProcess: function (out) {
      if (out.startsWith("fatal:")) {
        return [];
      }
      // out = out + " "
      var items = out.split("\n").map(function (file) {
        file = file.trim();
        var arr = file.split(" ");
        return { working: arr[0], file: arr.slice(1).join(" ") };
      });
      return items.map(function (item) {
        var file = item.file;
        var ext = "";
        try {
          ext = file.split(".").slice(-1)[0];
        } catch (e) {}
        if (file.endsWith("/")) {
          ext = "folder";
        }
        return {
          name: file,
          insertValue: file.includes(" ") ? "'" + file + "'" : file,
          icon:
            "fig://icon?type=" + ext + "&color=ff0000&badge=" + item.working,
          description: "Changed file",
          priority: 100,
        };
      });
=======
    // Files for staging
    files_for_staging: {
        script: "git status --short",
        postProcess: function (out) {
            if (out.startsWith("fatal:")) {
                return [];
            }
            // out = out + " "
            var items = out.split("\n").map(function (file) {
                file = file.trim();
                var arr = file.split(" ");
                return { working: arr[0], file: arr.slice(1).join(" ") };
            });
            return items.map(function (item) {
                var file = item.file;
                var ext = "";
                try {
                    ext = file.split(".").slice(-1)[0];
                }
                catch (e) { }
                if (file.endsWith("/")) {
                    ext = "folder";
                }
                return {
                    name: file,
                    icon: "fig://icon?type=" + ext + "&color=ff0000&badge=" + item.working,
                    description: "Changed file",
                    priority: 100,
                };
            });
        },
>>>>>>> c573a0a9
    },
  },
};
var head = {
  name: "HEAD",
  icon: "🔻",
  description: "Reset multiple commits",
};
var completionSpec = {
  name: "git",
  description: "the stupid content tracker",
  options: [
    {
      name: "--version",
      description: "Output version",
    },
    {
      name: "--help",
      description: "Output help",
    },
    {
      name: "-C",
      insertValue: "-C ",
      args: {
        name: "path",
        template: "folders",
      },
      description: "Run as if git was started in &lt;path&gt;",
    },
    {
      name: "-c name=value",
      insertValue: "-c ",
      description: "Pass a config parameter to the command",
    },
    {
      name: "--exec-path",
      args: {
        name: "path",
        isOptional: true,
        template: "folders",
      },
      description: "Get or set GIT_EXEC_PATH for core Git programs",
    },
    {
      name: "--html-path",
      description: "Print Git’s HTML documentation path",
    },
    {
      name: "--man-path",
      description: "Print the manpath for this version of Git",
    },
    {
      name: "--info-path",
      description: "Print the info path documenting this version of Git",
    },
    {
      name: ["-p", "--paginate"],
      description: "Pipe output into `less` or custom $PAGER",
    },
    {
      name: "--no-pager",
      description: "Do not pipe Git output into a pager",
    },
    {
      name: "--no-replace-objects",
      description: "Do not use replacement refs",
    },
    {
      name: "--bare",
      description: "Treat the repository as a bare repository",
    },
    {
      name: "--git-dir",
      args: {
        name: "path",
        template: "folders",
      },
      description: "Set the path to the repository dir (`.git`)",
    },
    {
      name: "--work-tree",
      args: {
        name: "path",
        template: "folders",
      },
      description: "Set working tree path",
    },
    {
      name: "--namespace",
      args: {
        name: "name",
      },
      description: "Set the Git namespace",
    },
  ],
  subcommands: [
    {
      name: "commit",
      description: "Record changes to the repository",
      args: {
        name: "pathspec",
        isOptional: true,
        variadic: true,
        template: "filepaths",
      },
      options: [
        {
          name: ["-m", "--message"],
          insertValue: "-m '{cursor}'",
          description: "use the given message as the commit message",
          args: {
            name: "message",
          },
        },
        {
          name: ["-a", "--all"],
          description: "stage all modified and deleted paths",
        },
        {
          name: "-am",
          insertValue: "-am '{cursor}'",
          description: "stage all and use given text as commit message",
          args: {
            name: "message",
          },
        },
        {
          name: ["-v", "--verbose"],
          description: "show unified diff of all file changes",
        },
        {
          name: ["-p", "--patch"],
          description:
            "Use the interactive patch selection interface to chose which changes to commi...",
        },
        {
          name: ["-C", "--reuse-message"],
          description:
            "Take an existing commit object, and reuse the log message and the authorship ...",
          args: [
            {
              name: "commit",
              generators: gitGenerators.commits,
            },
          ],
        },
        {
          name: ["-c", "--reedit-message"],
          description:
            "Like -C, but with -c the editor is invoked, so that the user can further edit...",
          args: [
            {
              name: "commit",
              generators: gitGenerators.commits,
            },
          ],
        },
        {
          name: ["--fixup"],
          description:
            "Construct a commit message for use with rebase --autosquash. The commit messa...",
          args: [
            {
              name: "commit",
              generators: gitGenerators.commits,
            },
          ],
        },
        {
          name: ["--squash"],
          description:
            "Construct a commit message for use with rebase --autosquash. The commit messa...",
          args: [
            {
              name: "commit",
              generators: gitGenerators.commits,
            },
          ],
        },
        {
          name: ["--reset-author"],
          description:
            "When used with -C/-c/--amend options, or when committing after a conflicting ...",
        },
        {
          name: ["--short"],
          description:
            "When doing a dry-run, give the output in the short-format. See git-status[1] ...",
        },
        {
          name: ["--branch"],
          description:
            "Show the branch and tracking info even in short-format.",
        },
        {
          name: ["--porcelain"],
          description:
            "When doing a dry-run, give the output in a porcelain-ready format. See git-st...",
        },
        {
          name: ["--long"],
          description:
            "When doing a dry-run, give the output in the long-format. Implies --dry-run.",
        },
        {
          name: ["-z", "--null"],
          description:
            "When showing short or porcelain status output, print the filename verbatim an...",
        },
        {
          name: ["-F", "--file"],
          description:
            "Take the commit message from the given file. Use - to read the message from t...",
          args: {
            name: "file",
            template: "filepaths",
          },
        },
        {
          name: ["--author"],
          description:
            "Override the commit author. Specify an explicit author using the standard A U...",
          args: {
            name: "author",
          },
        },
        {
          name: ["--date"],
          description: "Override the author date used in the commit.",
          args: {
            name: "date",
          },
        },
        {
          name: ["-t", "--template"],
          description:
            "When editing the commit message, start the editor with the contents in the gi...",
          args: {
            name: "file",
            template: "filepaths",
          },
        },
        {
          name: ["-s", "--signoff"],
          description:
            "Add a Signed-off-by trailer by the committer at the end of the commit log mes...",
        },
        {
          name: ["--no-signoff"],
          description:
            "Don't add a Signed-off-by trailer by the committer at the end of the commit l...",
        },
        {
          name: ["-n", "--no-verify"],
          description:
            "This option bypasses the pre-commit and commit-msg hooks. See also githooks[5].",
        },
        {
          name: ["--allow-empty"],
          description:
            "Usually recording a commit that has the exact same tree as its sole parent co...",
        },
        {
          name: ["--allow-empty-message"],
          description:
            "Like --allow-empty this command is primarily for use by foreign SCM interface...",
        },
        {
          name: ["--cleanup"],
          description:
            "This option determines how the supplied commit message should be cleaned up b...",
          args: {
            name: "mode",
            suggestions: [
              "strip",
              "whitespace",
              "verbatim",
              "scissors",
              "default",
            ],
          },
        },
        {
          name: ["-e", "--edit"],
          description:
            "The message taken from file with -F, command line with -m, and from commit ob...",
        },
        {
          name: ["--no-edit"],
          description:
            "Use the selected commit message without launching an editor. For example, git...",
        },
        {
          name: ["--amend"],
          description:
            "Replace the tip of the current branch by creating a new commit. The recorded ...",
        },
        {
          name: ["--no-post-rewrite"],
          description: "Bypass the post-rewrite hook.",
        },
        {
          name: ["-i", "--include"],
          description:
            "Before making a commit out of staged contents so far, stage the contents of p...",
        },
        {
          name: ["-o", "--only"],
          description:
            "Make a commit by taking the updated working tree contents of the paths specif...",
        },
        {
<<<<<<< HEAD
          name: ["--pathspec-from-file"],
          description:
            "Pathspec is passed in instead of commandline args. If is exactly - then stand...",
          args: {
            name: "file",
            template: "filepaths",
          },
=======
            name: "stash",
            description: "temporarily stores all the modified tracked files",
            subcommands: [
                {
                    name: "push",
                    description: "Save your local modifications to a new stash entry and roll them back to HEAD.",
                    insertValue: "push {cursor}",
                    options: [
                        {
                            name: ["-p", "--patch"],
                            description: "Interactively select hunks from the diff between HEAD and the working tree to be stashed.",
                        },
                        {
                            name: ["-k", "--keep-index"],
                            description: "All changed already added to the index are left intact.",
                        },
                        {
                            name: ["-u", "--include-untracked"],
                            description: "All untracked files are also stashed and then cleaned up.",
                        },
                        {
                            name: ["-a", "--all"],
                            description: "All ignored and untracked files are also stashed.",
                        },
                        {
                            name: ["-q", "--quiet"],
                            description: "Quiet, suppress feedback messages.",
                        },
                        {
                            name: ["-m", "--message"],
                            insertValue: "-m {cursor}",
                            description: "Use the given <msg> as the stash message.",
                            args: {
                                name: "message",
                            },
                        },
                        { name: "--pathspec-from-file", description: "" },
                        {
                            name: "--",
                            description: "Separates pathsec from options for disambiguation purposes.",
                        },
                        // TODO: pathspec
                    ],
                },
                {
                    name: "show",
                    description: "Show the changes recorded in the stash entry as a diff.",
                    insertValue: "show {cursor}",
                    args: [
                        {
                            name: "stash",
                            isOptional: true,
                            generators: gitGenerators.stashes,
                        },
                    ],
                },
                {
                    name: "save",
                    description: "Temporarily stores all the modified tracked files",
                    insertValue: "save {cursor}",
                    options: [
                        {
                            name: ["-p", "--patch"],
                            description: "Interactively select hunks from the diff between HEAD and the working tree to be stashed.",
                        },
                        {
                            name: ["-k", "--keep-index"],
                            description: "All changed already added to the index are left intact.",
                        },
                        {
                            name: ["-u", "--include-untracked"],
                            description: "All untracked files are also stashed and then cleaned up.",
                        },
                        {
                            name: ["-a", "--all"],
                            description: "All ignored and untracked files are also stashed.",
                        },
                        {
                            name: ["-q", "--quiet"],
                            description: "Quiet, suppress feedback messages.",
                        },
                    ],
                    args: {
                        name: "message",
                        isOptional: true,
                    },
                },
                {
                    name: "pop",
                    description: "Restores the most recently stashed files",
                    insertValue: "pop {cursor}",
                    options: [
                        {
                            name: "--index",
                            description: "Tries to reinstate not only the working tree's changes, but also the index's ones.",
                        },
                        {
                            name: ["-q", "--quiet"],
                            description: "Quiet, suppress feedback messages.",
                        },
                    ],
                    args: [
                        {
                            name: "stash",
                            isOptional: true,
                            generators: gitGenerators.stashes,
                        },
                    ],
                },
                {
                    name: "list",
                    description: "Lists all stashed changesets",
                    insertValue: "list {cursor}",
                },
                {
                    name: "drop",
                    description: "Discards the most recently stashed changeset",
                    insertValue: "drop {cursor}",
                    options: [
                        {
                            name: ["-q", "--quiet"],
                            description: "Quiet, suppress feedback messages.",
                        },
                    ],
                    args: [
                        {
                            name: "stash",
                            isOptional: true,
                            generators: gitGenerators.stashes,
                        },
                    ],
                },
                {
                    name: "clear",
                    description: " Remove all the stash entries.",
                    insertValue: "clear",
                },
                {
                    name: "apply",
                    description: "Like pop, but do not remove the state from the stash list.",
                    options: [
                        {
                            name: "--index",
                            description: "Tries to reinstate not only the working tree's changes, but also the index's ones.",
                        },
                        {
                            name: ["-q", "--quiet"],
                            description: "Quiet, suppress feedback messages.",
                        },
                    ],
                    args: [
                        {
                            name: "stash",
                            isOptional: true,
                            generators: gitGenerators.stashes,
                        },
                    ],
                },
                {
                    name: "branch",
                    description: "Creates and checks out a new branch named ",
                    insertValue: "branch {cursor}",
                    args: [
                        {
                            name: "branch",
                            generators: gitGenerators.branches,
                        },
                        {
                            name: "stash",
                            isOptional: true,
                            generators: gitGenerators.stashes,
                        },
                    ],
                },
                {
                    name: "create",
                    description: "Creates a stash with the message <msg>",
                    insertValue: "create {cursor}",
                    args: {
                        name: "message",
                    },
                },
                {
                    name: "store",
                    description: "Store a given stash in the stash ref., updating the staft reflog.",
                    insertValue: "store",
                    options: [
                        {
                            name: ["-m", "--message"],
                            insertValue: "-m {cursor}",
                            description: "Use the given <msg> as the stash message.",
                            args: {
                                name: "message",
                            },
                        },
                        {
                            name: ["-q", "--quiet"],
                            description: "Quiet, suppress feedback messages.",
                        },
                    ],
                    args: [
                        {
                            name: "message",
                        },
                        {
                            name: "commit",
                            generators: gitGenerators.commits,
                        },
                    ],
                },
            ],
>>>>>>> c573a0a9
        },
        {
          name: ["--pathspec-file-nul"],
          description:
            "Only meaningful with --pathspec-from-file. Pathspec elements are separated wi...",
        },
        {
          name: ["-u", "--untracked-files"],
          description:
            "Show untracked files. The mode parameter is optional (defaults to all), and i...",
          args: {
            name: "mode",
            suggestions: ["no", "normal", "all"],
            isOptional: true,
          },
        },
        {
          name: ["-q", "--quiet"],
          description: "Suppress commit summary message.",
        },
        {
          name: ["--dry-run"],
          description:
            "Do not create a commit, but show a list of paths that are to be committed, pa...",
        },
        {
          name: ["--status"],
          description:
            "Include the output of git-status[1] in the commit message template when using...",
        },
        {
          name: ["--no-status"],
          description:
            "Do not include the output of git-status[1] in the commit message template whe...",
        },
        {
          name: ["-S", "--gpg-sign"],
          description:
            "GPG-sign commits. The keyid argument is optional and defaults to the committe...",
          args: {
            name: "keyid",
            isOptional: true,
          },
        },
        {
          name: ["--no-gpg-sign"],
          description: "Dont GPG-sign commits.",
        },
        {
          name: ["--"],
          description: "Do not interpret any more arguments as options.",
        },
      ],
    },
    {
      name: "config",
      description: "set author",
      options: [
        {
          name: "--local",
          description: "Default: write to the repository .git/config file",
          args: {
            variadic: true,
            suggestions: [
              {
                name: "user.name",
                description: "set config for username",
                insertValue: "user.name '{cursor}'",
              },
              {
                name: "user.email",
                description: "set config for email",
                insertValue: "user.email '{cursor}'",
              },
            ],
          },
        },
        {
          name: "--global",
          insertValue: "--global {cursor}",
          description:
            "For writing options: write to global ~/.gitconfig file rather than the repository .git/config",
          args: {
            variadic: true,
            suggestions: [
              {
                name: "user.name",
                description: "set config for username",
                insertValue: "user.name '{cursor}'",
              },
              {
                name: "user.email",
                description: "set config for email",
                insertValue: "user.email '{cursor}'",
              },
            ],
          },
        },
        {
          name: ["--replace-all"],
          description:
            "Default behavior is to replace at most one line. This replaces all lines matc...",
        },
        {
          name: ["--add"],
          description:
            "Adds a new line to the option without altering any existing values. This is t...",
        },
        {
          name: ["--get"],
          description:
            "Get the value for a given key (optionally filtered by a regex matching the va...",
        },
        {
          name: ["--get-all"],
          description:
            "Like get, but returns all values for a multi-valued key.",
        },
        {
          name: ["--get-regexp"],
          description:
            "Like --get-all, but interprets the name as a regular expression and writes ou...",
        },
        {
          name: ["--get-urlmatch"],
          description:
            "When given a two-part name section.key, the value for section..key whose part...",
          args: [
            {
              name: "name",
            },
            {
              name: "url",
            },
          ],
        },
        {
          name: ["--system"],
          description:
            "For writing options: write to system-wide $(prefix)/etc/gitconfig rather than...",
        },
        {
          name: ["--worktree"],
          description:
            "Similar to --local except that.git/config.worktree is read from or written to...",
        },
        {
          name: ["-f", "--file"],
          description:
            "Use the given config file instead of the one specified by GIT_CONFIG.",
          args: {
            name: "config-file",
            template: "filepaths",
          },
        },
        {
          name: ["--blob"],
          description:
            "Similar to --file but use the given blob instead of a file. E.g. you can use ...",
          args: {
            name: "blob",
          },
        },
        {
          name: ["--remove-section"],
          description: "Remove the given section from the configuration file.",
        },
        {
          name: ["--rename-section"],
          description: "Rename the given section to a new name.",
        },
        {
          name: ["--unset"],
          description: "Remove the line matching the key from config file.",
        },
        {
          name: ["--unset-all"],
          description: "Remove all lines matching the key from config file.",
        },
        {
          name: ["-l", "--list"],
          description:
            "List all variables set in config file, along with their values.",
        },
        {
          name: ["--fixed-value"],
          description:
            "When used with the value-pattern argument, treat value-pattern as an exact st...",
        },
        {
          name: ["--type"],
          description:
            "git config will ensure that any input or output is valid under the given type...",
          args: {
            name: "type",
            suggestions: [
              "bool",
              "int",
              "bool-or-int",
              "path",
              "expiry-date",
              "color",
            ],
          },
        },
        {
          name: ["--no-type"],
          description:
            "Un-sets the previously set type specifier (if one was previously set). This o...",
        },
        {
          name: ["-z", "--null"],
          description:
            "For all options that output values and/or keys, always end values with the nu...",
        },
        {
          name: ["--name-only"],
          description:
            "Output only the names of config variables for --list or --get-regexp.",
        },
        {
          name: ["--show-origin"],
          description:
            "Augment the output of all queried config options with the origin type (file, ...",
        },
        {
          name: ["--show-scope"],
          description:
            "Similar to --show-origin in that it augments the output of all queried config...",
        },
        {
          name: ["--get-colorbool"],
          description:
            'Find the color setting for name (e.g. color.diff) and output "true" or "false...',
          args: {
            name: "name",
          },
        },
        {
          name: ["--get-color"],
          description:
            "Find the color configured for name (e.g. color.diff.new) and output it as the...",
          args: [
            {
              name: "name",
            },
            {
              name: "default",
              isOptional: true,
            },
          ],
        },
        {
          name: ["-e", "--edit"],
          description:
            "Opens an editor to modify the specified config file; either --system, --globa...",
        },
        {
          name: ["--includes"],
          description:
            "Respect include.* directives in config files when looking up values. Defaults...",
        },
        {
          name: ["--no-includes"],
          description:
            "Respect include.* directives in config files when looking up values. Defaults...",
        },
        {
          name: ["--default"],
          description:
            "When using --get, and the requested variable is not found, behave as if were ...",
          args: {
            name: "value",
            isOptional: true,
          },
        },
      ],
    },
    {
      name: "rebase",
      description: "Reapply commits on top of another base tip",
      insertValue: "rebase",
      options: [
        {
          name: ["--continue"],
          description: "continue the rebasing after conflict resolution",
        },
        { name: ["--abort"], description: "stop rebase" },
        { name: ["--skip"], description: "skips a commit" },
        {
          name: ["-i"],
          description: "interactive",
        },
      ],
      args: [
        {
          name: "base",
          generators: gitGenerators.branches,
        },
        {
          name: "new base",
          generators: gitGenerators.branches,
        },
      ],
    },
    {
      name: "add",
      description: "Add file contents to the index",
      options: [
        {
          name: ["-n", "--dry-run"],
          description:
            "Don’t actually add the file(s), just show if they exist and/or will be ignored.",
        },
        { name: ["-v", "--verbose"], description: "Be verbose." },
        {
          name: ["-f", "--force"],
          description: "Allow adding otherwise ignored files.",
        },
        {
          name: ["-i", "--interactive"],
          description:
            "Add modified contents in the working tree interactively to the index. Optional path arguments may be supplied to limit operation to a subset of the working tree. See “Interactive mode” for details.",
        },
        {
          name: ["-p", "--patch"],
          description:
            "Interactively choose hunks of patch between the index and the work tree and add them to the index. This gives the user a chance to review the difference before adding modified contents to the index.",
        },
        {
          name: ["-e", "--edit"],
          description:
            "Open the diff vs. the index in an editor and let the user edit it. After the editor was closed, adjust the hunk headers and apply the patch to the index.",
        },
        {
          name: ["-u", "--update"],
          description:
            "Update the index just where it already has an entry matching <pathspec>. This removes as well as modifies index entries to match the working tree, but adds no new files.",
        },
        {
          name: ["-A", "--all", "--no-ignore-removal"],
          description:
            "Update the index not only where the working tree has a file matching <pathspec> but also where the index already has an entry. This adds, modifies, and removes index entries to match the working tree.",
        },
        {
          name: ["--no-all", "--ignore-removal"],
          description:
            "Update the index by adding new files that are unknown to the index and files modified in the working tree, but ignore files that have been removed from the working tree. This option is a no-op when no <pathspec> is used.",
        },
        {
          name: ["-N", "--intent-to-add"],
          description:
            "Record only the fact that the path will be added later. An entry for the path is placed in the index with no content. This is useful for, among other things, showing the unstaged content of such files with git diff and committing them with git commit -a.",
        },
        {
          name: ["--refresh"],
          description:
            "Don’t add the file(s), but only refresh their stat() information in the index.",
        },
        {
          name: ["--ignore-errors"],
          description:
            "If some files could not be added because of errors indexing them, do not abort the operation, but continue adding the others. The command shall still exit with non-zero status. The configuration variable add.ignoreErrors can be set to true to make this the default behaviour.",
        },
        {
          name: ["--ignore-missing"],
          description:
            "This option can only be used together with --dry-run. By using this option the user can check if any of the given files would be ignored, no matter if they are already present in the work tree or not.",
        },
        {
          name: ["--no-warn-embedded-repo"],
          description:
            "By default, git add will warn when adding an embedded repository to the index without using git submodule add to create an entry in .gitmodules. This option will suppress the warning (e.g., if you are manually performing operations on submodules).",
        },
        {
          name: ["--renormalize"],
          description:
            "Apply the 'clean' process freshly to all tracked files to forcibly add them again to the index. This is useful after changing core.autocrlf configuration or the text attribute in order to correct files added with wrong CRLF/LF line endings. This option implies -u.",
        },
        {
          name: ["--chmod"],
          description:
            "Override the executable bit of the added files. The executable bit is only changed in the index, the files on disk are left unchanged.",
          insertValue: "--chmod=",
          args: {
            suggestions: ["+x", "-x"],
          },
        },
        {
          name: ["--pathspec-from-file"],
          description:
            "Pathspec is passed in <file> instead of commandline args. If <file> is exactly - then standard input is used. Pathspec elements are separated by LF or CR/LF. Pathspec elements can be quoted as explained for the configuration variable core.quotePath (see git-config[1]). See also --pathspec-file-nul and global --literal-pathspecs.",
          args: {
            name: "File",
            description: "File with pathspec",
            template: "filepaths",
          },
        },
        {
          name: ["--pathspec-file-nul"],
          description:
            "Only meaningful with --pathspec-from-file. Pathspec elements are separated with NUL character and all other characters are taken literally (including newlines and quotes).",
        },
        {
          name: "--",
          description:
            "This option can be used to separate command-line options from the list of files.",
        },
      ],
      args: {
        name: "pathspec",
        variadic: true,
        isOptional: true,
        // We have a special setting for dot in the vuejs app
        // suggestions: [
        //     {
        //         name: ".",
        //         description: "current directory",
        //         insertValue: ".",
        //         icon: "fig://icon?type=folder"
        //     }
        // ],
        generators: gitGenerators.files_for_staging,
      },
    },
    {
      name: "status",
      description: "Show the working tree status",
      options: [
        {
          name: ["-v", "--verbose"],
          description: "be verbose",
        },
        {
          name: ["-b", "--branch"],
          description: "show branch information",
        },
        {
          name: "--show-stash",
          description: "show stash information",
        },
        {
          name: "--ahead-behind",
          description: "compute full ahead/behind values",
        },
        {
          name: "--long",
          description: "show status in long format (default)",
        },
        {
          name: ["-z", "--null"],
          description: "terminate entries with NUL",
        },
        {
          name: ["-u", "--untracked-files"],
          description: "show untracked files",
          args: {
            suggestions: [
              {
                name: "all",
                description: "(Default)",
              },
              {
                name: "normal",
              },
              {
                name: "no",
              },
            ],
          },
        },
        {
          name: "--ignored",
          description: "show ignored files",
          args: {
            suggestions: [
              {
                name: "traditional",
                description: "(Default)",
              },
              {
                name: "matching",
              },
              {
                name: "no",
              },
            ],
          },
        },
        {
          name: "--no-renames",
          description: "do not detect renames",
        },
      ],
    },
    {
      name: "clean",
      description: "Shows which files would be removed from working directory",
      options: [
        {
          name: "-n",
          description:
            "Don’t actually remove anything, just show what would be done.",
        },
        {
          name: ["-f", "--force"],
          description:
            "If the Git configuration variable clean.requireForce is not set to false, git clean will refuse to delete files or directories unless given -f or -i.",
        },
      ],
      args: {
        name: "path",
        template: "filepaths",
      },
    },
    {
      name: "revert",
      description:
        "Create new commit that undoes all of the changes made in <commit>, then apply it to the current branch.",
      args: {
        name: "commit",
        generators: gitGenerators.commits,
      },
    },
    {
      name: "push",
      description: "Update remote refs",
      options: [
        {
          name: "--all",
          description:
            "Push all branches (i.e. refs under refs/heads/); cannot be used with other <refspec>.",
        },
        {
          name: "--prune",
          description:
            "Remove remote branches that don't have a local counterpart",
        },
        {
          name: "--mirror",
          description:
            "Instead of naming each ref to push, specifies that all refs under refs/ be mirrored to the remote repository.",
        },
        {
          name: ["-n", "--dry-run"],
          description: "Do everything except actually send the updates.",
        },
        {
          name: "--porcelain",
          description:
            "Produce machine-readable output. The output status line for each ref will be tab-separated and sent to stdout instead of stderr.",
        },
        {
          name: ["-d", "--delete"],
          description:
            "All listed refs are deleted from the remote repository. This is the same as prefixing all refs with a colon.",
        },
        {
          name: "--tags",
          description:
            "All refs under refs/tags are pushed, in addition to refspecs explicitly listed on the command line.",
        },
        {
          name: "--follow-tags",
          description:
            "Push all the refs that would be pushed without this option, and also push annotated tags in refs/tags that are missing from the remote but are pointing at commit-ish that are reachable from the refs being pushed. This can also be specified with configuration variable push.followTags",
        },
        {
          name: "--signed",
          description:
            "GPG-sign the push request to update refs on the receiving side, to allow it to be checked by the hooks and/or be logged. If false or --no-signed, no signing will be attempted. If true or --signed, the push will fail if the server does not support signed pushes. If set to if-asked, sign if and only if the server supports signed pushes. The push will also fail if the actual call to gpg --sign fails. See git-receive-pack(1) for the details on the receiving end.",
          args: {
            isOptional: true,
            suggestions: ["true", "false", "if-asked"],
          },
        },
        {
          name: "--no-signed",
          description:
            "GPG-sign the push request to update refs on the receiving side, to allow it to be checked by the hooks and/or be logged. If false or --no-signed, no signing will be attempted. If true or --signed, the push will fail if the server does not support signed pushes. If set to if-asked, sign if and only if the server supports signed pushes. The push will also fail if the actual call to gpg --sign fails. See git-receive-pack(1) for the details on the receiving end.",
        },
        {
          name: "--atomic",
          description:
            "Use an atomic transaction on the remote side if available. Either all refs are updated, or on error, no refs are updated. If the server does not support atomic pushes the push will fail.",
        },
        {
          name: "--no-atomic",
          description:
            "Use an atomic transaction on the remote side if available. Either all refs are updated, or on error, no refs are updated. If the server does not support atomic pushes the push will fail.",
        },
        {
          name: ["-f", "--force"],
          description:
            "Usually, the command refuses to update a remote ref that is not an ancestor of the local ref used to overwrite it. Also, when --force-with-lease option is used, the command refuses to update a remote ref whose current value does not match what is expected. This flag disables these checks, and can cause the remote repository to lose commits; use it with care.",
        },
        {
          name: "--repo",
          insertValue: "--repo=",
          description:
            "This option is equivalent to the <repository> argument. If both are specified, the command-line argument takes precedence.",
          args: {
            name: "repository",
          },
        },
        {
          name: ["-u", "--set-upstream"],
          description:
            "For every branch that is up to date or successfully pushed, add upstream (tracking) reference, used by argument-less git-pull(1) and other commands.",
        },
        {
          name: "--thin",
          description:
            "These options are passed to git-send-pack(1). A thin transfer significantly reduces the amount of sent data when the sender and receiver share many of the same objects in common. The default is --thin.",
        },
        {
          name: "--no-thin",
          description:
            "These options are passed to git-send-pack(1). A thin transfer significantly reduces the amount of sent data when the sender and receiver share many of the same objects in common. The default is --thin.",
        },
        {
          name: ["-q", "--quiet"],
          description:
            "Suppress all output, including the listing of updated refs, unless an error occurs. Progress is not reported to the standard error stream.",
        },
        { name: ["-v", "--verbose"], description: "Run verbosely" },
        {
          name: "--progress",
          description:
            "Progress status is reported on the standard error stream by default when it is attached to a terminal, unless -q is specified. This flag forces progress status even if the standard error stream is not directed to a terminal.",
        },
        {
          name: "--no-recurse-submodules",
          description:
            "May be used to make sure all submodule commits used by the revisions to be pushed are available on a remote-tracking branch. If check is used Git will verify that all submodule commits that changed in the revisions to be pushed are available on at least one remote of the submodule. If any commits are missing the push will be aborted and exit with non-zero status. If on-demand is used all submodules that changed in the revisions to be pushed will be pushed. If on-demand was not able to push all necessary revisions it will also be aborted and exit with non-zero status. If only is used all submodules will be recursively pushed while the superproject is left unpushed. A value of no or using --no-recurse-submodules can be used to override the push.recurseSubmodules configuration variable when no submodule recursion is required.",
        },
        {
          name: "--recurse-submodules",
          insertValue: "--recurse-submodules=",
          description:
            "May be used to make sure all submodule commits used by the revisions to be pushed are available on a remote-tracking branch. If check is used Git will verify that all submodule commits that changed in the revisions to be pushed are available on at least one remote of the submodule. If any commits are missing the push will be aborted and exit with non-zero status. If on-demand is used all submodules that changed in the revisions to be pushed will be pushed. If on-demand was not able to push all necessary revisions it will also be aborted and exit with non-zero status. If only is used all submodules will be recursively pushed while the superproject is left unpushed. A value of no or using --no-recurse-submodules can be used to override the push.recurseSubmodules configuration variable when no submodule recursion is required.",
          args: {
            suggestions: ["check", "on-demand", "only", "no"],
          },
        },
        {
          name: "--verify",
          description:
            "Turn on the pre-push hook. The default is --verify, giving the hook a chance to prevent the push. With",
        },
        {
          name: "--no-verify",
          description:
            "Turn off the pre-push hook. The default is --verify, giving the hook a chance to prevent the push. With",
        },
        {
          name: ["-4", "--ipv4"],
          description: "Use IPv4 addresses only, ignoring IPv6 addresses.",
        },
        {
          name: ["-6", "--ipv6"],
          description: "Use IPv6 addresses only, ignoring IPv4 addresses.",
        },
        {
          name: ["-o", "--push-option"],
          description:
            "Transmit the given string to the server, which passes them to the pre-receive as well as the post-receive hook. The given string must not contain a NUL or LF character. When multiple --push-option=<option> are given, they are all sent to the other side in the order listed on the command line. When no --push-option=<option> is given from the command line, the values of configuration variable push.pushOption are used instead.",
          args: {
            name: "option",
          },
        },
        {
          name: ["--receive-pack", "--exec"],
          description:
            "Path to the git-receive-pack program on the remote end. Sometimes useful when pushing to a remote repository over ssh, and you do not have the program in a directory on the default $PATH.",
          args: {
            name: "git-receive-pack",
          },
        },
        {
          name: "--no-force-with-lease",
          description:
            "Cancel all the previous --force-with-lease on the command line.",
        },
        {
          name: "-force-with-lease",
          description:
            "protect the named ref (alone), if it is going to be updated, by requiring its current value to be the same as the specified value <expect> (which is allowed to be different from the remote-tracking branch we have for the refname, or we do not even have to have such a remote-tracking branch when this form is used). If <expect> is the empty string, then the named ref must not already exist.",
          args: {
            name: "refname[:expect]",
            isOptional: true,
          },
        },
      ],
      args: [
        {
          name: "remote",
          isOptional: true,
          generators: gitGenerators.remotes,
        },
        {
          name: "branch",
          isOptional: true,
          generators: gitGenerators.branches,
        },
      ],
    },
    {
      name: "pull",
      description: "Integrate with another repository",
      options: [
        {
          name: "--rebase",
          description:
            "Fetch the remote’s copy of current branch and rebases it into the local copy.",
          args: {
            name: "remote",
            generators: gitGenerators.remotes,
          },
        },
      ],
      args: [
        {
          name: "remote",
          isOptional: true,
          generators: gitGenerators.remotes,
        },
        {
          name: "branch",
          isOptional: true,
          generators: gitGenerators.branches,
        },
      ],
    },
    {
      name: "diff",
      description: "Show changes between commits, commit and working tree, etc",
      options: [
        {
          name: "--staged",
          insertValue: "--staged",
          description:
            "Show difference between the files in the staging area and the latest version",
        },
        {
          name: "--cached",
          description: "Show difference between staged changes and last commit",
        },
      ],
      args: {
        name: "commit",
        isOptional: true,
        suggestions: [{ name: "HEAD" }],
        generators: gitGenerators.commits,
      },
    },
    {
      name: "reset",
      description: "Reset current HEAD to the specified state",
      options: [
        {
          name: "--keep",
          insertValue: "--keep {cursor}",
          description:
            "Safe: files which are different between the current HEAD and the given commit. Will abort if there are uncommitted changes",
          args: {
            variadic: true,
            suggestions: [head],
            generators: gitGenerators.commits,
          },
        },
        {
          name: "--soft",
          insertValue: "--soft {cursor}",
          description:
            "remove the last commit from the current branch, but the file changes will stay in your working tree",
          args: {
            suggestions: [head],
            generators: gitGenerators.commits,
          },
        },
        {
          name: "--hard",
          insertValue: "--hard {cursor}",
          description:
            "⚠️WARNING: you will lose all uncommitted changes in addition to the changes introduced in the last commit",
          args: {
            variadic: true,
            suggestions: [
              {
                name: "HEAD~<N>",
                description: "Reset back to any number of commits",
                insertValue: "HEAD~",
              },
            ],
            generators: gitGenerators.commits,
          },
        },
        {
          name: "--mixed",
          insertValue: "--mixed {cursor}",
          description:
            "keep the changes in your working tree but not on the index",
          args: {
            variadic: true,
            suggestions: [
              {
                name: "HEAD~[insert # of commits]",
                description: "Reset back any number of commits",
                insertValue: "HEAD~",
              },
            ],
            generators: gitGenerators.commits,
          },
        },
        {
          name: "--merge",
          insertValue: "--merge {cursor}",
          description:
            "Resets the index and updates the files in the working tree that are different" +
            " between 'commit' and HEAD",
          args: {
            variadic: true,
            suggestions: [head],
            generators: gitGenerators.commits,
          },
        },
      ],
      args: {
        isOptional: true,
        variadic: true,
        suggestions: [],
        generators: gitGenerators.treeish,
      },
    },
    {
      name: "log",
      description: "Show commit logs",
      insertValue: "log",
      options: [
        {
          name: "--follow",
          description: "Show history of given file",
          args: {
            name: "file",
            template: "filepaths",
          },
        },
        {
          name: ["-q", "--quiet"],
          description: "suppress diff output",
        },
        {
          name: "--source",
          description: "show source",
        },
        {
          name: "--oneline",
          description: "show each commit as a single line",
        },
        {
          name: "--p",
          description: "display the full diff of each commit",
        },
        {
          name: "--stat",
          description:
            "Include which files were altered and the relative number of lines that were added or deleted from each of them.",
        },
        {
          name: "--grep",
          description:
            "Search for commits with a commit message that matches <pattern>",
          insertValue: "--grep=",
          args: {
            name: "pattern",
          },
        },
        {
          name: "--author",
          description: "Search for commits by a particular author.",
          insertValue: "--author=",
          args: {
            name: "pattern",
          },
        },
        {
          name: "--source",
          description: "show source",
        },
        {
          name: "--oneline",
          description: "show each commit as a single line",
        },
      ],
      args: [
        {
          name: "since",
          description: "commit ID, branch name, HEAD, or revision reference",
          generators: gitGenerators.commits,
          suggestions: [{ name: "HEAD" }],
        },
        {
          name: "until",
          description: "commit ID, branch name, HEAD, or revision reference",
          generators: gitGenerators.commits,
          suggestions: [{ name: "HEAD" }],
        },
      ],
    },
    {
      name: "remote",
      description: "Manage remote repository",
      insertValue: "remote {cursor}",
      subcommands: [
        {
          name: "add",
          insertValue: "add {cursor}",
          description: "add repo ",
        },
        {
          name: "set-head",
          insertValue: "set-head",
          description: "Sets or deletes the default branch",
        },
        {
          name: "rm",
          insertValue: "rm",
          description: "Removes given remote [name]",
          args: {
            name: "remote",
            generators: gitGenerators.remotes,
          },
        },
        {
          name: "get-url",
          insertValue: "get-url",
          description: "Retrieves the URLs for a remote",
        },
        {
          name: "set-url",
          insertValue: "set-url {cursor}",
          description: "Changes the URLs for the remote",
        },
        {
          name: "show",
          description: "Gives some information about the remote [name]",
        },
        {
          name: "prune",
          description:
            "Equivalent to git fetch --prune [name], except that no new references will be fetched",
        },
      ],
      options: [
        {
          name: "-f",
          insertValue: "-f",
          description: "Fetch after remote info is added",
        },
        {
          name: "--tags",
          insertValue: "--tags",
          description: "Import tags from remote",
        },
      ],
    },
    {
      name: "fetch",
      description: "Download objects and refs from another repository",
      args: [
        {
          name: "remote",
          isOptional: true,
          generators: gitGenerators.remotes,
        },
        {
          name: "branch",
          isOptional: true,
          generators: gitGenerators.branches,
        },
        {
          name: "refspec",
          isOptional: true,
        },
      ],
      options: [
        {
          name: "--all",
          insertValue: "--all",
          description: "Fetch all remotes",
        },
        {
          name: ["-a", "--append"],
          description:
            "Append ref names and object names of fetched refs to the existing contents of .git/FETCH_HEAD",
        },
        {
          name: ["--atomic"],
          description:
            "Use an atomic transaction to update local refs. Either all refs are updated, or on error, no refs are updated.",
        },
        {
          name: ["--depth"],
          insertValue: "--depth {cursor}",
          args: {
            name: "depth",
          },
          description:
            "Limit fetching to the specified number of commits from the tip of each remote branch history",
        },
        {
          name: ["--deepen"],
          insertValue: "--deepen {cursor}",
          args: {
            name: "depth",
          },
          description:
            "Similar to --depth, except it specifies the number of commits from the current shallow boundary instead of from the tip of each remote branch history",
        },
        {
          name: ["--shallow-since"],
          insertValue: "--shallow-since {cursor}",
          args: {
            name: "date",
          },
          description:
            "Deepen or shorten the history of a shallow repository to include all reachable commits after <date>",
        },
        {
          name: ["--shallow-exclude"],
          insertValue: "--shallow-exclude {cursor}",
          args: {
            name: "revision",
          },
          description:
            "Deepen or shorten the history of a shallow repository to exclude commits reachable from a specified remote branch or tag. This option can be specified multiple times",
        },
        {
          name: ["--unshallow"],
          description:
            "If the source repository is shallow, fetch as much as possible so that the current repository has the same history as the source repository",
        },
        {
          name: ["--update-shallow"],
          description:
            "By default when fetching from a shallow repository, git fetch refuses refs that require updating .git/shallow",
        },
        {
          name: ["--negotiation-tip"],
          insertValue: "--negotiation-tip ",
          args: {
            name: "commit|glob",
            generators: gitGenerators.commits,
          },
          description:
            "By default, Git will report, to the server, commits reachable from all local refs to find common commits in an attempt to reduce the size of the to-be-received packfile",
        },
        {
          name: ["--dry-run"],
          description: "Show what would be done, without making any changes.",
        },
        {
          name: ["--write-fetch-head"],
          description:
            "Write the list of remote refs fetched in the FETCH_HEAD file directly under $GIT_DIR. This is the default",
        },
        {
          name: ["--no-write-fetch-head"],
          description: "tells Git not to write the file",
        },
        {
          name: ["-f", "--force"],
          description: "This option overrides that check",
        },
        {
          name: ["-k", "--keep"],
          description: "Keep downloaded pack.",
        },
        {
          name: ["--multiple"],
          description:
            "Allow several <repository> and <group> arguments to be specified. No <refspec>s may be specified.",
        },
        {
          name: ["--auto-maintenance", "--auto-gc"],
          description:
            "Run git maintenance run --auto at the end to perform automatic repository maintenance if",
        },
        {
          name: ["--no-auto-maintenance", "--no-auto-gc"],
          description:
            "Don't run git maintenance run --auto at the end to perform automatic repository maintenance",
        },
        {
          name: ["--write-commit-graph"],
          description:
            "Write a commit-graph after fetching. This overrides the config setting fetch.writeCommitGraph",
        },
        {
          name: ["--no-write-commit-graph"],
          description:
            "Don't write a commit-graph after fetching. This overrides the config setting fetch.writeCommitGraph",
        },
        {
          name: ["-p", "--prune"],
          description:
            "Before fetching, remove any remote-tracking references that no longer exist on the remote",
        },
        {
          name: ["-P", "--prune-tags"],
          description:
            "Before fetching, remove any local tags that no longer exist on the remote if --prune is enabled",
        },
        {
          name: ["-n", "--no-tags"],
          description:
            "By default, tags that point at objects that are downloaded from the remote repository are fetched and stored locally. This option disables this automatic tag following",
        },
        {
          name: ["--refmap"],
          insertValue: "--refmap {cursor}",
          args: {
            name: "refspec",
          },
          description:
            "When fetching refs listed on the command line, use the specified refspec (can be given more than once) to map the refs to remote-tracking branches, instead of the values of remote.*.fetch configuration variables for the remote repository",
        },
        {
          name: ["-t", "--tags"],
          description:
            "By default, tags that point at objects that are downloaded from the remote repository are fetched and stored locally. This option disables this automatic tag following",
        },
        // TODO: fig needs to accept '=' as delimiter for args/options
        // {
        //     name: ["--recurse-submodules"],
        //     insertValue: "--recurse-submodules={cursor}",
        //     args: {
        //         name: 'mode',
        //         suggestions: [
        //             'yes', 'on-demand', 'no',
        //         ],
        //     },
        //     description: "When fetching refs listed on the command line, use the specified refspec (can be given more than once) to map the refs to remote-tracking branches, instead of the values of remote.*.fetch configuration variables for the remote repository",
        // },
        {
          name: ["-j", "--jobs"],
          args: {
            name: "n",
          },
          description:
            "Number of parallel children to be used for all forms of fetching.",
        },
        {
          name: ["--no-recurse-submodules"],
          description:
            "Disable recursive fetching of submodules (this has the same effect as using the --recurse-submodules=no option).",
        },
        {
          name: ["--set-upstream"],
          description:
            "If the remote is fetched successfully, add upstream (tracking) reference, used by argument-less git-pull[1] and other commands.",
        },
        {
          name: ["--submodule-prefix"],
          insertValue: "--submodule-prefix {cursor}",
          args: {
            name: "path",
          },
          description:
            'Prepend <path> to paths printed in informative messages such as ”Fetching submodule foo". This option is used internally when recursing over submodules.',
        },
        // TODO: fig needs to accept '=' as delimiter for args/options
        // {
        //     name: ["--recurse-submodules-default"],
        //     insertValue: "--recurse-submodules-default={cursor}",
        //     args: {
        //         name: 'mode',
        //         suggestions: [
        //             'yes', 'on-demand',
        //         ],
        //     },
        //     description: "This option is used internally to temporarily provide a non-negative default value for the --recurse-submodules option",
        // },
        {
          name: ["-u", "--update-head-ok"],
          description:
            "By default git fetch refuses to update the head which corresponds to the current branch. This flag disables the check. This is purely for the internal use for git pull to communicate with git fetch, and unless you are implementing your own Porcelain you are not supposed to use it.",
        },
        {
          name: ["--upload-pack"],
          insertValue: "--upload-pack {cursor}",
          args: {
            name: "upload-pack",
          },
          description:
            "When given, and the repository to fetch from is handled by git fetch-pack, --exec=<upload-pack> is passed to the command to specify non-default path for the command run on the other end.",
        },
        {
          name: ["-q", "--quiet"],
          description:
            "Pass --quiet to git-fetch-pack and silence any other internally used git commands. Progress is not reported to the standard error stream.",
        },
        {
          name: ["-v", "--verbose"],
          description: "Be verbose.",
        },
        {
          name: ["--progress"],
          description:
            "Progress status is reported on the standard error stream by default when it is attached to a terminal, unless -q is specified.",
        },
        {
          name: ["-o", "--server-option"],
          args: {
            name: "option",
          },
          description:
            "Transmit the given string to the server when communicating using protocol version 2. The given string must not contain a NUL or LF character. ",
        },
        {
          name: ["--show-forced-updates"],
          description:
            "By default, git checks if a branch is force-updated during fetch. This can be disabled through fetch.showForcedUpdates, but the --show-forced-updates option guarantees this check occurs",
        },
        {
          name: ["--no-show-forced-updates"],
          description:
            "By default, git checks if a branch is force-updated during fetch. Pass --no-show-forced-updates or set fetch.showForcedUpdates to false to skip this check for performance reasons.",
        },
        {
          name: ["-4", "--ipv4"],
          description: "Use IPv4 addresses only, ignoring IPv6 addresses.",
        },
        {
          name: ["-6", "--ipv6"],
          description: "Use IPv6 addresses only, ignoring IPv4 addresses.",
        },
        {
          name: "--stdin",
          description:
            'Read refspecs, one per line, from stdin in addition to those provided as arguments. The "tag <name>" format is not supported',
        },
      ],
    },
    {
      name: "stash",
      description: "temporarily stores all the modified tracked files",
      subcommands: [
        {
          name: "push",
          description:
            "Save your local modifications to a new stash entry and roll them back to HEAD.",
          insertValue: "push {cursor}",
          options: [
            {
              name: ["-p", "--patch"],
              description:
                "Interactively select hunks from the diff between HEAD and the working tree to be stashed.",
            },
            {
              name: ["-k", "--keep-index"],
              description:
                "All changed already added to the index are left intact.",
            },
            {
              name: ["-u", "--include-untracked"],
              description:
                "All untracked files are also stashed and then cleaned up.",
            },
            {
              name: ["-a", "--all"],
              description: "All ignored and untracked files are also stashed.",
            },
            {
              name: ["-q", "--quiet"],
              description: "Quiet, suppress feedback messages.",
            },
            {
              name: ["-m", "--message"],
              insertValue: "-m {cursor}",
              description: "Use the given <msg> as the stash message.",
              args: {
                name: "message",
              },
            },
            { name: "--pathspec-from-file", description: "" },
            {
              name: "--",
              description:
                "Separates pathsec from options for disambiguation purposes.",
            },
            // TODO: pathspec
          ],
        },
        {
          name: "show",
          description:
            "Show the changes recorded in the stash entry as a diff.",
          insertValue: "show {cursor}",
          args: [
            {
              name: "stash",
              isOptional: true,
              generators: gitGenerators.stashes,
            },
          ],
        },
        {
          name: "save",
          description: "Temporarily stores all the modified tracked files",
          insertValue: "save {cursor}",
          options: [
            {
              name: ["-p", "--patch"],
              description:
                "Interactively select hunks from the diff between HEAD and the working tree to be stashed.",
            },
            {
              name: ["-k", "--keep-index"],
              description:
                "All changed already added to the index are left intact.",
            },
            {
              name: ["-u", "--include-untracked"],
              description:
                "All untracked files are also stashed and then cleaned up.",
            },
            {
              name: ["-a", "--all"],
              description: "All ignored and untracked files are also stashed.",
            },
            {
              name: ["-q", "--quiet"],
              description: "Quiet, suppress feedback messages.",
            },
          ],
          args: {
            name: "message",
            isOptional: true,
          },
        },
        {
          name: "pop",
          description: "Restores the most recently stashed files",
          insertValue: "pop {cursor}",
          options: [
            {
              name: "--index",
              description:
                "Tries to reinstate not only the working tree's changes, but also the index's ones.",
            },
            {
              name: ["-q", "--quiet"],
              description: "Quiet, suppress feedback messages.",
            },
          ],
          args: [
            {
              name: "stash",
              isOptional: true,
              generators: gitGenerators.stashes,
            },
          ],
        },
        {
          name: "list",
          description: "Lists all stashed changesets",
          insertValue: "list {cursor}",
        },
        {
          name: "drop",
          description: "Discards the most recently stashed changeset",
          insertValue: "drop {cursor}",
          options: [
            {
              name: ["-q", "--quiet"],
              description: "Quiet, suppress feedback messages.",
            },
          ],
          args: [
            {
              name: "stash",
              isOptional: true,
              generators: gitGenerators.stashes,
            },
          ],
        },
        {
          name: "clear",
          description: " Remove all the stash entries.",
          insertValue: "clear",
        },
        {
          name: "apply",
          description:
            "Like pop, but do not remove the state from the stash list.",
          options: [
            {
              name: "--index",
              description:
                "Tries to reinstate not only the working tree's changes, but also the index's ones.",
            },
            {
              name: ["-q", "--quiet"],
              description: "Quiet, suppress feedback messages.",
            },
          ],
          args: [
            {
              name: "stash",
              isOptional: true,
              generators: gitGenerators.stashes,
            },
          ],
        },
        {
          name: "branch",
          description: "Creates and checks out a new branch named ",
          insertValue: "branch {cursor}",
          args: [
            {
              name: "branch",
              generators: gitGenerators.branches,
            },
            {
              name: "stash",
              isOptional: true,
              generators: gitGenerators.stashes,
            },
          ],
        },
        {
          name: "create",
          description: "Creates a stash with the message <msg>",
          insertValue: "create {cursor}",
          args: {
            name: "message",
          },
        },
        {
          name: "store",
          description:
            "Store a given stash in the stash ref., updating the staft reflog.",
          insertValue: "store",
          options: [
            {
              name: ["-m", "--message"],
              insertValue: "-m {cursor}",
              description: "Use the given <msg> as the stash message.",
              args: {
                name: "message",
              },
            },
            {
              name: ["-q", "--quiet"],
              description: "Quiet, suppress feedback messages.",
            },
          ],
          args: [
            {
              name: "message",
            },
            {
              name: "commit",
              generators: gitGenerators.commits,
            },
          ],
        },
      ],
    },
    {
      name: "reflog",
      description: "Show history of events with hashes",
      options: [
        {
          name: "--relative-date",
          description: "show date info",
        },
        {
          name: "--all",
          description: "show all refs",
        },
      ],
    },
    {
      name: "clone",
      description: "Clone a repository into a new directory",
      args: [
        { name: "repository" },
        { name: "directory", template: "filepaths" },
      ],
      options: [
        {
          name: ["-l", "--local"],
          description: "Bypasses the normal git aware transport mechanism",
        },
        {
          name: ["-s", "--shared"],
          description:
            "Automatically setup .git/objects/info/alternates to share the objects with the source repository",
        },
        {
          name: ["-n", "--dry-run"],
          description: "Do nothing; only show what would happen",
        },
        {
          name: ["--reference"],
          description:
            "If the reference repository is on the local machine, automatically setup",
          args: {
            name: "repository",
          },
        },
        {
          name: "--dissociate",
          description:
            "Borrow the objects from reference repositories specified with the --reference options only to reduce network transfer, and stop borrowing from them after a clone is made by making necessary local copies of borrowed objects.",
        },
        {
          name: ["-q", "--quiet"],
          description:
            "Operate quietly. Progress is not reported to the standard error stream.",
        },
        {
          name: ["-v", "--verbose"],
          description:
            "Run verbosely. Does not affect the reporting of progress status to the standard error stream.",
        },
        {
          name: ["--progress"],
          description:
            "Progress status is reported on the standard error stream by default when it is attached to a terminal, unless --quiet is specified. This flag forces progress status even if the standard error stream is not directed to a terminal.",
        },
        {
          name: "--server-option",
          description:
            "Transmit the given string to the server when communicating using protocol version 2. The given string must not contain a NUL or LF character. The server’s handling of server options, including unknown ones, is server-specific. When multiple --server-option=<option> are given, they are all sent to the other side in the order listed on the command line.",
        },
        {
          name: ["-n", "--no-checkout"],
          description:
            "No checkout of HEAD is performed after the clone is complete.",
        },
        {
          name: "--bare",
          description:
            "Make a bare Git repository. That is, instead of creating <directory> and placing the administrative files in <directory>/.git, make the <directory> itself the $GIT_DIR. This obviously implies the --no-checkout because there is nowhere to check out the working tree. Also the branch heads at the remote are copied directly to corresponding local branch heads, without mapping them to refs/remotes/origin/. When this option is used, neither remote-tracking branches nor the related configuration variables are created.",
        },
        {
          name: "--sparse",
          description:
            "Initialize the sparse-checkout file so the working directory starts with only the files in the root of the repository. The sparse-checkout file can be modified to grow the working directory as needed.",
        },
        {
          name: "--filter",
          description:
            "Use the partial clone feature and request that the server sends a subset of reachable objects according to a given object filter. When using --filter, the supplied <filter-spec> is used for the partial clone filter. For example, --filter=blob:none will filter out all blobs (file contents) until needed by Git. Also, --filter=blob:limit=<size> will filter out all blobs of size at least <size>. For more details on filter specifications, see the --filter option in git-rev-list[1].",
          insertValue: "--filter=",
          args: { name: "filter spec" },
        },
        {
          name: "--mirror",
          description:
            "Set up a mirror of the source repository. This implies --bare. Compared to --bare, --mirror not only maps local branches of the source to local branches of the target, it maps all refs (including remote-tracking branches, notes etc.) and sets up a refspec configuration such that all these refs are overwritten by a git remote update in the target repository.",
        },
        {
          name: ["-o", "--origin"],
          description:
            "Instead of using the remote name origin to keep track of the upstream repository, use <name>. Overrides clone.defaultRemoteName from the config.",
          args: { name: "name" },
        },
        {
          name: ["-b", "--branch"],
          description:
            "Instead of pointing the newly created HEAD to the branch pointed to by the cloned repository’s HEAD, point to <name> branch instead. In a non-bare repository, this is the branch that will be checked out. --branch can also take tags and detaches the HEAD at that commit in the resulting repository.",
          args: { name: "branch name" },
        },
        {
          name: ["-u", "--upload-pack"],
          description:
            "When given, and the repository to clone from is accessed via ssh, this specifies a non-default path for the command run on the other end.",
          args: {
            name: "upload pack",
          },
        },
        {
          name: "--template",
          description:
            "Specify the directory from which templates will be used",
          insertValue: "--template=",
          args: {
            name: "template directory",
          },
        },
        {
          name: "--depth",
          description:
            "Create a shallow clone with a history truncated to the specified number of commits. Implies --single-branch unless --no-single-branch is given to fetch the histories near the tips of all branches. If you want to clone submodules shallowly, also pass --shallow-submodules.",
          args: {
            name: "date",
          },
        },
        {
          name: "--shallow-since",
          description:
            "Create a shallow clone with a history after the specified time.",
          insertValue: "--shallow-since=",
          args: {
            name: "date",
          },
        },
        {
          name: "--shallow-exclude",
          description:
            "Create a shallow clone with a history, excluding commits reachable from a specified remote branch or tag. This option can be specified multiple times.",
          insertValue: "--shallow-exclude=",
          args: {
            name: "revision",
          },
        },
        {
          name: "--single-branch",
          description:
            "Clone only the history leading to the tip of a single branch, either specified by the --branch option or the primary branch remote’s HEAD points at. Further fetches into the resulting repository will only update the remote-tracking branch for the branch this option was used for the initial cloning. If the HEAD at the remote did not point at any branch when --single-branch clone was made, no remote-tracking branch is created.",
        },
        {
          name: "--no-tags",
          description:
            "Don’t clone any tags, and set remote.<remote>.tagOpt=--no-tags in the config, ensuring that future git pull and git fetch operations won’t follow any tags. Subsequent explicit tag fetches will still work, (see git-fetch[1]).",
        },
        {
          name: "--recurse-submodules",
          description:
            "After the clone is created, initialize and clone submodules within based on the provided pathspec. If no pathspec is provided, all submodules are initialized and cloned. This option can be given multiple times for pathspecs consisting of multiple entries.",
          insertValue: "--recurse-submodules=",
          args: {
            name: "pathspec",
          },
        },
        {
          name: "--shallow-submodules",
          description:
            "All submodules which are cloned will be shallow with a depth of 1.",
        },
        {
          name: "--remote-submodules",
          description:
            "All submodules which are cloned will use the status of the submodule’s remote-tracking branch to update the submodule, rather than the superproject’s recorded SHA-1. Equivalent to passing --remote to git submodule update.",
        },
        {
          name: "--separate-git-dir",
          description:
            "Instead of placing the cloned repository where it is supposed to be, place the cloned repository at the specified directory, then make a filesystem-agnostic Git symbolic link to there. The result is Git repository can be separated from working tree.",
          insertValue: "--separate-git-dir=",
          args: {
            name: "git dir",
          },
        },
      ],
    },
    {
      name: "init",
      description:
        "Create an empty Git repository or reinitialize an existing one",
      args: {
        name: "directory",
      },
      options: [
        {
          name: ["-q", "--quiet"],
          description: "Only print error and warning messages",
        },
        {
          name: ["--bare"],
          description: "Create a bare repository",
        },
        {
          name: ["--object-format="],
          description: "Specify the given object format",
          args: {
            name: "format",
          },
        },
        {
          name: "separate-git-dir",
          description: "C",
          args: {
            name: "git dir",
          },
        },
        {
          name: ["-b", "--initial-branch"],
          description: "initial branch for new repo",
          args: {
            name: "branch",
          },
        },
        {
          name: ["--shared"],
          args: {
            suggestions: [
              {
                name: "false",
              },
              {
                name: "true",
              },
              {
                name: "umask",
              },
              {
                name: "group",
              },
              {
                name: "all",
              },
              {
                name: "world",
              },
              {
                name: "everybody",
              },
              {
                name: "0xxx",
              },
            ],
          },
        },
      ],
    },
    {
      name: "mv",
      description: "Move or rename a file, a directory, or a symlink",
      args: [
        {
          name: "source",
          description: "file to move",
          template: "filepaths",
        },
        {
          name: "destination",
          description: "location to move to",
          template: "folders",
        },
      ],
      options: [
        {
          name: ["-f", "--force"],
          description:
            "Force renaming or moving of a file even if the target exists",
        },
        {
          name: ["-k"],
          description:
            "Skip move or rename actions which would lead to an error condition",
        },
        {
          name: ["-n", "--dry-run"],
          description: "Do nothing; only show what would happen",
        },
        {
          name: ["-v", "--verbose"],
          description: "Report the names of files as they are moved.",
        },
      ],
    },
    {
      name: "rm",
      description: "Remove files from the working tree and from the index",
      args: {
        variadic: true,
        suggestions: [
          {
            name: ".",
            description: "current directory",
            insertValue: ".",
            icon: "fig://icon?type=folder",
          },
        ],
        generators: gitGenerators.files_for_staging,
      },
      options: [
        {
          name: "--",
          description:
            "used to separate command-line options from the list of files",
        },
        { name: "--cached", description: "only remove from the index" },
        {
          name: ["-f", "--force"],
          description: "override the up-to-date check",
        },
        { name: "-r", description: "allow recursive removal" },
      ],
    },
    {
      name: "bisect",
      description: "Use binary search to find the commit that introduced a bug",
    },
    { name: "grep", description: "Print lines matching a pattern" },
    { name: "show", description: "Show various types of objects" },
    {
      name: "branch",
      description: "List, create, or delete branches",
      options: [
        {
          name: ["-a", "--all"],
          description: "list both remote-tracking and local branches",
        },
        {
          name: ["-d", "--delete"],
          description: "delete fully merged branch",
          args: {
            generators: gitGenerators.branches,
          },
        },
        {
          name: "-D",
          description: "delete branch (even if not merged)",
          args: {
            generators: gitGenerators.branches,
          },
        },
        {
          name: ["-m", "--move"],
          description: "move/rename a branch and its reflog",
          args: [
            {
              generators: gitGenerators.branches,
            },
            {
              generators: gitGenerators.branches,
            },
          ],
        },
        {
          name: "-M",
          description: "move/rename a branch, even if target exists",
          args: [
            {
              generators: gitGenerators.branches,
            },
            {
              generators: gitGenerators.branches,
            },
          ],
        },
        { name: ["-c", "--copy"], description: "copy a branch and its reflog" },
        { name: "-C", description: "copy a branch, even if target exists" },
        { name: ["-l", "--list"], description: "list branch names" },
        {
          name: ["--create-reflog"],
          description: "create the branch's reflog",
        },
        {
          name: ["--edit-description"],
          description: "edit the description for the branch",
          args: {
            generators: gitGenerators.branches,
          },
        },
        {
          name: ["-f", "--force"],
          description: "force creation, move/rename, deletion",
        },
        {
          name: "--merged",
          description: "print only branches that are merged",
          args: { name: "commit" },
        },
        {
          name: "--no-merged",
          description: "print only branches that are not merged",
          args: { name: "commit" },
        },
        {
          name: "--column",
          description: "list branches in columns [=<style>]",
        },
        {
          name: "--sort",
          description: "field name to sort on",
          args: { name: "key" },
        },
        {
          name: "--points-at",
          description: "print only branches of the object",
          args: { name: "object" },
        },
        {
          name: ["-i", "--ignore-case"],
          description: "sorting and filtering are case insensitive",
        },
        {
          name: "--format",
          description: "format to use for the output",
          args: { name: "format" },
        },
      ],
    },
    {
      name: "checkout",
      description: "Switch branches or restore working tree files",
      options: [
        {
          name: ["-q", "--quiet"],
          description: "Quiet, suppress feedback messages.",
        },
        {
          name: ["--progress"],
          description:
            "Progress status is reported on the standard error stream by default when it is attached to a terminal, unless --quiet is specified. This flag enables progress reporting even if not attached to a terminal, regardless of --quiet.",
        },
        {
          name: ["--no-progress"],
          description: "Disable progress status reporting",
        },
        {
          name: ["-f", "--force"],
          description:
            "When switching branches, proceed even if the index or the working tree differs from HEAD. This is used to throw away local changes.",
        },
        {
          name: ["-2", "--ours"],
          description:
            "When checking out paths from the index, check out stage #2 (ours) for unmerged paths.",
        },
        {
          name: ["-3", "--theirs"],
          description:
            "When checking out paths from the index, check out stage #3 (theirs) for unmerged paths.",
        },
        {
          name: ["-b"],
          description:
            "Create a new branch named <new_branch> and start it at <start_point>; see git-branch[1] for details.",
          args: {
            name: "New Branch",
          },
        },
        {
          name: ["-B"],
          description:
            "Creates the branch <new_branch> and start it at <start_point>; if it already exists, then reset it to <start_point>. This is equivalent to running 'git branch' with '-f'; see git-branch[1] for details.",
          args: {
            name: "New Branch",
          },
        },
        {
          name: ["-t", "--track"],
          description:
            "When creating a new branch, set up 'upstream' configuration.",
        },
        {
          name: ["--no-track"],
          description:
            "Do not set up 'upstream' configuration, even if the branch.autoSetupMerge configuration variable is true.",
        },
        {
          name: ["--guess"],
          description:
            "If <branch> is not found but there does exist a tracking branch in exactly one remote (call it <remote>) with a matching name, treat as equivalent to $ git checkout -b <branch> --track <remote>/<branch>",
        },
        { name: ["--no-guess"], description: "Disable --guess" },
        {
          name: ["-l"],
          description:
            "Create the new branch’s reflog; see git-branch[1] for details.",
        },
        {
          name: ["-d", "--detach"],
          description:
            "Rather than checking out a branch to work on it, check out a commit for inspection and discardable experiments. This is the default behavior of git checkout <commit> when <commit> is not a branch name.",
        },
        {
          name: ["--orphan"],
          description:
            "Create a new orphan branch, named <new_branch>, started from <start_point> and switch to it.",
          args: {
            name: "New Branch",
          },
        },
        {
          name: ["--ignore-skip-worktree-bits"],
          description:
            "In sparse checkout mode, git checkout -- <paths> would update only entries matched by <paths> and sparse patterns in $GIT_DIR/info/sparse-checkout. This option ignores the sparse patterns and adds back any files in <paths>.",
        },
        {
          name: ["-m", "--merge"],
          description:
            "When switching branches, if you have local modifications to one or more files that are different between the current branch and the branch to which you are switching, the command refuses to switch branches in order to preserve your modifications in context. ",
        },
        {
          name: ["--conflict"],
          description:
            "The same as --merge option above, but changes the way the conflicting hunks are presented, overriding the merge.conflictStyle configuration variable. Possible values are 'merge' (default) and 'diff3' (in addition to what is shown by 'merge' style, shows the original contents).",
          insertValue: "--conflict=",
          args: {
            isOptional: true,
            suggestions: ["merge", "diff3"],
          },
        },
        {
          name: ["-p", "--patch"],
          description:
            "Interactively select hunks in the difference between the <tree-ish> (or the index, if unspecified) and the working tree.",
        },
        {
          name: ["--ignore-other-worktrees"],
          description:
            "git checkout refuses when the wanted ref is already checked out by another worktree. This option makes it check the ref out anyway. In other words, the ref can be held by more than one worktree.",
        },
        {
          name: ["--overwrite-ignore"],
          description:
            "Silently overwrite ignored files when switching branches. This is the default behavior. ",
        },
        {
          name: ["--no-overwrite-ignore"],
          description:
            "Use --no-overwrite-ignore to abort the operation when the new branch contains ignored files.",
        },
        {
          name: ["--recurse-submodules"],
          description:
            "Using --recurse-submodules will update the content of all active submodules according to the commit recorded in the superproject. If local modifications in a submodule would be overwritten the checkout will fail unless -f is used. If nothing (or --no-recurse-submodules) is used, submodules working trees will not be updated. Just like git-submodule[1], this will detach HEAD of the submodule.",
        },
        {
          name: ["--no-recurse-submodules"],
          description: "Submodules working trees will not be updated",
        },
        {
          name: ["--overlay "],
          description:
            "In the default overlay mode, git checkout never removes files from the index or the working tree.",
        },
        {
          name: ["--no-overlay"],
          description:
            "When specifying --no-overlay, files that appear in the index and working tree, but not in <tree-ish> are removed, to make them match <tree-ish> exactly.",
        },
        {
          name: ["--pathspec-from-file"],
          description:
            "Pathspec is passed in <file> instead of commandline args. ",
          args: {
            name: "file",
            template: "filepaths",
          },
        },
        {
          name: ["--pathspec-file-nul"],
          description: "Only meaningful with --pathspec-from-file.",
        },
      ],
      args: [
        {
          name: "branch or commit",
          description: "branch or commit to switch to",
          isOptional: true,
          generators: gitGenerators.branches,
          suggestions: [
            {
              name: "-",
              description: "switch to the last used branch",
              icon: "fig://icon?type=git",
            },
          ],
        },
        {
          name: "pathspec",
          description: "Limits the paths affected by the operation.",
          isOptional: true,
          variadic: true,
          template: "filepaths",
        },
      ],
    },
    {
      name: "merge",
      description: "Join two or more development histories together",
      args: {
        name: "branch",
        generators: gitGenerators.branches,
      },
      options: [
        {
          name: "--no-ff",
          description: "Merge with a nicer branch history",
        },
      ],
    },
    {
      name: "mergetool",
      description: "Open the git tool to fix conflicts",
    },
    {
      name: "tag",
      description:
        "Create, list, delete or verify a tag object signed with GPG",
      options: [
        { name: ["-l", "--list"], description: "list tag names" },
        {
          name: "-n",
          description: "print <n> lines of each tag message",
          args: {
            name: "n",
            suggestions: [{ name: "1" }, { name: "2" }, { name: "3" }],
          },
        },
        { name: ["-d", "--delete"], description: "delete tags" },
        { name: ["-v", "--verify"], description: "verify tags" },
        {
          name: ["-a", "--annotate"],
          description: "annotated tag, needs a message",
        },
        {
          name: ["-m", "--message"],
          insertValue: "-m '{cursor}'",
          description: "tag message",
          args: { name: "message" },
        },
      ],
      args: {
        name: "tagname",
        description: "Select a tag",
        generators: gitGenerators.tags,
        isOptional: true,
      },
    },
  ],
  additionalSuggestions: [
    {
      name: "commit -m 'msg'",
      description: "Git commit shortcut",
      insertValue: "commit -m '{cursor}'",
      icon: "fig://template?color=2ecc71&badge=🔥",
      // type: "shortcut",
    },
  ],
};<|MERGE_RESOLUTION|>--- conflicted
+++ resolved
@@ -108,7 +108,6 @@
         };
       });
     },
-<<<<<<< HEAD
   },
   tags: {
     script: "git tag --list",
@@ -138,46 +137,12 @@
         }
         return {
           name: file,
-          insertValue: file.includes(" ") ? "'" + file + "'" : file,
           icon:
             "fig://icon?type=" + ext + "&color=ff0000&badge=" + item.working,
           description: "Changed file",
           priority: 100,
         };
       });
-=======
-    // Files for staging
-    files_for_staging: {
-        script: "git status --short",
-        postProcess: function (out) {
-            if (out.startsWith("fatal:")) {
-                return [];
-            }
-            // out = out + " "
-            var items = out.split("\n").map(function (file) {
-                file = file.trim();
-                var arr = file.split(" ");
-                return { working: arr[0], file: arr.slice(1).join(" ") };
-            });
-            return items.map(function (item) {
-                var file = item.file;
-                var ext = "";
-                try {
-                    ext = file.split(".").slice(-1)[0];
-                }
-                catch (e) { }
-                if (file.endsWith("/")) {
-                    ext = "folder";
-                }
-                return {
-                    name: file,
-                    icon: "fig://icon?type=" + ext + "&color=ff0000&badge=" + item.working,
-                    description: "Changed file",
-                    priority: 100,
-                };
-            });
-        },
->>>>>>> c573a0a9
     },
   },
 };
@@ -490,7 +455,6 @@
             "Make a commit by taking the updated working tree contents of the paths specif...",
         },
         {
-<<<<<<< HEAD
           name: ["--pathspec-from-file"],
           description:
             "Pathspec is passed in instead of commandline args. If is exactly - then stand...",
@@ -498,219 +462,6 @@
             name: "file",
             template: "filepaths",
           },
-=======
-            name: "stash",
-            description: "temporarily stores all the modified tracked files",
-            subcommands: [
-                {
-                    name: "push",
-                    description: "Save your local modifications to a new stash entry and roll them back to HEAD.",
-                    insertValue: "push {cursor}",
-                    options: [
-                        {
-                            name: ["-p", "--patch"],
-                            description: "Interactively select hunks from the diff between HEAD and the working tree to be stashed.",
-                        },
-                        {
-                            name: ["-k", "--keep-index"],
-                            description: "All changed already added to the index are left intact.",
-                        },
-                        {
-                            name: ["-u", "--include-untracked"],
-                            description: "All untracked files are also stashed and then cleaned up.",
-                        },
-                        {
-                            name: ["-a", "--all"],
-                            description: "All ignored and untracked files are also stashed.",
-                        },
-                        {
-                            name: ["-q", "--quiet"],
-                            description: "Quiet, suppress feedback messages.",
-                        },
-                        {
-                            name: ["-m", "--message"],
-                            insertValue: "-m {cursor}",
-                            description: "Use the given <msg> as the stash message.",
-                            args: {
-                                name: "message",
-                            },
-                        },
-                        { name: "--pathspec-from-file", description: "" },
-                        {
-                            name: "--",
-                            description: "Separates pathsec from options for disambiguation purposes.",
-                        },
-                        // TODO: pathspec
-                    ],
-                },
-                {
-                    name: "show",
-                    description: "Show the changes recorded in the stash entry as a diff.",
-                    insertValue: "show {cursor}",
-                    args: [
-                        {
-                            name: "stash",
-                            isOptional: true,
-                            generators: gitGenerators.stashes,
-                        },
-                    ],
-                },
-                {
-                    name: "save",
-                    description: "Temporarily stores all the modified tracked files",
-                    insertValue: "save {cursor}",
-                    options: [
-                        {
-                            name: ["-p", "--patch"],
-                            description: "Interactively select hunks from the diff between HEAD and the working tree to be stashed.",
-                        },
-                        {
-                            name: ["-k", "--keep-index"],
-                            description: "All changed already added to the index are left intact.",
-                        },
-                        {
-                            name: ["-u", "--include-untracked"],
-                            description: "All untracked files are also stashed and then cleaned up.",
-                        },
-                        {
-                            name: ["-a", "--all"],
-                            description: "All ignored and untracked files are also stashed.",
-                        },
-                        {
-                            name: ["-q", "--quiet"],
-                            description: "Quiet, suppress feedback messages.",
-                        },
-                    ],
-                    args: {
-                        name: "message",
-                        isOptional: true,
-                    },
-                },
-                {
-                    name: "pop",
-                    description: "Restores the most recently stashed files",
-                    insertValue: "pop {cursor}",
-                    options: [
-                        {
-                            name: "--index",
-                            description: "Tries to reinstate not only the working tree's changes, but also the index's ones.",
-                        },
-                        {
-                            name: ["-q", "--quiet"],
-                            description: "Quiet, suppress feedback messages.",
-                        },
-                    ],
-                    args: [
-                        {
-                            name: "stash",
-                            isOptional: true,
-                            generators: gitGenerators.stashes,
-                        },
-                    ],
-                },
-                {
-                    name: "list",
-                    description: "Lists all stashed changesets",
-                    insertValue: "list {cursor}",
-                },
-                {
-                    name: "drop",
-                    description: "Discards the most recently stashed changeset",
-                    insertValue: "drop {cursor}",
-                    options: [
-                        {
-                            name: ["-q", "--quiet"],
-                            description: "Quiet, suppress feedback messages.",
-                        },
-                    ],
-                    args: [
-                        {
-                            name: "stash",
-                            isOptional: true,
-                            generators: gitGenerators.stashes,
-                        },
-                    ],
-                },
-                {
-                    name: "clear",
-                    description: " Remove all the stash entries.",
-                    insertValue: "clear",
-                },
-                {
-                    name: "apply",
-                    description: "Like pop, but do not remove the state from the stash list.",
-                    options: [
-                        {
-                            name: "--index",
-                            description: "Tries to reinstate not only the working tree's changes, but also the index's ones.",
-                        },
-                        {
-                            name: ["-q", "--quiet"],
-                            description: "Quiet, suppress feedback messages.",
-                        },
-                    ],
-                    args: [
-                        {
-                            name: "stash",
-                            isOptional: true,
-                            generators: gitGenerators.stashes,
-                        },
-                    ],
-                },
-                {
-                    name: "branch",
-                    description: "Creates and checks out a new branch named ",
-                    insertValue: "branch {cursor}",
-                    args: [
-                        {
-                            name: "branch",
-                            generators: gitGenerators.branches,
-                        },
-                        {
-                            name: "stash",
-                            isOptional: true,
-                            generators: gitGenerators.stashes,
-                        },
-                    ],
-                },
-                {
-                    name: "create",
-                    description: "Creates a stash with the message <msg>",
-                    insertValue: "create {cursor}",
-                    args: {
-                        name: "message",
-                    },
-                },
-                {
-                    name: "store",
-                    description: "Store a given stash in the stash ref., updating the staft reflog.",
-                    insertValue: "store",
-                    options: [
-                        {
-                            name: ["-m", "--message"],
-                            insertValue: "-m {cursor}",
-                            description: "Use the given <msg> as the stash message.",
-                            args: {
-                                name: "message",
-                            },
-                        },
-                        {
-                            name: ["-q", "--quiet"],
-                            description: "Quiet, suppress feedback messages.",
-                        },
-                    ],
-                    args: [
-                        {
-                            name: "message",
-                        },
-                        {
-                            name: "commit",
-                            generators: gitGenerators.commits,
-                        },
-                    ],
-                },
-            ],
->>>>>>> c573a0a9
         },
         {
           name: ["--pathspec-file-nul"],
