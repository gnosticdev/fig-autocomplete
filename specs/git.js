var gitGenerators = {
    // Commit history
    commits: {
        script: "git log --oneline",
        postProcess: function (out) {
            if (out.startsWith("fatal:")) {
                return [];
            }
            return out.split("\n").map(function (line) {
                return {
                    name: line.substring(0, 7),
                    icon: "fig://icon?type=node",
                    description: line.substring(7),
                };
            });
        },
    },
    // Saved stashes
    // TODO: maybe only print names of stashes
    stashes: {
        script: "git stash list",
        postProcess: function (out) {
            if (out.startsWith("fatal:")) {
                return [];
            }
            return out.split("\n").map(function (file) {
                return {
                    name: file.split(":")[2],
                    insertValue: file.split(":")[0],
                    icon: "fig://icon?type=node",
                };
            });
        },
    },
    // Tree-ish
    // This needs to be fleshed out properly....
    // e.g. what is difference to commit-ish?
    // Refer to this:https://stackoverflow.com/questions/23303549/what-are-commit-ish-and-tree-ish-in-git/40910185
    // https://mirrors.edge.kernel.org/pub/software/scm/git/docs/#_identifier_terminology
    treeish: {
        script: "git diff --cached --name-only",
        postProcess: function (out) {
            if (out.startsWith("fatal:")) {
                return [];
            }
            return out.split("\n").map(function (file) {
                return {
                    name: file,
                    insertValue: "-- " + file,
                    icon: "fig://icon?type=file",
                    description: "staged file",
                };
            });
        },
    },
    // All branches
    branches: {
        script: "git branch --no-color",
        postProcess: function (out) {
            if (out.startsWith("fatal:")) {
                return [];
            }
            return out.split("\n").map(function (elm) {
                // current branch
                if (elm.includes("*")) {
                    return {
                        name: elm.replace("*", "").trim(),
                        description: "current branch",
                        icon: "⭐️",
<<<<<<< HEAD
                        priority: 100,
=======
                        // priority: 100,
>>>>>>> ccb9f536
                    };
                }
                return {
                    name: elm.trim(),
                    description: "branch",
                    icon: "fig://icon?type=git",
                };
            });
        },
    },
    remotes: {
        script: "git remote -v",
        postProcess: function (out) {
            var remoteURLs = out.split("\n").reduce(function (dict, line) {
                var pair = line.split("\t");
                var remote = pair[0];
                console.log(remote, pair);
                var url = pair[1].split(" ")[0];
                dict[remote] = url;
                return dict;
            }, {});
            return Object.keys(remoteURLs).map(function (remote) {
                var url = remoteURLs[remote];
                var icon = "box";
                if (url.includes("github.com")) {
                    icon = "github";
                }
                if (url.includes("gitlab.com")) {
                    icon = "gitlab";
                }
                if (url.includes("heroku.com")) {
                    icon = "heroku";
                }
                return { name: remote, icon: "fig://icon?type=" + icon, description: "remote" };
            });
        },
    },
    tags: {
        script: "git tag --list",
        splitOn: "\n",
    },
    // Files for staging
    files_for_staging: {
        script: "git status --short",
        postProcess: function (out) {
            if (out.startsWith("fatal:")) {
                return [];
            }
            // out = out + " "
            var items = out.split("\n").map(function (file) {
                file = file.trim();
                var arr = file.split(" ");
                return { working: arr[0], file: arr.slice(1).join(" ") };
            });
            return items.map(function (item) {
                var file = item.file;
                var ext = "";
                try {
                    ext = file.split(".").slice(-1)[0];
                }
                catch (e) { }
                if (file.endsWith("/")) {
                    ext = "folder";
                }
                return {
                    name: file,
                    insertValue: file.includes(" ") ? "'" + file + "'" : file,
                    icon: "fig://icon?type=" + ext + "&color=ff0000&badge=" + item.working,
                    description: "Changed file",
                    priority: 100,
                };
            });
        },
    },
};
var head = {
    name: "HEAD",
    icon: "🔻",
    description: "Reset multiple commits",
};
var completionSpec = {
    name: "git",
    description: "the stupid content tracker",
    options: [
        {
            name: "--version",
            description: "Output version",
        },
        {
            name: "--help",
            description: "Output help",
        },
        {
            name: "-C",
            insertValue: "-C ",
            args: {
                name: "path",
                template: "folders",
            },
            description: "Run as if git was started in &lt;path&gt;",
        },
        {
            name: "-c name=value",
            insertValue: "-c ",
            description: "Pass a config parameter to the command",
        },
        {
            name: "--exec-path[=<path>]",
            insertValue: "--exec-path",
            args: {
                name: "path",
                isOptional: true,
                template: "folders",
            },
            description: "Get or set GIT_EXEC_PATH for core Git programs",
        },
        {
            name: "--html-path",
            description: "Print Git’s HTML documentation path",
        },
        {
            name: "--man-path",
            description: "Print the manpath for this version of Git",
        },
        {
            name: "--info-path",
            description: "Print the info path documenting this version of Git",
        },
        {
            name: ["-p", "--paginate"],
            description: "Pipe output into `less` or custom $PAGER",
        },
        {
            name: "--no-pager",
            description: "Do not pipe Git output into a pager",
        },
        {
            name: "--no-replace-objects",
            description: "Do not use replacement refs",
        },
        {
            name: "--bare",
            description: "Treat the repository as a bare repository",
        },
        {
            name: "--git-dir=<path>",
            insertValue: "--git-dir=",
            args: {
                name: "path",
                template: "folders",
            },
            description: "Set the path to the repository dir (`.git`)",
        },
        {
            name: "--work-tree=<path>",
            insertValue: "--work-tree=",
            args: {
                name: "path",
                template: "folders",
            },
            description: "Set working tree path",
        },
        {
            name: "--namespace=<name>",
            insertValue: "--namespace=",
            args: {
                name: "name",
            },
            description: "Set the Git namespace",
        },
    ],
    subcommands: [
        {
            name: "commit",
            description: "Record changes to the repository",
            insertValue: "commit",
            args: {
                name: "pathspec",
            },
            options: [
                {
                    name: ["-m", "--message"],
                    insertValue: "-m '{cursor}'",
                    description: "use the given message as the commit message",
                    args: {
                        name: "message",
                    },
                },
                {
                    name: ["-a", "--all"],
                    description: "stage all modified and deleted paths",
                },
                {
                    name: "-am",
                    insertValue: "-am '{cursor}'",
                    description: "stage all and use given text as commit message",
                    args: {
                        name: "message",
                    },
                },
                {
                    name: ["-v", "--verbose"],
                    description: "show unified diff of all file changes",
                },
                {
                    name: ["-p", "--patch"],
                    description: "Use the interactive patch selection interface to chose which changes to commi...",
                },
                {
                    name: ["-C", "--reuse-message"],
                    description: "Take an existing commit object, and reuse the log message and the authorship ...",
                    args: [
                        {
                            name: "commit",
                            generators: gitGenerators.commits,
                        },
                    ],
                },
                {
                    name: ["-c", "--reedit-message"],
                    description: "Like -C, but with -c the editor is invoked, so that the user can further edit...",
                    args: [
                        {
                            name: "commit",
                            generators: gitGenerators.commits,
                        },
                    ],
                },
                {
                    name: ["--fixup"],
                    description: "Construct a commit message for use with rebase --autosquash. The commit messa...",
                    args: [
                        {
                            name: "commit",
                            generators: gitGenerators.commits,
                        },
                    ],
                },
                {
                    name: ["--squash"],
                    description: "Construct a commit message for use with rebase --autosquash. The commit messa...",
                    args: [
                        {
                            name: "commit",
                            generators: gitGenerators.commits,
                        },
                    ],
                },
                {
                    name: ["--reset-author"],
                    description: "When used with -C/-c/--amend options, or when committing after a conflicting ...",
                },
                {
                    name: ["--short"],
                    description: "When doing a dry-run, give the output in the short-format. See git-status[1] ...",
                },
                {
                    name: ["--branch"],
                    description: "Show the branch and tracking info even in short-format.",
                },
                {
                    name: ["--porcelain"],
                    description: "When doing a dry-run, give the output in a porcelain-ready format. See git-st...",
                },
                {
                    name: ["--long"],
                    description: "When doing a dry-run, give the output in the long-format. Implies --dry-run.",
                },
                {
                    name: ["-z", "--null"],
                    description: "When showing short or porcelain status output, print the filename verbatim an...",
                },
                {
                    name: ["-F", "--file"],
                    description: "Take the commit message from the given file. Use - to read the message from t...",
                    args: {
                        name: "file",
                        template: "filepaths",
                    },
                },
                {
                    name: ["--author"],
                    description: "Override the commit author. Specify an explicit author using the standard A U...",
                    args: {
                        name: "author",
                    },
                },
                {
                    name: ["--date"],
                    description: "Override the author date used in the commit.",
                    args: {
                        name: "date",
                    },
                },
                {
                    name: ["-t", "--template"],
                    description: "When editing the commit message, start the editor with the contents in the gi...",
                    args: {
                        name: "file",
                        template: "filepaths",
                    },
                },
                {
                    name: ["-s", "--signoff"],
                    description: "Add a Signed-off-by trailer by the committer at the end of the commit log mes...",
                },
                {
                    name: ["--no-signoff"],
                    description: "Don't add a Signed-off-by trailer by the committer at the end of the commit l...",
                },
                {
                    name: ["-n", "--no-verify"],
                    description: "This option bypasses the pre-commit and commit-msg hooks. See also githooks[5].",
                },
                {
                    name: ["--allow-empty"],
                    description: "Usually recording a commit that has the exact same tree as its sole parent co...",
                },
                {
                    name: ["--allow-empty-message"],
                    description: "Like --allow-empty this command is primarily for use by foreign SCM interface...",
                },
                {
                    name: ["--cleanup"],
                    description: "This option determines how the supplied commit message should be cleaned up b...",
                    args: {
                        name: "mode",
                        suggestions: [
                            "strip",
                            "whitespace",
                            "verbatim",
                            "scissors",
                            "default",
                        ],
                    },
                },
                {
                    name: ["-e", "--edit"],
                    description: "The message taken from file with -F, command line with -m, and from commit ob...",
                },
                {
                    name: ["--no-edit"],
                    description: "Use the selected commit message without launching an editor. For example, git...",
                },
                {
                    name: ["--amend"],
                    description: "Replace the tip of the current branch by creating a new commit. The recorded ...",
                },
                {
                    name: ["--no-post-rewrite"],
                    description: "Bypass the post-rewrite hook.",
                },
                {
                    name: ["-i", "--include"],
                    description: "Before making a commit out of staged contents so far, stage the contents of p...",
                },
                {
                    name: ["-o", "--only"],
                    description: "Make a commit by taking the updated working tree contents of the paths specif...",
                },
                {
                    name: ["--pathspec-from-file"],
                    description: "Pathspec is passed in instead of commandline args. If is exactly - then stand...",
                    args: {
                        name: "file",
                        template: "filepaths",
                    },
                },
                {
                    name: ["--pathspec-file-nul"],
                    description: "Only meaningful with --pathspec-from-file. Pathspec elements are separated wi...",
                },
                {
                    name: ["-u", "--untracked-files"],
                    description: "Show untracked files. The mode parameter is optional (defaults to all), and i...",
                    args: {
                        name: "mode",
                        suggestions: ["no", "normal", "all"],
                    },
                },
                {
                    name: ["-q", "--quiet"],
                    description: "Suppress commit summary message.",
                },
                {
                    name: ["--dry-run"],
                    description: "Do not create a commit, but show a list of paths that are to be committed, pa...",
                },
                {
                    name: ["--status"],
                    description: "Include the output of git-status[1] in the commit message template when using...",
                },
                {
                    name: ["--no-status"],
                    description: "Do not include the output of git-status[1] in the commit message template whe...",
                },
                {
                    name: ["-S", "--gpg-sign"],
                    description: "GPG-sign commits. The keyid argument is optional and defaults to the committe...",
                    args: {
                        name: "keyid",
                        isOptional: true,
                    },
                },
                {
                    name: ["--no-gpg-sign"],
                    description: "Dont GPG-sign commits.",
                },
                {
                    name: ["--"],
                    description: "Do not interpret any more arguments as options.",
                },
            ],
        },
        {
            name: "config",
            description: "set author",
            options: [
                {
                    name: "--local",
                    description: "Default: write to the repository .git/config file",
                    args: {
                        variadic: true,
                        suggestions: [
                            {
                                name: "user.name",
                                description: "set config for username",
                                insertValue: "user.name '{cursor}'",
                            },
                            {
                                name: "user.email",
                                description: "set config for email",
                                insertValue: "user.email '{cursor}'",
                            },
                        ],
                    },
                },
                {
                    name: "--global",
                    insertValue: "--global {cursor}",
                    description: "For writing options: write to global ~/.gitconfig file rather than the repository .git/config",
                    args: {
                        variadic: true,
                        suggestions: [
                            {
                                name: "user.name",
                                description: "set config for username",
                                insertValue: "user.name '{cursor}'",
                            },
                            {
                                name: "user.email",
                                description: "set config for email",
                                insertValue: "user.email '{cursor}'",
                            },
                        ],
                    },
                },
                {
                    name: ["--replace-all"],
                    description: "Default behavior is to replace at most one line. This replaces all lines matc...",
                },
                {
                    name: ["--add"],
                    description: "Adds a new line to the option without altering any existing values. This is t...",
                },
                {
                    name: ["--get"],
                    description: "Get the value for a given key (optionally filtered by a regex matching the va...",
                },
                {
                    name: ["--get-all"],
                    description: "Like get, but returns all values for a multi-valued key.",
                },
                {
                    name: ["--get-regexp"],
                    description: "Like --get-all, but interprets the name as a regular expression and writes ou...",
                },
                {
                    name: ["--get-urlmatch"],
                    description: "When given a two-part name section.key, the value for section..key whose part...",
                    args: [
                        {
                            name: "name",
                        },
                        {
                            name: "url",
                        },
                    ],
                },
                {
                    name: ["--system"],
                    description: "For writing options: write to system-wide $(prefix)/etc/gitconfig rather than...",
                },
                {
                    name: ["--worktree"],
                    description: "Similar to --local except that.git/config.worktree is read from or written to...",
                },
                {
                    name: ["-f", "--file"],
                    description: "Use the given config file instead of the one specified by GIT_CONFIG.",
                    args: {
                        name: "config-file",
                        template: "filepaths",
                    },
                },
                {
                    name: ["--blob"],
                    description: "Similar to --file but use the given blob instead of a file. E.g. you can use ...",
                    args: {
                        name: "blob",
                    },
                },
                {
                    name: ["--remove-section"],
                    description: "Remove the given section from the configuration file.",
                },
                {
                    name: ["--rename-section"],
                    description: "Rename the given section to a new name.",
                },
                {
                    name: ["--unset"],
                    description: "Remove the line matching the key from config file.",
                },
                {
                    name: ["--unset-all"],
                    description: "Remove all lines matching the key from config file.",
                },
                {
                    name: ["-l", "--list"],
                    description: "List all variables set in config file, along with their values.",
                },
                {
                    name: ["--fixed-value"],
                    description: "When used with the value-pattern argument, treat value-pattern as an exact st...",
                },
                {
                    name: ["--type"],
                    description: "git config will ensure that any input or output is valid under the given type...",
                    args: {
                        name: "type",
                        suggestions: [
                            "bool",
                            "int",
                            "bool-or-int",
                            "path",
                            "expiry-date",
                            "color",
                        ],
                    },
                },
                {
                    name: ["--no-type"],
                    description: "Un-sets the previously set type specifier (if one was previously set). This o...",
                },
                {
                    name: ["-z", "--null"],
                    description: "For all options that output values and/or keys, always end values with the nu...",
                },
                {
                    name: ["--name-only"],
                    description: "Output only the names of config variables for --list or --get-regexp.",
                },
                {
                    name: ["--show-origin"],
                    description: "Augment the output of all queried config options with the origin type (file, ...",
                },
                {
                    name: ["--show-scope"],
                    description: "Similar to --show-origin in that it augments the output of all queried config...",
                },
                {
                    name: ["--get-colorbool"],
                    description: 'Find the color setting for name (e.g. color.diff) and output "true" or "false...',
                    args: {
                        name: "name",
                    },
                },
                {
                    name: ["--get-color"],
                    description: "Find the color configured for name (e.g. color.diff.new) and output it as the...",
                    args: [
                        {
                            name: "name",
                        },
                        {
                            name: "default",
                            isOptional: true,
                        },
                    ],
                },
                {
                    name: ["-e", "--edit"],
                    description: "Opens an editor to modify the specified config file; either --system, --globa...",
                },
                {
                    name: ["--includes"],
                    description: "Respect include.* directives in config files when looking up values. Defaults...",
                },
                {
                    name: ["--no-includes"],
                    description: "Respect include.* directives in config files when looking up values. Defaults...",
                },
                {
                    name: ["--default"],
                    description: "When using --get, and the requested variable is not found, behave as if were ...",
                    args: {
                        name: "value",
                        isOptional: true,
                    },
                },
            ],
        },
        {
            name: "rebase",
            description: "Reapply commits on top of another base tip",
            insertValue: "rebase",
            options: [
                {
                    name: ["--continue"],
                    description: "continue the rebasing after conflict resolution",
                },
                { name: ["--abort"], description: "stop rebase" },
                { name: ["--skip"], description: "skips a commit" },
                {
                    name: ["-i"],
                    description: "interactive",
                },
            ],
            args: [
                {
                    name: "base",
                    generators: gitGenerators.branches,
                },
                {
                    name: "new base",
                    generators: gitGenerators.branches,
                },
            ],
        },
        {
            name: "add",
            description: "Add file contents to the index",
            options: [
                {
                    name: ["-A", "--all", "--no-ignore-removal"],
                    description: "Add, modify, and remove index entries to match the working tree",
                },
                {
                    name: ["-f", "--force"],
                    description: "Allow adding otherwise ignored files",
                },
                {
                    name: ["-i", "--interactive"],
                    description: "Add modified contents in the working tree interactively to the index",
                },
                {
                    name: ["-n", "--dry-run"],
                    description: "Don't actually add the files(s), just show if they exist and/or will be ignored",
                },
                {
                    name: ["-p", "--patch"],
                    description: "Interactively choose hunks of patch between the index and the work tree and add them to the index",
                },
            ],
            args: {
                variadic: true,
                // We have a special setting for dot in the vuejs app
                // suggestions: [
                //     {
                //         name: ".",
                //         description: "current directory",
                //         insertValue: ".",
                //         icon: "fig://icon?type=folder"
                //     }
                // ],
                generators: gitGenerators.files_for_staging,
            },
        },
        {
            name: "status",
            description: "Show the working tree status",
            options: [
                {
                    name: ["-v", "--verbose"],
                    description: "be verbose",
                },
                {
                    name: ["-b", "--branch"],
                    description: "show branch information",
                },
                {
                    name: "--show-stash",
                    description: "show stash information",
                },
                {
                    name: "--ahead-behind",
                    description: "compute full ahead/behind values",
                },
                {
                    name: "--long",
                    description: "show status in long format (default)",
                },
                {
                    name: ["-z", "--null"],
                    description: "terminate entries with NUL",
                },
                {
                    name: ["-u", "--untracked-files"],
                    description: "show untracked files",
                    args: {
                        suggestions: [
                            {
                                name: "all",
                                description: "(Default)",
                            },
                            {
                                name: "normal",
                            },
                            {
                                name: "no",
                            },
                        ],
                    },
                },
                {
                    name: "--ignored",
                    description: "show ignored files",
                    args: {
                        suggestions: [
                            {
                                name: "traditional",
                                description: "(Default)",
                            },
                            {
                                name: "matching",
                            },
                            {
                                name: "no",
                            },
                        ],
                    },
                },
                {
                    name: "--no-renames",
                    description: "do not detect renames",
                },
            ],
        },
        {
            name: "clean",
            description: "Shows which files would be removed from working directory",
            options: [
                {
                    name: "-n",
                    description: "Don’t actually remove anything, just show what would be done.",
                },
                {
                    name: ["-f", "--force"],
                    description: "If the Git configuration variable clean.requireForce is not set to false, git clean will refuse to delete files or directories unless given -f or -i.",
                },
            ],
            args: {
                name: "path",
                template: "filepaths",
            },
        },
        {
            name: "revert",
            description: "Create new commit that undoes all of the changes made in <commit>, then apply it to the current branch.",
            args: {
                name: "commit",
                generators: gitGenerators.commits,
            },
        },
        {
            name: "push",
            description: "Update remote refs",
            options: [
                {
                    name: "-all",
                    description: "Push all branches to remote",
                },
                // { name: "--repo", description: "repository" },
                // { name: "--all", description: "push all refs" },
                // { name: "--mirror", description: "mirror all refs" },
                { name: ["-d", "--delete"], description: "delete refs" },
                {
                    name: "--tags",
                    description: "push tags (can't be used with --all or --mirror)",
                },
                {
                    name: "-u",
                    args: [
                        {
                            name: "remote",
                            generators: gitGenerators.remotes,
                        },
                        {
                            name: "branch",
                            generators: gitGenerators.branches,
                        },
                    ],
                },
                {
                    name: "--force",
                    description: "Forces the git push even if it results in a non-fast-forward merge. Do not use the --force flag unless you’re absolutely sure you know what you’re doing",
                },
                // { name: ["-n", "--dry-run"], description: "dry run" },
            ],
            args: [
                {
                    name: "remote",
                    isOptional: true,
                    generators: gitGenerators.remotes,
                },
                {
                    name: "branch",
                    isOptional: true,
                    generators: gitGenerators.branches,
                },
            ],
        },
        {
            name: "pull",
            description: "Integrate with another repository",
            options: [
                {
                    name: "--rebase",
                    description: "Fetch the remote’s copy of current branch and rebases it into the local copy.",
                    args: {
                        name: "remote",
                        generators: gitGenerators.remotes,
                    },
                },
            ],
            args: [
                {
                    name: "remote",
                    isOptional: true,
                    generators: gitGenerators.remotes,
                },
                {
                    name: "branch",
                    isOptional: true,
                    generators: gitGenerators.branches,
                },
            ],
        },
        {
            name: "diff",
            description: "Show changes between commits, commit and working tree, etc",
            options: [
                {
                    name: "--staged",
                    insertValue: "--staged",
                    description: "Show difference between the files in the staging area and the latest version",
                },
                {
                    name: "--cached",
                    description: "Show difference between staged changes and last commit",
                },
            ],
            args: {
                name: "commit",
                isOptional: true,
                suggestions: [{ name: "HEAD" }],
                generators: gitGenerators.commits,
            },
        },
        {
            name: "reset",
            description: "Reset current HEAD to the specified state",
            options: [
                {
                    name: "--keep",
                    insertValue: "--keep {cursor}",
                    description: "Safe: files which are different between the current HEAD and the given commit. Will abort if there are uncommitted changes",
                    args: {
                        variadic: true,
                        suggestions: [head],
                        generators: gitGenerators.commits,
                    },
                },
                {
                    name: "--soft",
                    insertValue: "--soft {cursor}",
                    description: "remove the last commit from the current branch, but the file changes will stay in your working tree",
                    args: {
                        suggestions: [head],
                        generators: gitGenerators.commits,
                    },
                },
                {
                    name: "--hard",
                    insertValue: "--hard {cursor}",
                    description: "⚠️WARNING: you will lose all uncommitted changes in addition to the changes introduced in the last commit",
                    args: {
                        variadic: true,
                        suggestions: [
                            {
                                name: "HEAD~<N>",
                                description: "Reset back to any number of commits",
                                insertValue: "HEAD~",
                            },
                        ],
                        generators: gitGenerators.commits,
                    },
                },
                {
                    name: "--mixed",
                    insertValue: "--mixed {cursor}",
                    description: "keep the changes in your working tree but not on the index",
                    args: {
                        variadic: true,
                        suggestions: [
                            {
                                name: "HEAD~[insert # of commits]",
                                description: "Reset back any number of commits",
                                insertValue: "HEAD~",
                            },
                        ],
                        generators: gitGenerators.commits,
                    },
                },
                {
                    name: "--merge",
                    insertValue: "--merge {cursor}",
                    description: "Resets the index and updates the files in the working tree that are different" +
                        " between 'commit' and HEAD",
                    args: {
                        variadic: true,
                        suggestions: [head],
                        generators: gitGenerators.commits,
                    },
                },
            ],
            args: {
                isOptional: true,
                variadic: true,
                suggestions: [],
                generators: gitGenerators.treeish,
            },
        },
        {
            name: "log",
            description: "Show commit logs",
            insertValue: "log",
            options: [
                {
                    name: "--follow",
                    description: "Show history of given file",
                    args: {
                        name: "file",
                        template: "filepaths",
                    },
                },
                {
                    name: ["-q", "--quiet"],
                    description: "suppress diff output",
                },
                {
                    name: "--source",
                    description: "show source",
                },
                {
                    name: "--oneline",
                    description: "show each commit as a single line",
                },
                {
                    name: "--p",
                    description: "display the full diff of each commit",
                },
                {
                    name: "--stat",
                    description: "Include which files were altered and the relative number of lines that were added or deleted from each of them.",
                },
                {
                    name: "--grep",
                    description: "Search for commits with a commit message that matches <pattern>",
                    insertValue: "--grep=",
                    args: {
                        name: "pattern",
                    },
                },
                {
                    name: "--author",
                    description: "Search for commits by a particular author.",
                    insertValue: "--author=",
                    args: {
                        name: "pattern",
                    },
                },
                {
                    name: "--source",
                    description: "show source",
                },
                {
                    name: "--oneline",
                    description: "show each commit as a single line",
                },
            ],
            args: [
                {
                    name: "since",
                    description: "commit ID, branch name, HEAD, or revision reference",
                    generators: gitGenerators.commits,
                    suggestions: [{ name: "HEAD" }],
                },
                {
                    name: "until",
                    description: "commit ID, branch name, HEAD, or revision reference",
                    generators: gitGenerators.commits,
                    suggestions: [{ name: "HEAD" }],
                },
            ],
        },
        {
            name: "remote",
            description: "Manage remote repository",
            insertValue: "remote {cursor}",
            subcommands: [
                {
                    name: "add",
                    insertValue: "add {cursor}",
                    description: "add repo ",
                },
                {
                    name: "set-head",
                    insertValue: "set-head",
                    description: "Sets or deletes the default branch",
                },
                {
                    name: "rm",
                    insertValue: "rm",
                    description: "Removes given remote [name]",
                    args: {
                        name: "remote",
                        generators: gitGenerators.remotes,
                    },
                },
                {
                    name: "get-url",
                    insertValue: "get-url",
                    description: "Retrieves the URLs for a remote",
                },
                {
                    name: "set-url",
                    insertValue: "set-url {cursor}",
                    description: "Changes the URLs for the remote",
                },
                {
                    name: "show",
                    description: "Gives some information about the remote [name]",
                },
                {
                    name: "prune",
                    description: "Equivalent to git fetch --prune [name], except that no new references will be fetched",
                },
            ],
            options: [
                {
                    name: "-f",
                    insertValue: "-f",
                    description: "Fetch after remote info is added",
                },
                {
                    name: "--tags",
                    insertValue: "--tags",
                    description: "Import tags from remote",
                },
            ],
        },
        {
            name: "fetch",
            description: "Download objects and refs from another repository",
            args: [
                {
                    name: "remote",
                    isOptional: true,
                    generators: gitGenerators.remotes,
                },
                {
                    name: "branch",
                    isOptional: true,
                    generators: gitGenerators.branches,
                },
                {
                    name: "refspec",
                    isOptional: true,
                },
            ],
            options: [
                {
                    name: "--all",
                    insertValue: "--all",
                    description: "Fetch all remotes",
                },
                {
                    name: ["-a", "--append"],
                    description: "Append ref names and object names of fetched refs to the existing contents of .git/FETCH_HEAD",
                },
                {
                    name: ["--atomic"],
                    description: "Use an atomic transaction to update local refs. Either all refs are updated, or on error, no refs are updated.",
                },
                {
                    name: ["--depth"],
                    insertValue: "--depth {cursor}",
                    args: {
                        name: "depth",
                    },
                    description: "Limit fetching to the specified number of commits from the tip of each remote branch history",
                },
                {
                    name: ["--deepen"],
                    insertValue: "--deepen {cursor}",
                    args: {
                        name: "depth",
                    },
                    description: "Similar to --depth, except it specifies the number of commits from the current shallow boundary instead of from the tip of each remote branch history",
                },
                {
                    name: ["--shallow-since"],
                    insertValue: "--shallow-since {cursor}",
                    args: {
                        name: "date",
                    },
                    description: "Deepen or shorten the history of a shallow repository to include all reachable commits after <date>",
                },
                {
                    name: ["--shallow-exclude"],
                    insertValue: "--shallow-exclude {cursor}",
                    args: {
                        name: "revision",
                    },
                    description: "Deepen or shorten the history of a shallow repository to exclude commits reachable from a specified remote branch or tag. This option can be specified multiple times",
                },
                {
                    name: ["--unshallow"],
                    description: "If the source repository is shallow, fetch as much as possible so that the current repository has the same history as the source repository",
                },
                {
                    name: ["--update-shallow"],
                    description: "By default when fetching from a shallow repository, git fetch refuses refs that require updating .git/shallow",
                },
                {
                    name: ["--negotiation-tip"],
                    insertValue: "--negotiation-tip ",
                    args: {
                        name: "commit|glob",
                        generators: gitGenerators.commits,
                    },
                    description: "By default, Git will report, to the server, commits reachable from all local refs to find common commits in an attempt to reduce the size of the to-be-received packfile",
                },
                {
                    name: ["--dry-run"],
                    description: "Show what would be done, without making any changes.",
                },
                {
                    name: ["--write-fetch-head"],
                    description: "Write the list of remote refs fetched in the FETCH_HEAD file directly under $GIT_DIR. This is the default",
                },
                {
                    name: ["--no-write-fetch-head"],
                    description: "tells Git not to write the file",
                },
                {
                    name: ["-f", "--force"],
                    description: "This option overrides that check",
                },
                {
                    name: ["-k", "--keep"],
                    description: "Keep downloaded pack.",
                },
                {
                    name: ["--multiple"],
                    description: "Allow several <repository> and <group> arguments to be specified. No <refspec>s may be specified.",
                },
                {
                    name: ["--auto-maintenance", "--auto-gc"],
                    description: "Run git maintenance run --auto at the end to perform automatic repository maintenance if",
                },
                {
                    name: ["--no-auto-maintenance", "--no-auto-gc"],
                    description: "Don't run git maintenance run --auto at the end to perform automatic repository maintenance",
                },
                {
                    name: ["--write-commit-graph"],
                    description: "Write a commit-graph after fetching. This overrides the config setting fetch.writeCommitGraph",
                },
                {
                    name: ["--no-write-commit-graph"],
                    description: "Don't write a commit-graph after fetching. This overrides the config setting fetch.writeCommitGraph",
                },
                {
                    name: ["-p", "--prune"],
                    description: "Before fetching, remove any remote-tracking references that no longer exist on the remote",
                },
                {
                    name: ["-P", "--prune-tags"],
                    description: "Before fetching, remove any local tags that no longer exist on the remote if --prune is enabled",
                },
                {
                    name: ["-n", "--no-tags"],
                    description: "By default, tags that point at objects that are downloaded from the remote repository are fetched and stored locally. This option disables this automatic tag following",
                },
                {
                    name: ["--refmap"],
                    insertValue: "--refmap {cursor}",
                    args: {
                        name: "refspec",
                    },
                    description: "When fetching refs listed on the command line, use the specified refspec (can be given more than once) to map the refs to remote-tracking branches, instead of the values of remote.*.fetch configuration variables for the remote repository",
                },
                {
                    name: ["-t", "--tags"],
                    description: "By default, tags that point at objects that are downloaded from the remote repository are fetched and stored locally. This option disables this automatic tag following",
                },
                // TODO: fig needs to accept '=' as delimiter for args/options
                // {
                //     name: ["--recurse-submodules"],
                //     insertValue: "--recurse-submodules={cursor}",
                //     args: {
                //         name: 'mode',
                //         suggestions: [
                //             'yes', 'on-demand', 'no',
                //         ],
                //     },
                //     description: "When fetching refs listed on the command line, use the specified refspec (can be given more than once) to map the refs to remote-tracking branches, instead of the values of remote.*.fetch configuration variables for the remote repository",
                // },
                {
                    name: ["-j", "--jobs"],
                    args: {
                        name: "n",
                    },
                    description: "Number of parallel children to be used for all forms of fetching.",
                },
                {
                    name: ["--no-recurse-submodules"],
                    description: "Disable recursive fetching of submodules (this has the same effect as using the --recurse-submodules=no option).",
                },
                {
                    name: ["--set-upstream"],
                    description: "If the remote is fetched successfully, add upstream (tracking) reference, used by argument-less git-pull[1] and other commands.",
                },
                {
                    name: ["--submodule-prefix"],
                    insertValue: "--submodule-prefix {cursor}",
                    args: {
                        name: "path",
                    },
                    description: 'Prepend <path> to paths printed in informative messages such as ”Fetching submodule foo". This option is used internally when recursing over submodules.',
                },
                // TODO: fig needs to accept '=' as delimiter for args/options
                // {
                //     name: ["--recurse-submodules-default"],
                //     insertValue: "--recurse-submodules-default={cursor}",
                //     args: {
                //         name: 'mode',
                //         suggestions: [
                //             'yes', 'on-demand',
                //         ],
                //     },
                //     description: "This option is used internally to temporarily provide a non-negative default value for the --recurse-submodules option",
                // },
                {
                    name: ["-u", "--update-head-ok"],
                    description: "By default git fetch refuses to update the head which corresponds to the current branch. This flag disables the check. This is purely for the internal use for git pull to communicate with git fetch, and unless you are implementing your own Porcelain you are not supposed to use it.",
                },
                {
                    name: ["--upload-pack"],
                    insertValue: "--upload-pack {cursor}",
                    args: {
                        name: "upload-pack",
                    },
                    description: "When given, and the repository to fetch from is handled by git fetch-pack, --exec=<upload-pack> is passed to the command to specify non-default path for the command run on the other end.",
                },
                {
                    name: ["-q", "--quiet"],
                    description: "Pass --quiet to git-fetch-pack and silence any other internally used git commands. Progress is not reported to the standard error stream.",
                },
                {
                    name: ["-v", "--verbose"],
                    description: "Be verbose.",
                },
                {
                    name: ["--progress"],
                    description: "Progress status is reported on the standard error stream by default when it is attached to a terminal, unless -q is specified.",
                },
                {
                    name: ["-o", "--server-option"],
                    args: {
                        name: "option",
                    },
                    description: "Transmit the given string to the server when communicating using protocol version 2. The given string must not contain a NUL or LF character. ",
                },
                {
                    name: ["--show-forced-updates"],
                    description: "By default, git checks if a branch is force-updated during fetch. This can be disabled through fetch.showForcedUpdates, but the --show-forced-updates option guarantees this check occurs",
                },
                {
                    name: ["--no-show-forced-updates"],
                    description: "By default, git checks if a branch is force-updated during fetch. Pass --no-show-forced-updates or set fetch.showForcedUpdates to false to skip this check for performance reasons.",
                },
                {
                    name: ["-4", "--ipv4"],
                    description: "Use IPv4 addresses only, ignoring IPv6 addresses.",
                },
                {
                    name: ["-6", "--ipv6"],
                    description: "Use IPv6 addresses only, ignoring IPv4 addresses.",
                },
                {
                    name: "--stdin",
                    description: 'Read refspecs, one per line, from stdin in addition to those provided as arguments. The "tag <name>" format is not supported',
                },
            ],
        },
        {
            name: "stash",
            description: "temporarily stores all the modified tracked files",
            subcommands: [
                {
                    name: "push",
                    description: "Save your local modifications to a new stash entry and roll them back to HEAD.",
                    insertValue: "push {cursor}",
                    options: [
                        {
                            name: ["-p", "--patch"],
                            description: "Interactively select hunks from the diff between HEAD and the working tree to be stashed.",
                        },
                        {
                            name: ["-k", "--keep-index"],
                            description: "All changed already added to the index are left intact.",
                        },
                        {
                            name: ["-u", "--include-untracked"],
                            description: "All untracked files are also stashed and then cleaned up.",
                        },
                        {
                            name: ["-a", "--all"],
                            description: "All ignored and untracked files are also stashed.",
                        },
                        {
                            name: ["-q", "--quiet"],
                            description: "Quiet, suppress feedback messages.",
                        },
                        {
                            name: ["-m", "--message"],
                            insertValue: "-m {cursor}",
                            description: "Use the given <msg> as the stash message.",
                            args: {
                                name: "message",
                            },
                        },
                        { name: "--pathspec-from-file", description: "" },
                        {
                            name: "--",
                            description: "Separates pathsec from options for disambiguation purposes.",
                        },
                        // TODO: pathspec
                    ],
                },
                {
                    name: "show",
                    description: "Show the changes recorded in the stash entry as a diff.",
                    insertValue: "show {cursor}",
                    options: [
                    // TODO: All log options can be options from list. Needs to be added.
                    ],
                    args: [
                        {
                            name: "stash",
                            isOptional: true,
                            generators: gitGenerators.stashes,
                        },
                    ],
                },
                {
                    name: "save",
                    description: "Temporarily stores all the modified tracked files",
                    insertValue: "save {cursor}",
                    options: [
                        {
                            name: ["-p", "--patch"],
                            description: "Interactively select hunks from the diff between HEAD and the working tree to be stashed.",
                        },
                        {
                            name: ["-k", "--keep-index"],
                            description: "All changed already added to the index are left intact.",
                        },
                        {
                            name: ["-u", "--include-untracked"],
                            description: "All untracked files are also stashed and then cleaned up.",
                        },
                        {
                            name: ["-a", "--all"],
                            description: "All ignored and untracked files are also stashed.",
                        },
                        {
                            name: ["-q", "--quiet"],
                            description: "Quiet, suppress feedback messages.",
                        },
                    ],
                    args: {
                        name: "message",
                        isOptional: true,
                    },
                },
                {
                    name: "pop",
                    description: "Restores the most recently stashed files",
                    insertValue: "pop {cursor}",
                    options: [
                        {
                            name: "--index",
                            description: "Tries to reinstate not only the working tree's changes, but also the index's ones.",
                        },
                        {
                            name: ["-q", "--quiet"],
                            description: "Quiet, suppress feedback messages.",
                        },
                    ],
                    args: [
                        {
                            name: "stash",
                            isOptional: true,
                            generators: gitGenerators.stashes,
                        },
                    ],
                },
                {
                    name: "list",
                    description: "Lists all stashed changesets",
                    insertValue: "list {cursor}",
                    options: [
                    // TODO: All log options can be options from list. Needs to be added.
                    ],
                },
                {
                    name: "drop",
                    description: "Discards the most recently stashed changeset",
                    insertValue: "drop {cursor}",
                    options: [
                        {
                            name: ["-q", "--quiet"],
                            description: "Quiet, suppress feedback messages.",
                        },
                    ],
                    args: [
                        {
                            name: "stash",
                            isOptional: true,
                            generators: gitGenerators.stashes,
                        },
                    ],
                },
                {
                    name: "clear",
                    description: " Remove all the stash entries.",
                    insertValue: "clear",
                },
                {
                    name: "apply",
                    description: "Like pop, but do not remove the state from the stash list.",
                    insertValue: "apply {cursor}",
                    options: [
                        {
                            name: "--index",
                            description: "Tries to reinstate not only the working tree's changes, but also the index's ones.",
                        },
                        {
                            name: ["-q", "--quiet"],
                            description: "Quiet, suppress feedback messages.",
                        },
                    ],
                    args: [
                        {
                            name: "stash",
                            isOptional: true,
                            generators: gitGenerators.stashes,
                        },
                    ],
                },
                {
                    name: "branch",
                    description: "Creates and checks out a new branch named ",
                    insertValue: "branch {cursor}",
                    args: [
                        {
                            name: "branch",
                            generators: gitGenerators.branches,
                        },
                        {
                            name: "stash",
                            isOptional: true,
                            generators: gitGenerators.stashes,
                        },
                    ],
                },
                {
                    name: "create",
                    description: "Creates a stash with the message <msg>",
                    insertValue: "create {cursor}",
                    args: {
                        name: "message",
                    },
                },
                {
                    name: "store",
                    description: "Store a given stash in the stash ref., updating the staft reflog.",
                    insertValue: "store",
                    options: [
                        {
                            name: ["-m", "--message"],
                            insertValue: "-m {cursor}",
                            description: "Use the given <msg> as the stash message.",
                            args: {
                                name: "message",
                            },
                        },
                        {
                            name: ["-q", "--quiet"],
                            description: "Quiet, suppress feedback messages.",
                        },
                    ],
                    args: [
                        {
                            name: "message",
                        },
                        {
                            name: "commit",
                            generators: gitGenerators.commits,
                        },
                    ],
                },
            ],
        },
        {
            name: "reflog",
            description: "Show history of events with hashes",
            options: [
                {
                    name: "--relative-date",
                    description: "show date info",
                },
                {
                    name: "--all",
                    description: "show all refs",
                },
            ],
        },
        {
            name: "clone",
            description: "Clone a repository into a new directory",
            args: [
                { name: "repository" },
                { name: "directory", template: "filepaths" },
            ],
            options: [
                {
                    name: ["-l", "--local"],
                    description: "Bypasses the normal git aware transport mechanism",
                },
                {
                    name: ["-s", "--shared"],
                    description: "Automatically setup .git/objects/info/alternates to share the objects with the source repository",
                },
                {
                    name: ["-n", "--dry-run"],
                    description: "Do nothing; only show what would happen",
                },
                {
                    name: ["--reference"],
                    description: "If the reference repository is on the local machine, automatically setup",
                    args: {
                        name: "repository",
                    },
                },
                {
                    name: "--dissociate",
                    description: "Borrow the objects from reference repositories specified with the --reference options only to reduce network transfer, and stop borrowing from them after a clone is made by making necessary local copies of borrowed objects.",
                },
                {
                    name: ["-q", "--quiet"],
                    description: "Operate quietly. Progress is not reported to the standard error stream.",
                },
                {
                    name: ["-v", "--verbose"],
                    description: "Run verbosely. Does not affect the reporting of progress status to the standard error stream.",
                },
                {
                    name: ["--progress"],
                    description: "Progress status is reported on the standard error stream by default when it is attached to a terminal, unless --quiet is specified. This flag forces progress status even if the standard error stream is not directed to a terminal.",
                },
                {
                    name: "--server-option",
                    description: "Transmit the given string to the server when communicating using protocol version 2. The given string must not contain a NUL or LF character. The server’s handling of server options, including unknown ones, is server-specific. When multiple --server-option=<option> are given, they are all sent to the other side in the order listed on the command line.",
                },
                {
                    name: ["-n", "--no-checkout"],
                    description: "No checkout of HEAD is performed after the clone is complete.",
                },
                {
                    name: "--bare",
                    description: "Make a bare Git repository. That is, instead of creating <directory> and placing the administrative files in <directory>/.git, make the <directory> itself the $GIT_DIR. This obviously implies the --no-checkout because there is nowhere to check out the working tree. Also the branch heads at the remote are copied directly to corresponding local branch heads, without mapping them to refs/remotes/origin/. When this option is used, neither remote-tracking branches nor the related configuration variables are created.",
                },
                {
                    name: "--sparse",
                    description: "Initialize the sparse-checkout file so the working directory starts with only the files in the root of the repository. The sparse-checkout file can be modified to grow the working directory as needed.",
                },
                {
                    name: "--filter",
                    description: "Use the partial clone feature and request that the server sends a subset of reachable objects according to a given object filter. When using --filter, the supplied <filter-spec> is used for the partial clone filter. For example, --filter=blob:none will filter out all blobs (file contents) until needed by Git. Also, --filter=blob:limit=<size> will filter out all blobs of size at least <size>. For more details on filter specifications, see the --filter option in git-rev-list[1].",
                    insertValue: "--filter=",
                    args: { name: "filter spec" },
                },
                {
                    name: "--mirror",
                    description: "Set up a mirror of the source repository. This implies --bare. Compared to --bare, --mirror not only maps local branches of the source to local branches of the target, it maps all refs (including remote-tracking branches, notes etc.) and sets up a refspec configuration such that all these refs are overwritten by a git remote update in the target repository.",
                },
                {
                    name: ["-o", "--origin"],
                    description: "Instead of using the remote name origin to keep track of the upstream repository, use <name>. Overrides clone.defaultRemoteName from the config.",
                    args: { name: "name" },
                },
                {
                    name: ["-b", "--branch"],
                    description: "Instead of pointing the newly created HEAD to the branch pointed to by the cloned repository’s HEAD, point to <name> branch instead. In a non-bare repository, this is the branch that will be checked out. --branch can also take tags and detaches the HEAD at that commit in the resulting repository.",
                    args: { name: "branch name" },
                },
                {
                    name: ["-u", "--upload-pack"],
                    description: "When given, and the repository to clone from is accessed via ssh, this specifies a non-default path for the command run on the other end.",
                    args: {
                        name: "upload pack",
                    },
                },
                {
                    name: "--template",
                    description: "Specify the directory from which templates will be used",
                    insertValue: "--template=",
                    args: {
                        name: "template directory",
                    },
                },
                {
                    name: "--depth",
                    description: "Create a shallow clone with a history truncated to the specified number of commits. Implies --single-branch unless --no-single-branch is given to fetch the histories near the tips of all branches. If you want to clone submodules shallowly, also pass --shallow-submodules.",
                    args: {
                        name: "date",
                    },
                },
                {
                    name: "--shallow-since",
                    description: "Create a shallow clone with a history after the specified time.",
                    insertValue: "--shallow-since=",
                    args: {
                        name: "date",
                    },
                },
                {
                    name: "--shallow-exclude",
                    description: "Create a shallow clone with a history, excluding commits reachable from a specified remote branch or tag. This option can be specified multiple times.",
                    insertValue: "--shallow-exclude=",
                    args: {
                        name: "revision",
                    },
                },
                {
                    name: "--single-branch",
                    description: "Clone only the history leading to the tip of a single branch, either specified by the --branch option or the primary branch remote’s HEAD points at. Further fetches into the resulting repository will only update the remote-tracking branch for the branch this option was used for the initial cloning. If the HEAD at the remote did not point at any branch when --single-branch clone was made, no remote-tracking branch is created.",
                },
                {
                    name: "--no-tags",
                    description: "Don’t clone any tags, and set remote.<remote>.tagOpt=--no-tags in the config, ensuring that future git pull and git fetch operations won’t follow any tags. Subsequent explicit tag fetches will still work, (see git-fetch[1]).",
                },
                {
                    name: "--recurse-submodules",
                    description: "After the clone is created, initialize and clone submodules within based on the provided pathspec. If no pathspec is provided, all submodules are initialized and cloned. This option can be given multiple times for pathspecs consisting of multiple entries.",
                    insertValue: "--recurse-submodules=",
                    args: {
                        name: "pathspec",
                    },
                },
                {
                    name: "--shallow-submodules",
                    description: "All submodules which are cloned will be shallow with a depth of 1.",
                },
                {
                    name: "--remote-submodules",
                    description: "All submodules which are cloned will use the status of the submodule’s remote-tracking branch to update the submodule, rather than the superproject’s recorded SHA-1. Equivalent to passing --remote to git submodule update.",
                },
                {
                    name: "--separate-git-dir",
                    description: "Instead of placing the cloned repository where it is supposed to be, place the cloned repository at the specified directory, then make a filesystem-agnostic Git symbolic link to there. The result is Git repository can be separated from working tree.",
                    insertValue: "--separate-git-dir=",
                    args: {
                        name: "git dir",
                    },
                },
            ],
        },
        {
            name: "init",
            description: "Create an empty Git repository or reinitialize an existing one",
            args: {
                name: "directory",
            },
            options: [
                {
                    name: ["-q", "--quiet"],
                    description: "Only print error and warning messages",
                },
                {
                    name: ["--bare"],
                    description: "Create a bare repository",
                },
                {
                    name: ["--object-format="],
                    description: "Specify the given object format",
                    args: {
                        name: "format",
                    },
                },
                {
                    name: "separate-git-dir",
                    description: "C",
                    args: {
                        name: "git dir",
                    },
                },
                {
                    name: ["-b", "--initial-branch"],
                    description: "initial branch for new repo",
                    args: {
                        name: "branch",
                    },
                },
                {
                    name: ["--shared"],
                    args: {
                        suggestions: [
                            {
                                name: "false",
                            },
                            {
                                name: "true",
                            },
                            {
                                name: "umask",
                            },
                            {
                                name: "group",
                            },
                            {
                                name: "all",
                            },
                            {
                                name: "world",
                            },
                            {
                                name: "everybody",
                            },
                            {
                                name: "0xxx",
                            },
                        ],
                    },
                },
            ],
        },
        {
            name: "mv",
            description: "Move or rename a file, a directory, or a symlink",
            args: [
                {
                    name: "source",
                    description: "file to move",
                    template: "filepaths",
                },
                {
                    name: "destination",
                    description: "location to move to",
                    template: "folders",
                },
            ],
            options: [
                {
                    name: ["-f", "--force"],
                    description: "Force renaming or moving of a file even if the target exists",
                },
                {
                    name: ["-k"],
                    description: "Skip move or rename actions which would lead to an error condition",
                },
                {
                    name: ["-n", "--dry-run"],
                    description: "Do nothing; only show what would happen",
                },
                {
                    name: ["-v", "--verbose"],
                    description: "Report the names of files as they are moved.",
                },
            ],
        },
        {
            name: "rm",
            description: "Remove files from the working tree and from the index",
            args: {
                variadic: true,
                suggestions: [
                    {
                        name: ".",
                        description: "current directory",
                        insertValue: ".",
                        icon: "fig://icon?type=folder",
                    },
                ],
                generators: gitGenerators.files_for_staging,
            },
            options: [
                {
                    name: "--",
                    description: "used to separate command-line options from the list of files",
                },
                { name: "--cached", description: "only remove from the index" },
                {
                    name: ["-f", "--force"],
                    description: "override the up-to-date check",
                },
                { name: "-r", description: "allow recursive removal" },
            ],
        },
        {
            name: "bisect",
            description: "Use binary search to find the commit that introduced a bug",
        },
        { name: "grep", description: "Print lines matching a pattern" },
        { name: "show", description: "Show various types of objects" },
        {
            name: "branch",
            description: "List, create, or delete branches",
            options: [
                {
                    name: ["-a", "--all"],
                    description: "list both remote-tracking and local branches",
                },
                {
                    name: ["-d", "--delete"],
                    description: "delete fully merged branch",
                    args: {
                        generators: gitGenerators.branches,
                    },
                },
                {
                    name: "-D",
                    description: "delete branch (even if not merged)",
                    args: {
                        generators: gitGenerators.branches,
                    },
                },
                {
                    name: ["-m", "--move"],
                    description: "move/rename a branch and its reflog",
                    args: [
                        {
                            generators: gitGenerators.branches,
                        },
                        {
                            generators: gitGenerators.branches,
                        },
                    ],
                },
                {
                    name: "-M",
                    description: "move/rename a branch, even if target exists",
                    args: [
                        {
                            generators: gitGenerators.branches,
                        },
                        {
                            generators: gitGenerators.branches,
                        },
                    ],
                },
                { name: ["-c", "--copy"], description: "copy a branch and its reflog" },
                { name: "-C", description: "copy a branch, even if target exists" },
                { name: ["-l", "--list"], description: "list branch names" },
                {
                    name: ["--create-reflog"],
                    description: "create the branch's reflog",
                },
                {
                    name: ["--edit-description"],
                    description: "edit the description for the branch",
                    args: {
                        generators: gitGenerators.branches,
                    },
                },
                {
                    name: ["-f", "--force"],
                    description: "force creation, move/rename, deletion",
                },
                {
                    name: "--merged",
                    description: "print only branches that are merged",
                    args: { name: "commit" },
                },
                {
                    name: "--no-merged",
                    description: "print only branches that are not merged",
                    args: { name: "commit" },
                },
                {
                    name: "--column",
                    description: "list branches in columns [=<style>]",
                },
                {
                    name: "--sort",
                    description: "field name to sort on",
                    args: { name: "key" },
                },
                {
                    name: "--points-at",
                    description: "print only branches of the object",
                    args: { name: "object" },
                },
                {
                    name: ["-i", "--ignore-case"],
                    description: "sorting and filtering are case insensitive",
                },
                {
                    name: "--format",
                    description: "format to use for the output",
                    args: { name: "format" },
                },
            ],
        },
        {
            name: "checkout",
            description: "Switch branches or restore working tree files",
            options: [
                {
                    name: "-b",
                    description: "create and checkout a new branch",
                    args: { name: "branch" },
                },
                {
                    name: "-B",
                    description: "create/reset and checkout a branch",
                    args: { name: "branch" },
                },
                { name: "-l", description: "create reflog for new branch" },
                { name: "--detach", description: "detach HEAD at named commit" },
                {
                    name: ["-t", "--track"],
                    description: "set upstream info for new branch",
                },
                {
                    name: "--orphan",
                    description: "new unparented branch",
                    args: { name: "new-branch" },
                },
                {
                    name: ["-2", "--ours"],
                    description: "checkout our version for unmerged files",
                },
                {
                    name: ["-3", "--theirs"],
                    description: "checkout their version for unmerged files",
                },
                {
                    name: ["-f", "--force"],
                    description: "force checkout (throw away local modifications)",
                },
                {
                    name: ["-m", "--merge"],
                    description: "perform a 3-way merge with the new branch",
                },
                {
                    name: "--overwrite-ignore",
                    description: "update ignored files (default)",
                },
                {
                    name: "--conflict",
                    description: "conflict style (merge or diff3)",
                    args: {
                        name: "style",
                        suggestions: [{ name: "merge" }, { name: "diff3" }],
                    },
                },
                { name: ["-p", "--patch"], description: "select hunks interactively" },
            ],
            args: {
                name: "branch",
                description: "branch to switch to",
                isOptional: true,
                generators: gitGenerators.branches,
                suggestions: [
                    {
                        name: "-",
                        description: "switch to the last used branch",
                        icon: "fig://icon?type=git",
                    },
                ],
            },
        },
        {
            name: "merge",
            description: "Join two or more development histories together",
            args: {
                name: "branch",
                generators: gitGenerators.branches,
            },
            options: [
                {
                    name: "--no-ff",
                    description: "Merge with a nicer branch history",
                },
            ],
        },
        {
            name: "mergetool",
            description: "Open the git tool to fix conflicts",
        },
        {
            name: "tag",
            description: "Create, list, delete or verify a tag object signed with GPG",
            options: [
                { name: ["-l", " --list"], description: "list tag names" },
                {
                    name: "-n",
                    description: "print <n> lines of each tag message",
                    args: {
                        name: "n",
                        suggestions: [{ name: "1" }, { name: "2" }, { name: "3" }],
                    },
                },
                { name: ["-d", "--delete"], description: "delete tags" },
                { name: ["-v", "--verify"], description: "verify tags" },
                {
                    name: ["-a", "--annotate"],
                    description: "annotated tag, needs a message",
                },
                {
                    name: ["-m", "--message"],
                    insertValue: "-m '{cursor}'",
                    description: "tag message",
                    args: { name: "message" },
                },
            ],
            args: {
                name: "tagname",
                description: "Select a tag",
                generators: gitGenerators.tags,
                isOptional: true,
            },
        },
    ],
};
<|MERGE_RESOLUTION|>--- conflicted
+++ resolved
@@ -67,11 +67,7 @@
                         name: elm.replace("*", "").trim(),
                         description: "current branch",
                         icon: "⭐️",
-<<<<<<< HEAD
-                        priority: 100,
-=======
                         // priority: 100,
->>>>>>> ccb9f536
                     };
                 }
                 return {
