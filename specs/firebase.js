var completionSpec = {
    name: 'firebase',
    description: 'CLI Interface for Google Firebase',
    //   args: {},
    subcommands: [
        {
            name: 'login',
            description: 'login to firebase',
            options: [
                {
                    name: ['-h', '--help'],
                    description: 'output usage info',
                },
                {
                    name: ['--reauth'],
                    description: 'force reauthentication even if already logged in',
                },
                {
                    name: ['--no-localhost'],
                    description: 'copy and paste a code instead of starting a local server for authentication',
                },
            ],
        },
        {
            name: 'init',
            description: 'initialize firebase project',
            options: [
                {
                    name: ['-h', '--help'],
                    description: 'output usage info',
                },
            ],
        },
        {
            name: 'serve',
            description: 'test project on local http',
            options: [
                {
                    name: ['-h', '--help'],
                    description: 'output usage info',
                },
                {
                    name: ['-p', '--port'],
                    description: 'use the given port',
                    args: {},
                },
                {
                    name: ['-o', '--host'],
                    description: 'use the given host',
                    args: {},
                },
                {
                    name: ['--only'],
                    description: 'only serve specified targets (valid targets are: hosting, functions)',
                    args: {},
                },
                {
                    name: ['--except'],
                    description: 'serve all except specified targets (valid targets are: hosting, functions)',
                    args: {},
                },
            ],
        },
        {
            name: 'deploy',
            description: 'deploy project to firebase server',
            options: [
                {
                    name: ['-h', '--help'],
                    description: 'output usage info',
                },
                {
                    name: ['-p', '--public'],
                    description: 'override the Hosting public directory specified in firebase.json',
                    args: {},
                },
                {
                    name: ['-m', '--message'],
                    description: 'use the message',
                    args: {},
                },
                {
                    name: ['-f', '--force'],
                    description: 'delete Cloud Functions missing from the current working directory without confirmation',
                    args: {},
                },
                {
                    name: ['--only'],
                    description: 'only serve specified targets (valid targets are: hosting, functions)',
                    args: {},
                },
                {
                    name: ['--except'],
                    description: 'serve all except specified targets (valid targets are: hosting, functions)',
                    args: {},
                },
            ],
        },
        {
            name: 'appdistribution:distribute',
            description: 'upload a distribution',
        },
        { name: 'apps:sdkconfig', description: 'print the Google Services config' },
        {
            name: 'auth:export',
            description: 'print the Google Services config',
            args: {
<<<<<<< HEAD
                variadic: true,
                template: 'filepaths',
=======
                isVariadic: true,
                template: "filepaths",
>>>>>>> c3b25897
            },
            options: [
                {
                    name: ['-h', '--help'],
                    description: 'Overview of Firebase CLI',
                },
                {
                    name: ['--format'],
                    description: 'Format of exported data (csv, json).',
                    args: {
                        suggestions: [{ name: 'json' }, { name: 'csv' }],
                    },
                },
            ],
        },
        {
            name: 'auth:import',
            description: 'print the Google Services config',
            args: {
<<<<<<< HEAD
                variadic: true,
                template: 'filepaths',
=======
                isVariadic: true,
                template: "filepaths",
>>>>>>> c3b25897
            },
            options: [
                {
                    name: ['-h', '--help'],
                    description: 'Overview of Firebase CLI',
                },
                {
                    name: ['--format'],
                    description: 'Format of exported data (csv, json).',
                    args: {
                        suggestions: [{ name: 'json' }, { name: 'csv' }],
                    },
                },
            ],
        },
        {
            name: 'apps:create',
            description: 'create a new Firebase app',
            options: [
                {
                    name: ['-h', '--help'],
                    description: 'Overview of Firebase CLI',
                },
                {
                    name: ['-a', '--package-name'],
                    description: 'required package name for the Android app',
                },
                {
                    name: ['-b', '--bundle-id'],
                    description: 'required package name for the iOS app',
                },
                {
                    name: ['-s', '--app-store-id'],
                    description: 'optional package name for the iOS app',
                },
            ],
            args: {
                suggestions: [
                    {
                        name: 'IOS',
                        description: 'iOS',
                    },
                    {
                        name: 'ANDROID',
                        description: 'Android',
                    },
                    {
                        name: 'WEB',
                        description: 'Web',
                    },
                ],
            },
        },
        {
            name: 'apps:list',
            description: 'list the registered apps of a Firebase project. Optionally',
        },
        {
            name: 'database:get',
            description: 'fetch and print JSON data at the specified path',
            options: [
                {
                    name: ['-h', '--help'],
                    description: 'Overview of Firebase CLI',
                },
                {
                    name: ['--pretty'],
                    description: 'pretty print response',
                },
            ],
            args: {
                template: 'filepaths',
            },
        },
        {
            name: 'database:instances:create',
            description: 'create a realtime database instance',
        },
        {
            name: 'database:instances:list',
            description: 'list realtime database instances',
        },
        {
            name: 'database:profile',
            description: 'profile the Realtime Database and generate a usage report',
        },
        {
            name: 'database:push',
            description: 'add a new JSON object to a list of data in your Firebase',
        },
        {
            name: 'database:remove',
            description: 'remove data from your Firebase at the specified path',
        },
        { name: 'database:set', description: 'store JSON data ' },
        {
            name: 'database:settings:get',
            description: 'read the realtime database setting at path',
        },
        {
            name: 'database:settings:set',
            description: 'set the realtime database setting at path',
        },
        {
            name: 'database:update',
            description: 'update some of the keys for the defined path in your Firebase',
        },
        {
            name: 'emulators:export',
            description: 'export data from running emulators',
        },
        {
            name: 'emulators:start',
            description: 'start the local Firebase emulators',
        },
        {
            name: 'emulators:exec',
            description: 'start the local Firebase emulators',
        },
        {
            name: 'ext',
            description: 'display information on how to use ext commands and extensions',
        },
        {
            name: 'ext:configure',
            description: 'display information on how to use ext commands and extensions',
            options: [
                {
                    name: ['-h', '--help'],
                    description: 'output usage info',
                },
                {
                    name: ['--params'],
                    description: 'path of params file with .env format',
                    args: {
                        template: 'filepaths',
                    },
                },
            ],
            args: {
                generators: {
                    script: 'firebase ext:list',
                    postProcess: function (out) {
                        if (out.trim() == '') {
                            return [];
                        }
                        try {
                            return out.split('\n').map(function (ext) {
                                return {
                                    name: ext,
                                    icon: '🛠',
                                };
                            });
                        }
                        catch (e) { }
                        return [];
                    },
                },
            },
        },
        {
            name: 'ext:info',
            description: 'display information about an extension by name',
            options: [
                {
                    name: ['-h', '--help'],
                    description: 'output usage info',
                },
                {
                    name: ['--markdown'],
                    description: 'output info in Markdown suitable for constructing a README file',
                },
            ],
        },
        {
            name: 'ext:install',
            description: 'install extension',
            options: [
                {
                    name: ['-h', '--help'],
                    description: 'output usage info',
                },
                {
                    name: ['--params'],
                    description: 'path of params file with .env format',
                },
            ],
        },
        {
            name: 'ext:uninstall',
            description: 'uninstall an extension that is installed in your Firebase project',
            options: [
                {
                    name: ['-h', '--help'],
                    description: 'output usage info',
                },
                {
                    name: ['--params'],
                    description: 'path of params file with .env format',
                    args: {
                        template: 'filepaths',
                    },
                },
            ],
            args: {
                generators: {
                    script: 'firebase ext:list',
                    postProcess: function (out) {
                        if (out.trim() == '') {
                            return [];
                        }
                        try {
                            return out.split('\n').map(function (ext) {
                                return {
                                    name: ext,
                                    icon: '🛠',
                                };
                            });
                        }
                        catch (e) { }
                        return [];
                    },
                },
            },
        },
        {
            name: 'projects:addfirebase',
            description: 'add Firebase resources to a Google Cloud Platform project',
            args: {
                generators: {
                    script: 'zsh gcloud projects list',
                    postProcess: function (out) {
                        if (out.trim() === '') {
                            return [];
                        }
                        try {
                            return out.split('\n').map(function (proj) {
                                if (!proj.startsWith('PROJECT_ID')) {
                                    return {
                                        name: proj.substring(0, proj.indexOf(' ')),
                                        icon: '🔹',
                                    };
                                }
                            });
                        }
                        catch (e) { }
                        return [];
                    },
                },
            },
        },
    ],
    options: [
        {
            name: ['-h', '--help'],
            description: 'Overview of Firebase CLI',
        },
        {
            name: ['-V', '--version'],
            description: 'The current Firebase version',
        },
        {
            name: ['-j', '--json'],
            description: 'output JSON instead of text, also triggers non-interactive mode',
        },
        {
            name: ['--debug'],
            description: 'print verbose debug output and keep a debug log file',
        },
        {
            name: ['--non-interactive'],
            description: 'error out of the command instead of waiting for prompts',
        },
        {
            name: ['--token'],
            description: 'supply an auth token for this command',
        },
        {
            name: ['-P, --project'],
            description: 'the Firebase project to use for this command',
        },
    ],
};
<|MERGE_RESOLUTION|>--- conflicted
+++ resolved
@@ -105,13 +105,8 @@
             name: 'auth:export',
             description: 'print the Google Services config',
             args: {
-<<<<<<< HEAD
-                variadic: true,
+                isVariadic: true,
                 template: 'filepaths',
-=======
-                isVariadic: true,
-                template: "filepaths",
->>>>>>> c3b25897
             },
             options: [
                 {
@@ -131,13 +126,8 @@
             name: 'auth:import',
             description: 'print the Google Services config',
             args: {
-<<<<<<< HEAD
-                variadic: true,
+                isVariadic: true,
                 template: 'filepaths',
-=======
-                isVariadic: true,
-                template: "filepaths",
->>>>>>> c3b25897
             },
             options: [
                 {
