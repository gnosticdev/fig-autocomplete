--- conflicted
+++ resolved
@@ -2,11 +2,7 @@
   name: 'mkdir',
   description: 'make directories',
   args: {
-<<<<<<< HEAD
-    name: "folder name"
-=======
     name: 'directory name'
->>>>>>> 6b0e54b3
   },
   options: [
     {
