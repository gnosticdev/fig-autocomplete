--- conflicted
+++ resolved
@@ -2,22 +2,22 @@
     name: "node",
     description: "Run the node interpretor",
     args: {
-<<<<<<< HEAD
-        templateSuggestions: ["files", "folders"] 
-=======
-        generator: {
-            script: "ls -1 | grep '.js'",
-            splitOn: "\n"
+        template: {
+            type: "filepaths",
+            postProcess: function (paths) {
+                return paths.filter(file => {
+                    return file.name.endsWith('.js') || file.name.endsWith('/')
+                })
+            }
         }
->>>>>>> ac4358a2
     },
     options: [
         {
             name: ["-e", "--eval=..."],
             insertValue: "-e '{cursor}'",
             description: "evaluate script",
-            args: { },
-        }, 
+            args: {},
+        },
         {
             name: ["-p", "--print"],
             description: "evaluate script and print result",
