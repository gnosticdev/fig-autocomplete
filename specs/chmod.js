var completionSpec = {
    name: 'chmod',
    description: 'Change file modes or Access Control Lists.',
    args: [
        {
            name: 'mode',
            suggestions: [
                // Some of the most common chmod's (non-exhaustive)
                {
<<<<<<< HEAD
                    name: ['u+x'],
                    type: 'argument',
                    description: 'give execute permission for the user',
                    icon: '🔐',
                },
                {
                    name: ['a+rx'],
                    type: 'argument',
                    description: 'adds read and execute permissions for all classes',
                    icon: '🔐',
                },
                {
                    name: ['744'],
                    type: 'argument',
                    description: 'sets read, write, and execute permissions for user, and sets read permission for Group and Others',
                    icon: '🔐',
                },
                {
                    name: ['664'],
                    type: 'argument',
                    description: 'sets read and write permissions for user and Group, and provides read to Others.',
                    icon: '🔐',
                },
                {
                    name: ['777'],
                    type: 'argument',
                    description: '⚠️ allows all actions for all users',
                    icon: '🔐',
=======
                    name: ["u+x"],
                    type: "subcommand",
                    description: "give execute permission for the user",
                    icon: "🔐",
                },
                {
                    name: ["a+rx"],
                    type: "subcommand",
                    description: "adds read and execute permissions for all classes",
                    icon: "🔐",
                },
                {
                    name: ["744"],
                    type: "subcommand",
                    description: "sets read, write, and execute permissions for user, and sets read permission for Group and Others",
                    icon: "🔐",
                },
                {
                    name: ["664"],
                    type: "subcommand",
                    description: "sets read and write permissions for user and Group, and provides read to Others.",
                    icon: "🔐",
                },
                {
                    name: ["777"],
                    type: "subcommand",
                    description: "⚠️ allows all actions for all users",
                    icon: "🔐",
>>>>>>> c3b25897
                },
            ],
        },
        {
            // Modifying
            template: 'filepaths',
        },
    ],
    subcommands: [],
    options: [
        {
            name: '-f',
            description: 'Do not display a diagnostic message if chmod could not modify the mode for file, nor modify the exit status to reflect such failures.',
        },
        {
            name: '-H',
            description: 'If the -R option is specified, symbolic links on the command line are followed and hence unaffected by the command.  (Symbolic links encountered during tree traversal are not followed.).',
        },
        {
            name: '-h',
            description: 'If the file is a symbolic link, change the mode of the link itself rather than the file that the link points to.',
        },
        {
            name: '-L',
            description: 'If the -R option is specified, all symbolic links are followed.',
        },
        {
            name: '-P',
            description: 'If the -R option is specified, no symbolic links are followed. This is the default.',
        },
        {
            name: '-R',
            description: "Change the modes of the file hierarchies rooted in the files, instead of just the files themselves. Beware of unintentionally matching the ``..'' hard link to the parent directory when using wildcards like ``.*''.",
        },
        {
            name: '-v',
            description: 'Cause chmod to be verbose, showing filenames as the mode is modified. If the -v flag is specified more than once, the old and new modes of the file will also be printed, in both octal and symbolic notation.',
        },
    ],
};
<|MERGE_RESOLUTION|>--- conflicted
+++ resolved
@@ -7,65 +7,34 @@
             suggestions: [
                 // Some of the most common chmod's (non-exhaustive)
                 {
-<<<<<<< HEAD
                     name: ['u+x'],
-                    type: 'argument',
+                    type: 'arg',
                     description: 'give execute permission for the user',
                     icon: '🔐',
                 },
                 {
                     name: ['a+rx'],
-                    type: 'argument',
+                    type: 'arg',
                     description: 'adds read and execute permissions for all classes',
                     icon: '🔐',
                 },
                 {
                     name: ['744'],
-                    type: 'argument',
+                    type: 'arg',
                     description: 'sets read, write, and execute permissions for user, and sets read permission for Group and Others',
                     icon: '🔐',
                 },
                 {
                     name: ['664'],
-                    type: 'argument',
+                    type: 'arg',
                     description: 'sets read and write permissions for user and Group, and provides read to Others.',
                     icon: '🔐',
                 },
                 {
                     name: ['777'],
-                    type: 'argument',
+                    type: 'arg',
                     description: '⚠️ allows all actions for all users',
                     icon: '🔐',
-=======
-                    name: ["u+x"],
-                    type: "subcommand",
-                    description: "give execute permission for the user",
-                    icon: "🔐",
-                },
-                {
-                    name: ["a+rx"],
-                    type: "subcommand",
-                    description: "adds read and execute permissions for all classes",
-                    icon: "🔐",
-                },
-                {
-                    name: ["744"],
-                    type: "subcommand",
-                    description: "sets read, write, and execute permissions for user, and sets read permission for Group and Others",
-                    icon: "🔐",
-                },
-                {
-                    name: ["664"],
-                    type: "subcommand",
-                    description: "sets read and write permissions for user and Group, and provides read to Others.",
-                    icon: "🔐",
-                },
-                {
-                    name: ["777"],
-                    type: "subcommand",
-                    description: "⚠️ allows all actions for all users",
-                    icon: "🔐",
->>>>>>> c3b25897
                 },
             ],
         },
