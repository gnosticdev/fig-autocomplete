var completionSpec = {
    name: 'less',
    description: 'opposite of more',
    args: {
<<<<<<< HEAD
        variadic: true,
        template: 'filepaths',
    },
=======
        isVariadic: true,
        template: "filepaths"
    }
>>>>>>> c3b25897
};
<|MERGE_RESOLUTION|>--- conflicted
+++ resolved
@@ -2,13 +2,7 @@
     name: 'less',
     description: 'opposite of more',
     args: {
-<<<<<<< HEAD
-        variadic: true,
+        isVariadic: true,
         template: 'filepaths',
     },
-=======
-        isVariadic: true,
-        template: "filepaths"
-    }
->>>>>>> c3b25897
 };
