--- conflicted
+++ resolved
@@ -2,13 +2,8 @@
     name: 'ls',
     description: 'list directory contents',
     args: {
-<<<<<<< HEAD
-        variadic: true,
+        isVariadic: true,
         template: 'folders',
-=======
-        isVariadic: true,
-        template: "folders"
->>>>>>> c3b25897
     },
     options: [
         {
