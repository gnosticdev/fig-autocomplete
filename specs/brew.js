--- conflicted
+++ resolved
@@ -40,15 +40,9 @@
             description: 'Install <formula>',
             insertValue: 'install ',
             args: {
-<<<<<<< HEAD
-                variadic: true,
+                isVariadic: true,
                 name: 'formula',
                 description: 'Formula or cask to install',
-=======
-                isVariadic: true,
-                name: "formula",
-                description: "Formula or cask to install",
->>>>>>> c3b25897
                 generators: {
                     script: 'ls -1 /usr/local/Homebrew/Library/Taps/homebrew/homebrew-core/Formula /usr/local/Homebrew/Library/Taps/homebrew/homebrew-cask/Casks',
                     postProcess: function (out) {
@@ -68,13 +62,8 @@
             name: 'uninstall',
             description: 'Uninstall <formula>',
             args: {
-<<<<<<< HEAD
-                variadic: true,
+                isVariadic: true,
                 name: 'formula',
-=======
-                isVariadic: true,
-                name: "formula",
->>>>>>> c3b25897
                 generators: {
                     script: 'brew list -1 --formulae',
                     postProcess: function (out) {
