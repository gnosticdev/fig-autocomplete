--- conflicted
+++ resolved
@@ -1,31 +1,27 @@
 module.exports = {
-    parser: '@typescript-eslint/parser', // Specifies the ESLint parser
-    parserOptions: {
-        ecmaVersion: 2020, // Allows for the parsing of modern ECMAScript features
-        sourceType: 'module', // Allows for the use of imports
-    },
-    extends: [
-        'plugin:@typescript-eslint/recommended',
-        'prettier',
-        'plugin:prettier/recommended',
-<<<<<<< HEAD
-        'plugin:fig/recommended',
+  parser: "@typescript-eslint/parser", // Specifies the ESLint parser
+  parserOptions: {
+    ecmaVersion: 2020, // Allows for the parsing of modern ECMAScript features
+    sourceType: "module", // Allows for the use of imports
+  },
+  extends: [
+    "plugin:@typescript-eslint/recommended",
+    "prettier",
+    "plugin:prettier/recommended",
+    "plugin:fig/recommended",
+  ],
+  plugins: ["fig"],
+  rules: {
+    "@typescript-eslint/explicit-module-boundary-types": 0,
+    "prettier/prettier": [
+      "error",
+      {
+        // Optional Prettier config changes
+        trailingComma: "es5",
+        printWidth: 80,
+      },
     ],
-    plugins: ["fig"],
-=======
-    ],
->>>>>>> 41b544a2
-    rules: {
-        '@typescript-eslint/explicit-module-boundary-types': 0,
-        'prettier/prettier': [
-            'error',
-            {
-                // Optional Prettier config changes
-                trailingComma: 'es5',
-                printWidth: 80,
-            },
-        ],
-        'no-unused-vars': ['off'],
-        '@typescript-eslint/no-unused-vars': ['off'],
-    },
+    "no-unused-vars": ["off"],
+    "@typescript-eslint/no-unused-vars": ["off"],
+  },
 };