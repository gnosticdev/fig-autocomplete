--- conflicted
+++ resolved
@@ -6,27 +6,11 @@
   },
   extends: [
     "plugin:@typescript-eslint/recommended",
-<<<<<<< HEAD
-    // "prettier",
-    // "plugin:prettier/recommended",
-=======
->>>>>>> a39c26e6
     "plugin:fig-linter/recommended",
   ],
   plugins: ["fig-linter"],
   rules: {
     "@typescript-eslint/explicit-module-boundary-types": 0,
-<<<<<<< HEAD
-    // "prettier/prettier": [
-    //   "error",
-    //   {
-    //     // Optional Prettier config changes
-    //     trailingComma: "es5",
-    //     printWidth: 80,
-    //   },
-    // ],
-=======
->>>>>>> a39c26e6
     "no-unused-vars": ["off"],
     "no-var": ["off"],
     "@typescript-eslint/no-unused-vars": ["off"],
