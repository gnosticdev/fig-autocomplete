// Docs - https://nx.dev/packages/nx/documents

interface NxWorkspace {
  projects: {
    [key: string]: NxProject;
  };
}

interface NxProject {
  name: string;
  targets: {
    [key: string]: {
      configurations: {
        [key: string]: unknown;
      };
    };
  };
}

interface NxGenerators {
  configuration: Fig.Generator;
  generate: Fig.Generator;
  list: Fig.Generator;
  project: Fig.Generator;
  projects: Fig.Generator;
  run: Fig.Generator;
  targets: Fig.Generator;
  workspaceGenerator: Fig.Generator;
}

interface NxOptions {
  all: Fig.Option;
  base: Fig.Option;
  commitPrefix: Fig.Option;
  configuration: Fig.Option;
  createCommits: Fig.Option;
  defaults: Fig.Option;
  dryRun: Fig.Option;
  exclude: Fig.Option;
  excludeAppliedMigrations: Fig.Option;
  file: Fig.Option;
  files: Fig.Option;
  focus: Fig.Option;
  force: Fig.Option;
  from: Fig.Option;
  graph: Fig.Option;
  groupByFolder: Fig.Option;
  head: Fig.Option;
  help: Fig.Option;
  host: Fig.Option;
  ifExists: Fig.Option;
  includeDependentProjects: Fig.Option;
  interactive: Fig.Option;
  libsAndApps: Fig.Option;
  listGenerators: Fig.Option;
  nxBail: Fig.Option;
  nxIgnoreCycles: Fig.Option;
  open: Fig.Option;
  outputStyle: Fig.Option;
  parallel: Fig.Option;
  port: Fig.Option;
  project: Fig.Option;
  projects: Fig.Option;
  runMigrations: Fig.Option;
  runner: Fig.Option;
  select: Fig.Option;
  skipNxCache: Fig.Option;
  start: Fig.Option;
  stop: Fig.Option;
  targets: Fig.Option;
  to: Fig.Option;
  type: Fig.Option;
  uncommitted: Fig.Option;
  untracked: Fig.Option;
  verbose: Fig.Option;
  version: Fig.Option;
  view: Fig.Option;
  watch: Fig.Option;
}

const oneDayCache: Fig.Cache = {
  strategy: "max-age",
  ttl: 60 * 60 * 24,
  cacheByDirectory: true,
};

let nxProjectPathCache: string[] = [];
let nxWorkspaceJsonCache: NxWorkspace;
const nxProjectPathWithJsonCache = new Map<string, NxProject>();
const nxProjectWithTargetsCache = new Map<string, string[]>();
const nxProjectTargetWithConfigurationsCache = new Map<string, string[]>();
const nxTargetWithProjectsCache = new Map<string, string[]>();

const fillProjectCaches = (projectJson: NxProject) => {
  if (!nxProjectWithTargetsCache.has(projectJson.name)) {
    const projectTargets: string[] = [];

    for (const target in projectJson.targets) {
      projectTargets.push(target);

      const projectTargetConfigurations: string[] = [];

      for (const configuration in projectJson.targets[target].configurations) {
        projectTargetConfigurations.push(configuration);
      }

      nxProjectTargetWithConfigurationsCache.set(
        `${projectJson.name}:${target}`,
        projectTargetConfigurations
      );
    }

    nxProjectWithTargetsCache.set(projectJson.name, projectTargets);

    for (const target of projectTargets) {
      const projects = nxTargetWithProjectsCache.get(target) || [];
      projects.push(projectJson.name);
      nxTargetWithProjectsCache.set(target, projects);
    }
  }
};

const preProcessProjects = async (
  executeShellCommand: Fig.ExecuteCommandFunction
) => {
  if (!nxProjectPathCache.length) {
    // get project json paths
    try {
      const { appsDir, libsDir }: { appsDir: string; libsDir: string } = {
        appsDir: "apps",
        libsDir: "libs",
        ...JSON.parse(
          (
            await executeShellCommand({
              command: "cat",
              // eslint-disable-next-line @withfig/fig-linter/no-useless-arrays
              args: ["nx.json"],
            })
          ).stdout
        ).workspaceLayout,
      };
      const searchFolders =
        appsDir === libsDir ? [appsDir] : [appsDir, libsDir];

      nxProjectPathCache = (
        await executeShellCommand({
          command: "find",
<<<<<<< HEAD
          args: [searchFolders, "-name", "project.json"],
=======
          args: [...searchFolders, "-name", "project.json"],
>>>>>>> 5fc30e06
        })
      ).stdout
        .split("\n")
        .filter((path) => !!path);
    } catch (error) {
      console.log(error);
    }
  }

  for (const projectJsonPath of nxProjectPathCache) {
    let projectJson = nxProjectPathWithJsonCache.get(projectJsonPath);

    if (!projectJson) {
      try {
        projectJson = JSON.parse(
          (
            await executeShellCommand({
              command: "cat",
              // eslint-disable-next-line @withfig/fig-linter/no-useless-arrays
              args: [projectJsonPath],
            })
          ).stdout
        );

        nxProjectPathWithJsonCache.set(projectJsonPath, projectJson);
      } catch (error) {
        console.log(error);
      }
    }

    if (projectJson) {
      fillProjectCaches(projectJson);
    }
  }

  // fallback to workspace json if no project json paths are present
  if (!nxProjectPathCache.length) {
    try {
      nxWorkspaceJsonCache = JSON.parse(
        (
          await executeShellCommand({
            command: "cat",
            // eslint-disable-next-line @withfig/fig-linter/no-useless-arrays
            args: ["workspace.json"],
          })
        ).stdout
      );

      // fill project caches
      for (const project in nxWorkspaceJsonCache?.projects || {}) {
        fillProjectCaches({
          ...nxWorkspaceJsonCache.projects[project],
          name: project,
        });
      }
    } catch (error) {
      console.log(error);
    }
  }
};

const listMapKeysGenerator = (map: Map<string, unknown>): Fig.Generator => {
  return {
    cache: oneDayCache,
    trigger: (newToken, oldToken) =>
      newToken.split(",").length !== oldToken.split(",").length,
    getQueryTerm: (token) => token.split(",").pop(),
    custom: async (
      tokens: string[],
      executeShellCommand: Fig.ExecuteCommandFunction,
      generatorContext: Fig.GeneratorContext
    ) => {
      const suggestions: Fig.Suggestion[] = [];
      const selected = tokens[tokens.length - 1].split(",");
      await preProcessProjects(executeShellCommand);

      for (const name of map.keys()) {
        if (!selected.includes(name)) {
          suggestions.push({ name, insertValue: `${name},` });
        }
      }

      return suggestions;
    },
  };
};

const nxGenerators: NxGenerators = {
  configuration: {
    cache: oneDayCache,
    custom: async (
      tokens: string[],
      executeShellCommand: Fig.ExecuteCommandFunction
    ) => {
      const suggestions: Fig.Suggestion[] = [];

      const finalToken = [];
      const token = tokens.join(" ");
      if (token.startsWith("nx run")) {
        finalToken.push(...tokens[2].split(":"));
      } else {
        finalToken.push(tokens[2], tokens[1]);
      }

      const [project, target] = finalToken;

      // pre process projects
      await preProcessProjects(executeShellCommand);

      // push all configuration names to the suggestions
      for (const name of nxProjectTargetWithConfigurationsCache.get(
        `${project}:${target}`
      )) {
        suggestions.push({ name });
      }

      return suggestions;
    },
  },
  generate: {
    script: (context) => {
      const argument = context.slice(-1)[0];
      if (argument.indexOf(":") > -1) {
        return ["nx", "list", argument.split(":")[0]];
      } else {
        return ["nx", "list"];
      }
    },
    trigger: (newToken, oldToken) =>
      newToken.split(":").length !== oldToken.split(":").length,
    getQueryTerm: (token) => token.split(":").pop(),
    cache: oneDayCache,
    postProcess: (out) => {
      if (out.indexOf("Installed plugins") > -1) {
        const fullList = out.split(">");
        const localPlugins = fullList[1].split("\n").filter(Boolean);
        localPlugins.shift();
        const plugins = fullList[2].split("\n").filter(Boolean);
        plugins.shift();
        return [...localPlugins, ...plugins].map((pluginEntry) => {
          const name = pluginEntry.trim().split(" ")[0];
          return { name, insertValue: `${name}:` };
        });
      } else if (out.indexOf("Capabilities") > -1) {
        const lines = out.split("\n");
        return lines
          .filter((line) => line.trim().indexOf(" : ") > -1)
          .map((line) => ({ name: line.trim().split(" : ")[0] }));
      }
    },
  },
  list: {
    script: ["nx", "list"],
    cache: oneDayCache,
    postProcess: (out) => {
      if (out.indexOf("Installed plugins") > -1) {
        const fullList = out.split(">");
        const localPlugins = fullList[1].split("\n").filter(Boolean);
        localPlugins.shift();
        const plugins = fullList[2].split("\n").filter(Boolean);
        plugins.shift();
        return [...localPlugins, ...plugins].map((pluginEntry) => ({
          name: pluginEntry.trim().split(" ")[0],
        }));
      }
    },
  },
  project: {
    // set cache to one day
    cache: oneDayCache,
    // the custom generator
    custom: async (
      _: string[],
      executeShellCommand: Fig.ExecuteCommandFunction
    ) => {
      // suggestions to be returned
      const suggestions: Fig.Suggestion[] = [];

      // pre process projects
      await preProcessProjects(executeShellCommand);

      // push all project names to the suggestions
      for (const name of nxProjectWithTargetsCache.keys()) {
        suggestions.push({ name });
      }

      return suggestions;
    },
  },
  projects: listMapKeysGenerator(nxProjectWithTargetsCache),
  run: {
    // set cache to one day
    cache: oneDayCache,
    // trigger when new seperator is entered
    trigger: (newToken, oldToken) =>
      newToken.split(":").length !== oldToken.split(":").length,
    // query just the last segment
    getQueryTerm: (token) => token.split(":").pop(),
    // the custom generator
    custom: async (
      tokens: string[],
      executeShellCommand: Fig.ExecuteCommandFunction,
      generatorContext: Fig.GeneratorContext
    ) => {
      // suggestions to be returned
      const suggestions: Fig.Suggestion[] = [];

      // get the final token and split it
      const finalToken = tokens[tokens.length - 1].split(":");

      // get project and target if complete
      const project = finalToken.length > 1 ? finalToken[0] : "";
      const target = finalToken.length > 2 ? finalToken[1] : "";

      // pre process projects
      await preProcessProjects(executeShellCommand);

      // set suggestions
      if (!project) {
        // push all project names to the suggestions and append the seperator
        for (const name of nxProjectWithTargetsCache.keys()) {
          suggestions.push({ name, insertValue: `${name}:` });
        }
      } else if (!target) {
        // push all target names to the suggestions and append the seperator if configurations are present
        for (const name of nxProjectWithTargetsCache.get(project)) {
          if (
            nxProjectTargetWithConfigurationsCache.get(`${project}:${name}`)
          ) {
            suggestions.push({ name, insertValue: `${name}:` });
          } else {
            suggestions.push({ name });
          }
        }
      } else {
        // push all configuration names to the suggestions
        for (const name of nxProjectTargetWithConfigurationsCache.get(
          `${project}:${target}`
        )) {
          suggestions.push({ name });
        }
      }

      return suggestions;
    },
  },
  targets: listMapKeysGenerator(nxTargetWithProjectsCache),
  workspaceGenerator: {
    script: ["bash", "-c", "ls -d tools/generators/*/"],
    cache: oneDayCache,
    postProcess: (out) =>
      out
        .replace("tools/generators/", "")
        .replace("/", "")
        .split("\n")
        .map((line) => line.split(" ").pop())
        .map((name) => ({ name })),
  },
};

const optionsDict: NxOptions = {
  all: {
    name: "--all",
    description: "All projects",
  },
  base: {
    name: "--base",
    description: "Base of the current branch (usually main)",
    args: {},
  },
  commitPrefix: {
    name: "--commitPrefix",
    description:
      "Commit prefix to apply to the commit for each migration, when --create-commits is enabled",
    args: {},
  },
  configuration: {
    name: ["--configuration", "-c"],
    description:
      'A named builder configuration, defined in the "configurations" section of the workspace configuration file. The builder uses the named configuration to run the given target',
    args: {
      name: "configuration",
      generators: nxGenerators.configuration,
    },
  },
  createCommits: {
    name: "--createCommits",
    description: "Automatically create a git commit after each migration runs",
  },
  defaults: {
    name: "--defaults",
    description:
      "When true, disables interactive input prompts for options with a default",
  },
  dryRun: {
    name: "--dryRun",
    description: "When true, preview the changes without updating files",
  },
  exclude: {
    name: "--exclude",
    description: "Exclude certain projects from being processed",
    args: {
      name: "projects",
      generators: nxGenerators.projects,
    },
  },
  excludeAppliedMigrations: {
    name: "--excludeAppliedMigrations",
    description:
      "Exclude migrations that should have been applied on previous updates. To be used with --from",
  },
  file: {
    name: "--file",
    description:
      "Output file (e.g. --file=output.json or --file=dep-graph.html)",
    args: {},
  },
  files: {
    name: "--files",
    description:
      "Change the way Nx is calculating the affected command by providing directly changed files, list of files delimited by commas or spaces",
    args: {},
  },
  focus: {
    name: "--focus",
    description:
      "Use to show the project graph for a particular project and every node that is either an ancestor or a descendant",
    args: {
      name: "project",
      generators: nxGenerators.project,
    },
  },
  force: {
    name: "--force",
    description: "When true, forces overwriting of existing files",
  },
  from: {
    name: "--from",
    description:
      'Use the provided versions for packages instead of the ones installed in node_modules (e.g., --from="@nrwl/react@12.0.0,@nrwl/js@12.0.0")',
    args: {},
  },
  graph: {
    name: "--graph",
    description: "Show the task graph of the command",
  },
  groupByFolder: {
    name: "--groupByFolder",
    description: "Group projects by folder in the project graph",
  },
  head: {
    name: "--head",
    description: "Latest commit of the current branch (usually HEAD)",
    args: {},
  },
  help: {
    name: "--help",
    description: "Show help",
  },
  host: {
    name: "--host",
    description: "Bind the project graph server to a specific ip address",
    args: {},
  },
  ifExists: {
    name: "--ifExists",
    description:
      "Run migrations only if the migrations file exists, if not continues successfully",
  },
  includeDependentProjects: {
    name: "--includeDependentProjects",
    description:
      "When watching selected projects, include dependent projects as well",
  },
  interactive: {
    name: "--interactive",
    description: "Enable/disable prompts",
  },
  libsAndApps: {
    name: "--libs-and-apps",
    description: "Format only libraries and applications files",
  },
  listGenerators: {
    name: "--list-generators",
    description: "List the available workspace-generators",
  },
  nxBail: {
    name: "--nx-bail",
    description: "Stop command execution after the first failed task",
  },
  nxIgnoreCycles: {
    name: "--nx-ignore-cycles",
    description: "Ignore cycles in the task graph",
  },
  open: {
    name: "--open",
    description: "Open the project graph in the browser",
  },
  outputStyle: {
    name: "--output-style",
    description: "Defines how Nx emits outputs tasks logs",
    args: {
      suggestions: [
        {
          name: "dynamic",
        },
        {
          name: "static",
        },
        {
          name: "stream",
        },
        {
          name: "stream-without-prefixes",
        },
        {
          name: "compact",
        },
      ],
    },
  },
  parallel: {
    name: "--parallel",
    description: "Max number of parallel processes [default is 3]",
    args: {},
  },
  port: {
    name: "--port",
    description: "Bind the project graph server to a specific port",
    args: {},
  },
  project: {
    name: "--project",
    description: "Target project",
    args: {
      name: "project",
      generators: nxGenerators.project,
    },
  },
  projects: {
    name: "--projects",
    description: "Projects (comma/space delimited)",
    args: {
      name: "projects",
      generators: nxGenerators.projects,
    },
  },
  runMigrations: {
    name: "--runMigrations",
    description:
      "Execute migrations from a file (when the file isn't provided, execute migrations from migrations.json)",
    args: {},
  },
  runner: {
    name: "--runner",
    description: "This is the name of the tasks runner configured in nx.json",
    args: {},
  },
  select: {
    name: "--select",
    description:
      "Select the subset of the returned json document (e.g., --select=projects)",
    args: {},
  },
  skipNxCache: {
    name: "--skip-nx-cache",
    description:
      "Rerun the tasks even when the results are available in the cache",
  },
  start: {
    name: "--start",
  },
  stop: {
    name: "--stop",
  },
  targets: {
    name: "--targets",
    description: "Targets (comma/space delimited)",
    args: {
      name: "targets",
      generators: nxGenerators.targets,
    },
  },
  to: {
    name: "--to",
    description:
      'Use the provided versions for packages instead of the ones calculated by the migrator (e.g., --to="@nrwl/react@12.0.0,@nrwl/js@12.0.0")',
    args: {},
  },
  type: {
    name: "--type",
    description:
      "Select the type of projects to be returned (e.g., --type=app)",
    args: {
      suggestions: [
        {
          name: "app",
        },
        {
          name: "lib",
        },
      ],
    },
  },
  uncommitted: {
    name: "--uncommitted",
    description: "Uncommitted changes",
  },
  untracked: {
    name: "--untracked",
    description: "Untracked changes",
  },
  verbose: {
    name: "--verbose",
    description:
      "Prints additional information about the commands (e.g., stack traces)",
  },
  version: {
    name: "--version",
    description: "Show version number",
  },
  view: {
    name: "--view",
    description: "Choose whether to view the projects or task graph",
    args: {
      suggestions: [{ name: "projects" }, { name: "tasks" }],
      default: "projects",
    },
  },
  watch: {
    name: "--watch",
    description: "Watch for changes to project graph and update in-browser",
  },
};

const RUN_DERIVED_BASE_TARGETS = ["build", "e2e", "lint", "serve", "test"];
const RUN_DERIVED_BASE_TARGETS_WITH_CONFIGURATION = ["build", "serve"];
/**
 * These subcommands are derived from run - https://nx.dev/packages/nx/documents/run
 * e.g. `nx run project:target:configuration` === `nx target project -c configuration`
 */
const runDerivedSubcommands = async (
  _: string[],
  executeShellCommand: Fig.ExecuteCommandFunction
): Promise<Fig.Spec> => {
  const subcommands: Fig.Subcommand[] = [];

  // pre process projects
  await preProcessProjects(executeShellCommand);

  // iterate all targets
  for (const [target, projects] of nxTargetWithProjectsCache) {
    subcommands.push({
      name: target,
      description: `${target} target`,
      icon: RUN_DERIVED_BASE_TARGETS.includes(target)
        ? "fig://icon?type=command"
        : "fig://icon?type=asterisk",
      args: {
        name: "project",
        suggestions: projects.map((project) => ({ name: project })),
      },
      options: RUN_DERIVED_BASE_TARGETS_WITH_CONFIGURATION.includes(target)
        ? [optionsDict.configuration, optionsDict.help, optionsDict.version]
        : [optionsDict.help, optionsDict.version],
    });
  }

  return {
    name: "nx",
    subcommands,
  };
};

const completionSpec: Fig.Spec = {
  name: "nx",
  description: "Fig completions for Nx by Nrwl",
  generateSpec: runDerivedSubcommands,
  subcommands: [
    {
      name: "init",
      description: "Adds nx.json file and installs nx if not installed already",
      options: [optionsDict.help, optionsDict.version],
    },
    {
      name: "generate",
      description:
        "Runs a generator that creates and/or modifies files based on a generator from a collection",
      args: {
        name: "collection:generator",
        generators: nxGenerators.generate,
      },
      options: [
        optionsDict.defaults,
        optionsDict.dryRun,
        optionsDict.force,
        optionsDict.help,
        optionsDict.interactive,
        optionsDict.version,
      ],
    },
    {
      name: "run",
      description:
        "Runs an Architect target with an optional custom builder configuration defined in your project",
      args: {
        name: "project:target[:configuration]",
        generators: nxGenerators.run,
      },
      options: [
        optionsDict.configuration,
        optionsDict.help,
        optionsDict.version,
      ],
    },
    {
      name: "daemon",
      description:
        "Prints information about the Nx Daemon process or starts a daemon process",
      options: [
        optionsDict.help,
        optionsDict.start,
        optionsDict.stop,
        optionsDict.version,
      ],
    },
    {
      name: "graph",
      description: "Graph dependencies within workspace",
      options: [
        optionsDict.exclude,
        optionsDict.file,
        optionsDict.focus,
        optionsDict.groupByFolder,
        optionsDict.help,
        optionsDict.host,
        optionsDict.open,
        optionsDict.port,
        optionsDict.targets,
        optionsDict.version,
        optionsDict.view,
        optionsDict.watch,
      ],
    },
    {
      name: "run-many",
      description: "Run target for multiple listed projects",
      options: [
        optionsDict.all,
        optionsDict.configuration,
        optionsDict.exclude,
        optionsDict.graph,
        optionsDict.help,
        optionsDict.nxBail,
        optionsDict.nxIgnoreCycles,
        optionsDict.outputStyle,
        optionsDict.parallel,
        optionsDict.projects,
        optionsDict.runner,
        optionsDict.skipNxCache,
        optionsDict.targets,
        optionsDict.verbose,
        optionsDict.version,
      ],
    },
    {
      name: "affected",
      description: "Run target for affected projects",
      options: [
        optionsDict.all,
        optionsDict.base,
        optionsDict.configuration,
        optionsDict.exclude,
        optionsDict.files,
        optionsDict.graph,
        optionsDict.head,
        optionsDict.help,
        optionsDict.nxBail,
        optionsDict.nxIgnoreCycles,
        optionsDict.outputStyle,
        optionsDict.parallel,
        optionsDict.runner,
        optionsDict.skipNxCache,
        optionsDict.targets,
        optionsDict.uncommitted,
        optionsDict.untracked,
        optionsDict.verbose,
        optionsDict.version,
      ],
    },
    {
      name: "affected:graph",
      description: "Graph dependencies affected by changes",
      options: [
        optionsDict.all,
        optionsDict.base,
        optionsDict.exclude,
        optionsDict.file,
        optionsDict.files,
        optionsDict.focus,
        optionsDict.groupByFolder,
        optionsDict.head,
        optionsDict.help,
        optionsDict.host,
        optionsDict.open,
        optionsDict.port,
        optionsDict.targets,
        optionsDict.uncommitted,
        optionsDict.untracked,
        optionsDict.version,
        optionsDict.view,
        optionsDict.watch,
      ],
    },
    {
      name: "print-affected",
      description:
        "Prints information about the projects and targets affected by changes",
      options: [
        optionsDict.all,
        optionsDict.base,
        optionsDict.configuration,
        optionsDict.exclude,
        optionsDict.files,
        optionsDict.head,
        optionsDict.help,
        optionsDict.select,
        optionsDict.targets,
        optionsDict.type,
        optionsDict.uncommitted,
        optionsDict.untracked,
        optionsDict.version,
      ],
    },
    {
      name: "format:check",
      description: "Check for un-formatted files",
      options: [
        optionsDict.all,
        optionsDict.base,
        optionsDict.exclude,
        optionsDict.files,
        optionsDict.head,
        optionsDict.help,
        optionsDict.libsAndApps,
        optionsDict.projects,
        optionsDict.uncommitted,
        optionsDict.untracked,
        optionsDict.version,
      ],
    },
    {
      name: "format:write",
      description: "Overwrite un-formatted files",
      options: [
        optionsDict.all,
        optionsDict.base,
        optionsDict.exclude,
        optionsDict.files,
        optionsDict.head,
        optionsDict.help,
        optionsDict.libsAndApps,
        optionsDict.projects,
        optionsDict.uncommitted,
        optionsDict.untracked,
        optionsDict.version,
      ],
    },
    {
      name: "migrate",
      description:
        "Creates a migrations file or runs migrations from the migrations file",
      args: {
        name: "packageAndVersion",
        description:
          "The target package and version (e.g, @nrwl/workspace@13.0.0)",
        suggestions: [{ name: "latest" }],
        isOptional: true,
      },
      options: [
        optionsDict.commitPrefix,
        optionsDict.createCommits,
        optionsDict.excludeAppliedMigrations,
        optionsDict.from,
        optionsDict.help,
        optionsDict.ifExists,
        optionsDict.interactive,
        optionsDict.runMigrations,
        optionsDict.to,
        optionsDict.version,
      ],
    },
    {
      name: "report",
      description:
        "Reports useful version numbers to copy into the Nx issue template",
      options: [optionsDict.help, optionsDict.version],
    },
    {
      name: "list",
      args: {
        name: "plugin",
        description: "The name of an installed plugin to query",
        generators: nxGenerators.list,
      },
      options: [optionsDict.help, optionsDict.version],
    },
    {
      name: "workspace-generator",
      description:
        "Runs a workspace generator from the tools/generators directory",
      args: {
        name: "name",
        description: "The name of your generator",
        generators: nxGenerators.workspaceGenerator,
      },
      options: [
        optionsDict.help,
        optionsDict.listGenerators,
        optionsDict.version,
      ],
    },
    {
      name: "connect",
      description: "Connect workspace to Nx Cloud",
      options: [optionsDict.help, optionsDict.version],
    },
    {
      name: "reset",
      description:
        "Clears all the cached Nx artifacts and metadata about the workspace and shuts down the Nx Daemon",
      options: [optionsDict.help, optionsDict.version],
    },
    {
      name: "repair",
      description: "Repair any configuration that is no longer supported by Nx",
      options: [optionsDict.help, optionsDict.verbose, optionsDict.version],
    },
    {
      name: "exec",
      description: "Executes any command as if it was a target on the project",
      options: [
        optionsDict.configuration,
        optionsDict.exclude,
        optionsDict.graph,
        optionsDict.help,
        optionsDict.nxBail,
        optionsDict.nxIgnoreCycles,
        optionsDict.outputStyle,
        optionsDict.parallel,
        optionsDict.project,
        optionsDict.runner,
        optionsDict.skipNxCache,
        optionsDict.verbose,
        optionsDict.version,
      ],
    },
    {
      name: "watch",
      description: "Watch for changes within projects, and execute commands",
      options: [
        optionsDict.all,
        optionsDict.help,
        optionsDict.includeDependentProjects,
        optionsDict.projects,
        optionsDict.verbose,
        optionsDict.version,
      ],
    },
    {
      name: "show",
      description:
        "Show information about the workspace (e.g., list of projects)",
      args: {
        name: "object",
        description: "What to show (e.g., projects)",
        suggestions: [{ name: "projects" }],
        default: "projects",
      },
      options: [optionsDict.help, optionsDict.version],
    },
    {
      name: "view-logs",
      description:
        "Enables you to view and interact with the logs via the advanced analytic UI from Nx Cloud to help you debug your issue. To do this, Nx needs to connect your workspace to Nx Cloud and upload the most recent run details. Only the metrics are uploaded, not the artefacts",
      options: [optionsDict.help, optionsDict.version],
    },
  ],
};

export default completionSpec;<|MERGE_RESOLUTION|>--- conflicted
+++ resolved
@@ -145,11 +145,7 @@
       nxProjectPathCache = (
         await executeShellCommand({
           command: "find",
-<<<<<<< HEAD
-          args: [searchFolders, "-name", "project.json"],
-=======
           args: [...searchFolders, "-name", "project.json"],
->>>>>>> 5fc30e06
         })
       ).stdout
         .split("\n")
