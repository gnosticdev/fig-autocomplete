--- conflicted
+++ resolved
@@ -121,7 +121,6 @@
       // eslint-disable-next-line @withfig/fig-linter/no-useless-arrays
       args: ["prefix"],
     });
-<<<<<<< HEAD
 
     const { stdout: out } = await executeShellCommand({
       command: "cat",
@@ -129,15 +128,6 @@
       args: [`${npmPrefix}/package.json`],
     });
 
-=======
-
-    const { stdout: out } = await executeShellCommand({
-      command: "cat",
-      // eslint-disable-next-line @withfig/fig-linter/no-useless-arrays
-      args: [`${npmPrefix}/package.json`],
-    });
-
->>>>>>> 5fc30e06
     const suggestions = [];
     try {
       if (out.trim() == "") {
