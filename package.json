--- conflicted
+++ resolved
@@ -1,10 +1,6 @@
 {
   "name": "@withfig/autocomplete",
-<<<<<<< HEAD
-  "version": "2.642.0",
-=======
   "version": "2.648.3",
->>>>>>> 5fc30e06
   "description": "Fig Autocomplete Specs",
   "schemaVersion": "v7",
   "main": "./build/index",
@@ -79,11 +75,7 @@
     "@typescript-eslint/eslint-plugin": "^6.7.3",
     "@typescript-eslint/parser": "^6.7.3",
     "@vitejs/plugin-react": "^4.1.0",
-<<<<<<< HEAD
-    "@withfig/autocomplete-tools": "^2.7.10",
-=======
     "@withfig/autocomplete-tools": "^2.8.0",
->>>>>>> 5fc30e06
     "@withfig/autocomplete-types": "^1.29.0",
     "autoprefixer": "^10.4.16",
     "chalk": "^5.3.0",
