{
  "name": "@withfig/autocomplete",
<<<<<<< HEAD
  "version": "2.70.0",
=======
  "version": "2.74.0",
>>>>>>> f48b4f52
  "description": "Fig Autocomplete Spec Linter",
  "schemaVersion": "v7",
  "main": "./build/index",
  "types": "./build/index.d.ts",
  "type": "module",
  "browserslist": [
    "safari >=11"
  ],
  "scripts": {
    "dev": "npx @withfig/autocomplete-tools dev",
    "create-spec": "npx @withfig/autocomplete-tools create-spec",
    "build": "npx @withfig/autocomplete-tools compile; npx ts-node generate-index",
    "lint": "eslint '**/*.ts' && npx prettier --check '**/*.ts'",
    "lint:fix": "eslint '**/*.ts' --fix && npx prettier --write '**/*.ts'",
    "test": "tsc --noEmit && echo 'All specs passed validation. You are ready to push!'",
    "copy": "func() { mkdir -p ~/.fig/autocomplete/$(dirname ${1}.js); cp \"$(pwd)\"/build/${1}.js ~/.fig/autocomplete/${1}.js; }; func",
    "copy:all": "rsync -a --include '*/' --include '*.js' --exclude '*' $(pwd)/build/ ~/.fig/autocomplete/",
    "prepare": "husky install"
  },
  "fig": {
    "dev": {
      "description": "Watching and compile .ts files in ./src",
      "icon": "fig://template?badge=🛠",
      "priority": 100
    },
    "create-spec": {
      "description": "Create a new completion spec"
    },
    "build": {
      "description": "Compile all files in /src"
    },
    "lint": {
      "description": "Check for linting issues"
    },
    "lint:fix": {
      "description": "Fix linting issues"
    },
    "test": {
      "description": "Typecheck all .ts files in /src"
    },
    "copy": {
      "description": "Copy a CLI completion spec to ~/.fig/autocomplete"
    },
    "copy:all": {
      "description": "Copy all files from /build to ~/.fig/autocomplete"
    },
    "prepare": {
      "description": "Install husky"
    }
  },
  "prettier": {
    "trailingComma": "es5",
    "printWidth": 80
  },
  "lint-staged": {
    "*.ts": [
      "eslint --fix",
      "pretty-quick --staged"
    ]
  },
  "files": [
    "build/**/*.js"
  ],
  "author": "",
  "license": "ISC",
  "devDependencies": {
    "@types/inquirer": "^7.3.1",
    "@types/node": "^14.14.33",
    "@types/progress": "^2.0.3",
    "@typescript-eslint/eslint-plugin": "^4.18.0",
    "@typescript-eslint/parser": "^4.18.0",
<<<<<<< HEAD
    "@withfig/autocomplete-tools": "^2.0.1",
=======
    "@fig/autocomplete-generators": "^1.0.0",
    "@withfig/autocomplete-tools": "^2.3.0",
    "@withfig/autocomplete-types": "^1.6.1",
>>>>>>> f48b4f52
    "@withfig/eslint-plugin-fig-linter": "^1.0.0",
    "chalk": "^4.1.0",
    "chokidar": "^3.5.1",
    "danger": "^10.6.4",
    "esbuild": "^0.12.15",
    "eslint": "^7.22.0",
    "eslint-config-prettier": "^8.1.0",
    "eslint-plugin-compat": "^3.13.0",
    "eslint-plugin-prettier": "^3.3.1",
    "fast-glob": "^3.2.7",
    "husky": "^6.0.0",
    "lint-staged": "^10.5.4",
    "prettier": "2.2.1",
    "pretty-quick": "^3.1.0",
    "progress": "^2.0.3",
    "ts-node": "^9.1.1",
    "typescript": "^4.2.3"
  },
  "dependencies": {
    "@types/glob": "^7.2.0",
    "fs": "^0.0.1-security",
    "glob": "^7.2.0",
<<<<<<< HEAD
    "yaml": "^1.10.2",
    "@withfig/autocomplete-types": "^1.5.0"
=======
    "yaml": "^1.10.2"
>>>>>>> f48b4f52
  }
}<|MERGE_RESOLUTION|>--- conflicted
+++ resolved
@@ -1,10 +1,6 @@
 {
   "name": "@withfig/autocomplete",
-<<<<<<< HEAD
-  "version": "2.70.0",
-=======
   "version": "2.74.0",
->>>>>>> f48b4f52
   "description": "Fig Autocomplete Spec Linter",
   "schemaVersion": "v7",
   "main": "./build/index",
@@ -76,13 +72,9 @@
     "@types/progress": "^2.0.3",
     "@typescript-eslint/eslint-plugin": "^4.18.0",
     "@typescript-eslint/parser": "^4.18.0",
-<<<<<<< HEAD
-    "@withfig/autocomplete-tools": "^2.0.1",
-=======
     "@fig/autocomplete-generators": "^1.0.0",
     "@withfig/autocomplete-tools": "^2.3.0",
     "@withfig/autocomplete-types": "^1.6.1",
->>>>>>> f48b4f52
     "@withfig/eslint-plugin-fig-linter": "^1.0.0",
     "chalk": "^4.1.0",
     "chokidar": "^3.5.1",
@@ -105,11 +97,8 @@
     "@types/glob": "^7.2.0",
     "fs": "^0.0.1-security",
     "glob": "^7.2.0",
-<<<<<<< HEAD
     "yaml": "^1.10.2",
     "@withfig/autocomplete-types": "^1.5.0"
-=======
     "yaml": "^1.10.2"
->>>>>>> f48b4f52
   }
 }