{
    "name": "linter",
    "version": "1.0.0",
    "description": "Fig Autocomplete Spec Linter",
    "scripts": {
        "dev": "source scripts/dev.sh",
        "test": "tsc --noEmit && echo 'All specs passed validation. You are ready to push!'",
        "copy": "func() { mkdir -p ~/.fig/autocomplete/$(dirname ${1}.js); cp \"$(pwd)\"/specs/${1}.js ~/.fig/autocomplete/${1}.js; }; func",
        "copy:all": "rsync -a --include '*/' --include '*.js' --exclude '*' $(pwd)/specs/ ~/.fig/autocomplete/",
        "create-boilerplate": "./scripts/create-boilerplate.sh",
        "build": "ts-node-script scripts/compiler.ts",
        "lint": "eslint '**/*.ts'",
        "lint:fix": "npm run lint -- --fix",
        "prepare": "husky install"
    },
    "fig": {
        "dev": {
            "description": "Watching and compile .ts files in ./dev",
            "icon": "fig://template?badge=🛠",
            "priority": 100
        },
        "create-boilerplate": {
            "description": "Create a new completion spec"
        },
        "test": {
            "description": "Typecheck all .ts files in /dev"
        },
        "copy": {
            "description": "Copy a CLI completion spec to ~/.fig/autocomplete"
        },
        "copy:all": {
            "description": "Copy all files from /specs to ~/.fig/autocomplete"
        },
        "build": {
            "description": "Compile all files in /dev"
        },
        "lint": {
            "description": "Check for linting issues"
        },
        "lint:fix": {
            "description": "Fix linting issues"
        },
        "prepare": {
            "description": "Install husky"
        }
    },
    "lint-staged": {
        "*.ts": [
            "eslint --fix"
        ]
    },
    "author": "",
    "license": "ISC",
    "devDependencies": {
        "@types/inquirer": "^7.3.1",
        "@types/node": "^14.14.33",
        "@types/progress": "^2.0.3",
        "@typescript-eslint/eslint-plugin": "^4.18.0",
        "@typescript-eslint/parser": "^4.18.0",
        "chalk": "^4.1.0",
<<<<<<< HEAD
        "chokidar": "^3.5.1",
=======
        "danger": "^10.6.4",
>>>>>>> bb4aefc4
        "eslint": "^7.22.0",
        "eslint-config-prettier": "^8.1.0",
        "eslint-plugin-fig-linter": "file:scripts/eslint-plugin-fig-linter",
        "eslint-plugin-prettier": "^3.3.1",
        "husky": "^6.0.0",
        "lint-staged": "^10.5.4",
        "prettier": "^2.2.1",
        "progress": "^2.0.3",
        "ts-node": "^9.1.1",
        "typescript": "^4.2.3"
    }
}<|MERGE_RESOLUTION|>--- conflicted
+++ resolved
@@ -58,11 +58,8 @@
         "@typescript-eslint/eslint-plugin": "^4.18.0",
         "@typescript-eslint/parser": "^4.18.0",
         "chalk": "^4.1.0",
-<<<<<<< HEAD
         "chokidar": "^3.5.1",
-=======
         "danger": "^10.6.4",
->>>>>>> bb4aefc4
         "eslint": "^7.22.0",
         "eslint-config-prettier": "^8.1.0",
         "eslint-plugin-fig-linter": "file:scripts/eslint-plugin-fig-linter",
