--- conflicted
+++ resolved
@@ -13,16 +13,11 @@
     generators: Joi.alternatives().try(Generator, Joi.array().items(Generator)),
     generator: Joi.alternatives().try(Generator),
     variadic: Joi.boolean(),
-<<<<<<< HEAD
-    isOptional: Joi.boolean(),
-    isCommand: Joi.boolean()
-=======
     isVariadic: Joi.boolean(),
     isCommand: Joi.boolean(),
     isScript: Joi.boolean(),
     isOptional: Joi.boolean(),
     isDangerous: Joi.boolean()
->>>>>>> 18b507ad
 })
 
 module.exports = { Arg };