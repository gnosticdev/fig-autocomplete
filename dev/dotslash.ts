<<<<<<< HEAD
const dotslashGenerator: Fig.Generator = {
  script: function (context) {
    let path = context[context.length - 1];

    if (path.includes("/")) {
      const components = path.split("/");
      components.pop();
      path = components.join("/");
    } else {
      path = ".";
    }

    // escape spaces in path
    path = path.split(" ").join("\\");

    // output full filepath for each item in `path` folder
    return `ls -1AF ${path} | xargs -I '{}' echo $PWD/{} `;
  },

  postProcess: function (files) {
    return files.split("\n").map((path) => {
      const components = path.split("/");
      let filename = components[components.length - 1];
      const isExecutable = path.endsWith("*");
      const isFolder = path.endsWith("/");

      if (isFolder) {
        filename = components[components.length - 2] + "/";
      }

      // Removes character at the end of the filepath
      if (["@", "*", "%", "|"].includes(path.slice(-1))) {
        filename = filename.slice(0, -1);
      }

      return {
        name: filename,
        icon: "fig://" + path,
        description: isFolder ? "folder" : "file",
        priority: isExecutable && 80,
      };
    });
  },
  trigger: "/",
  filterTerm: "/",
};

const completionSpec: Fig.Spec = {
=======
export const completionSpec: Fig.Spec = {
>>>>>>> 47ba8dd1
  name: "dotslash",
  args: {
    // This was previously just "filepaths", however, we added folders so
    // users of ohmyzsh could cd into a folder by typing the folder name without `cd`
    template: ["filepaths", "folders"],
  },
};

<<<<<<< HEAD
export default completionSpec;
=======
// const dotslashGenerator: Fig.Generator = {
//   script: function (context) {
//     let path = context[context.length - 1];

//     if (path.includes("/")) {
//       const components = path.split("/");
//       components.pop();
//       path = components.join("/");
//     } else {
//       path = ".";
//     }

//     // escape spaces in path
//     path = path.split(" ").join("\\");

//     // output full filepath for each item in `path` folder
//     return `ls -1AF ${path} | xargs -I '{}' echo $PWD/{} `;
//   },

//   postProcess: function (files) {
//     return files.split("\n").map((path) => {
//       const components = path.split("/");
//       let filename = components[components.length - 1];
//       const isExecutable = path.endsWith("*");
//       const isFolder = path.endsWith("/");

//       if (isFolder) {
//         filename = components[components.length - 2] + "/";
//       }

//       // Removes character at the end of the filepath
//       if (["@", "*", "%", "|"].includes(path.slice(-1))) {
//         filename = filename.slice(0, -1);
//       }

//       return {
//         name: filename,
//         icon: "fig://" + path,
//         description: isFolder ? "folder" : "file",
//         priority: isExecutable && 80,
//       };
//     });
//   },
//   trigger: "/",
//   filterTerm: "/",
// };

// export const completionSpec: Fig.Spec = {
//   name: "dotslash",
//   args: {
//     // This was previously just "filepaths", however, we added folders so
//     // users of ohmyzsh could cd into a folder by typing the folder name without `cd`
//     generators: [dotslashGenerator],
//   },
// };
>>>>>>> 47ba8dd1
<|MERGE_RESOLUTION|>--- conflicted
+++ resolved
@@ -1,55 +1,4 @@
-<<<<<<< HEAD
-const dotslashGenerator: Fig.Generator = {
-  script: function (context) {
-    let path = context[context.length - 1];
-
-    if (path.includes("/")) {
-      const components = path.split("/");
-      components.pop();
-      path = components.join("/");
-    } else {
-      path = ".";
-    }
-
-    // escape spaces in path
-    path = path.split(" ").join("\\");
-
-    // output full filepath for each item in `path` folder
-    return `ls -1AF ${path} | xargs -I '{}' echo $PWD/{} `;
-  },
-
-  postProcess: function (files) {
-    return files.split("\n").map((path) => {
-      const components = path.split("/");
-      let filename = components[components.length - 1];
-      const isExecutable = path.endsWith("*");
-      const isFolder = path.endsWith("/");
-
-      if (isFolder) {
-        filename = components[components.length - 2] + "/";
-      }
-
-      // Removes character at the end of the filepath
-      if (["@", "*", "%", "|"].includes(path.slice(-1))) {
-        filename = filename.slice(0, -1);
-      }
-
-      return {
-        name: filename,
-        icon: "fig://" + path,
-        description: isFolder ? "folder" : "file",
-        priority: isExecutable && 80,
-      };
-    });
-  },
-  trigger: "/",
-  filterTerm: "/",
-};
-
-const completionSpec: Fig.Spec = {
-=======
 export const completionSpec: Fig.Spec = {
->>>>>>> 47ba8dd1
   name: "dotslash",
   args: {
     // This was previously just "filepaths", however, we added folders so
@@ -58,9 +7,6 @@
   },
 };
 
-<<<<<<< HEAD
-export default completionSpec;
-=======
 // const dotslashGenerator: Fig.Generator = {
 //   script: function (context) {
 //     let path = context[context.length - 1];
@@ -116,4 +62,5 @@
 //     generators: [dotslashGenerator],
 //   },
 // };
->>>>>>> 47ba8dd1
+
+export default completionSpec;