export const completionSpec: Fig.Spec = {
  name: "npx",
  description: "Execute binaries from npm packages",
  subcommands: [
    {
      name: "react-native",
      icon: "https://reactnative.dev/img/pwa/manifest-icon-512.png",
      loadSpec: "react-native",
    },
    {
<<<<<<< HEAD
      name: "tailwindcss",
      icon: "https://tailwindcss.com/favicon-32x32.png",
      loadSpec: "tailwindcss",
=======
      name: "next",
      icon: "https://nextjs.org/static/favicon/favicon-16x16.png",
      loadSpec: "next",
>>>>>>> e76fe24d
    },
  ],
  options: [
    {
      name: ["--package", "-p"],
      description: "Package to be installed.",
      args: [
        {
          name: "package",
        },
      ],
    },
    {
      name: ["--cache"],
      args: [
        {
          name: "path",
          template: "filepaths",
        },
      ],
      description: "Location of the npm cache.",
    },
    {
      name: ["--always-spawn"],
      description: "Always spawn a child process to execute the command.",
    },
    {
      description: "Skip installation if a package is missing.",
      name: ["--no-install"],
    },
    {
      args: [
        {
          name: "path",
          template: "filepaths",
        },
      ],
      description: "Path to user npmrc.",
      name: ["--userconfig"],
    },
    {
      name: ["--call", "-c"],
      args: [
        {
          name: "script",
        },
      ],
      description: "Execute string as if inside `npm run-script`.",
    },
    {
      name: ["--shell", "-s"],
      description: "Shell to execute the command with, if any.",
      args: [
        {
          name: "shell",
          suggestions: [
            {
              name: "bash",
            },
            {
              name: "fish",
            },
            {
              name: "zsh",
            },
          ],
        },
      ],
    },
    {
      args: [
        {
          name: "shell-fallback",
          suggestions: [
            {
              name: "bash",
            },
            {
              name: "fish",
            },
            {
              name: "zsh",
            },
          ],
        },
      ],
      name: ["--shell-auto-fallback"],
      description:
        'Generate shell code to use npx as the "command not found" fallback.',
    },
    {
      name: ["--ignore-existing"],
      description:
        "Ignores existing binaries in $PATH, or in the localproject. This forces npx to do a temporary install and use the latest version.",
    },
    {
      name: ["--quiet", "-q"],
      description:
        "Suppress output from npx itself. Subcommands will not be affected.",
    },
    {
      name: ["--npm"],
      args: [
        {
          name: "path to binary",
          template: "filepaths",
        },
      ],
      description: "npm binary to use for internal operations.",
    },
    {
      args: {},
      description: "Extra node argument when calling a node binary.",
      name: ["--node-arg", "-n"],
    },
    {
      description: "Show version number",
      name: ["--version", "-v"],
    },
    {
      description: "Show help",
      name: ["--help", "-h"],
    },
  ],
};<|MERGE_RESOLUTION|>--- conflicted
+++ resolved
@@ -8,15 +8,14 @@
       loadSpec: "react-native",
     },
     {
-<<<<<<< HEAD
       name: "tailwindcss",
       icon: "https://tailwindcss.com/favicon-32x32.png",
       loadSpec: "tailwindcss",
-=======
+    },
+    {
       name: "next",
       icon: "https://nextjs.org/static/favicon/favicon-16x16.png",
       loadSpec: "next",
->>>>>>> e76fe24d
     },
   ],
   options: [
