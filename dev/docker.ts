const postProcessDockerPs: Fig.Generator["postProcess"] = (out) => {
  const allLines = out.split("\n");
  return allLines.map((i) => {
    try {
      const parsedJSON: Record<string, string> = JSON.parse(i);
      return {
        name: parsedJSON.ID,
        displayName: `${parsedJSON.ID} (${parsedJSON.Image})`,
      };
    } catch (error) {
      console.error(error);
    }
  });
};

const dockerGenerators: Record<string, Fig.Generator> = {
  runningDockerContainers: {
    script: `docker ps --format '{{ json . }}'`,
    postProcess: postProcessDockerPs,
  },
  allDockerContainers: {
    script: `docker ps -a --format '{{ json . }}'`,
    postProcess: postProcessDockerPs,
  },
  pausedDockerContainers: {
    script: `docker ps --filter status=paused --format '{{ json . }}'`,
    postProcess: postProcessDockerPs,
  },
  allLocalImages: {
    script: `docker image ls --format '{{ json . }}'`,
    postProcess: function (out) {
      const allLines: Array<Record<string, string>> = out
        .split("\n")
        .map((line) => JSON.parse(line));
      return allLines.map((i) => ({
        name: `${i.Repository}`,
      }));
    },
  },
  dockerHubSearch: {
    script: function (context) {
      if (context[context.length - 1] === "") return "";
      const searchTerm = context[context.length - 1];
      return `docker search ${searchTerm} --format '{{ json . }}'`;
    },
    postProcess: function (out) {
      const allLines: Array<Record<string, string>> = out
        .split("\n")
        .map((line) => JSON.parse(line));
      return allLines.map((i) => ({
        name: `${i.Name}`,
      }));
    },
    trigger: function () {
      return true;
    },
  },
};

const containersArg = {
  name: "container",
  generators: [dockerGenerators.runningDockerContainers],
};

const imagesArg = {
  name: "image",
  generators: [dockerGenerators.allLocalImages],
};

const containerAndCommandArgs = [
  containersArg,
  {
    name: "command",
    isCommand: true,
  },
];

export const completionSpec: Fig.Spec = {
  name: "docker",
  description: "A self-sufficient runtime for containers",
  subcommands: [
    {
      name: "attach",
      description:
        "Attach local standard input, output, and error streams to a running container,",
      args: containersArg,
      options: [
        {
          name: ["--detach-keys"],
          description: "Override the key sequence for detaching a container",
          args: {
            name: "string",
          },
        },
        {
          name: ["--no-stdin"],
          description: "Do not attach STDIN",
          args: {},
        },
        {
          name: ["--sig-proxy"],
          description:
            "Proxy all received signals to the process (default true)",
          args: {},
        },
      ],
      subcommands: [],
    },
    {
      name: "build",
      description: "Build an image from a Dockerfile",
      args: {
        name: "path",
        generators: [
          {
            template: "folders",
          },
        ],
      },
      options: [
        {
          name: "--add-host",
          args: {
            name: "list",
            description: "Add a custom host-to-IP mapping (host:ip)",
          },
        },
        {
          name: "--build-arg",
          args: {
            name: "list",
            description: "Set build-time variables",
          },
        },
        {
          name: "--cache-from",
          args: {
            name: "strings",
            description: "Images to consider as cache sources",
          },
        },
        {
          name: "--disable-content-trust",
          description: "Skip image verification (default true)",
        },
        {
          name: ["-f", "--file"],
          description: "Name of the Dockerfile (Default is 'PATH/Dockerfile')",
          args: {
            name: "string",
            generators: [
              {
                template: "filepaths",
              },
            ],
          },
        },
        {
          name: "--iidfile",
          description: "Write the image ID to the file",
          args: {
            name: "string",
          },
        },
        {
          name: "--isolation",
          description: "Container isolation technology",
          args: {
            name: "string",
          },
        },
        {
          name: "--label",
          description: "Set metadata for an image",
          args: {
            name: "list",
          },
        },
        {
          name: "--network",
          description:
            'Set the networking mode for the RUN instructions during build (default "default")',
          args: {
            name: "string",
          },
        },
        {
          name: "--no-cache",
          description: "Do not use cache when building the image",
        },
        {
          name: ["-o", "--output"],
          description: "Output destination (format: type=local,dest=path)",
          args: {
            name: "stringArray",
          },
        },
        {
          name: "--platform",
          description: "Set platform if server is multi-platform capable",
          args: {
            name: "string",
          },
        },
        {
          name: "--progress",
          description:
            "Set type of progress output (auto, plain, tty). Use plain to show container output",
          args: {
            name: "string",
            suggestions: ["auto", "plain", "tty"].map((i) => ({ name: i })),
          },
        },
        {
          name: "--pull",
          description: "Always attempt to pull a newer version of the image",
        },
        {
          name: ["-q", "--quiet"],
          description:
            "Suppress the build output and print image ID on success",
        },
        {
          name: "--secret",
          description: `Secret file to expose to the build (only if BuildKit enabled): id=mysecret,src=/local/secret`,
          args: {
            name: "stringArray",
          },
        },
        {
          name: "--squash",
          description: "Squash newly built layers into a single new layer",
        },
        {
          name: "--ssh",
          description: `SSH agent socket or keys to expose to the build (only if BuildKit enabled) (format: default|<id>[=<socket>|<key>[,<key>]])`,
          args: {
            name: "stringArray",
          },
        },
        {
          name: ["-t", "--tag"],
          description: "Name and optionally a tag in the 'name:tag' format",
        },
        {
          name: "--target",
          description: "Set the target build stage to build",
          args: {
            name: "target build stage",
            generators: [
              {
                trigger: function () {
                  return true;
                },
                script: function (context) {
                  let fileFlagIndex, dockerfilePath;
                  if (context.includes("-f")) {
                    fileFlagIndex = context.indexOf("-f");
                    dockerfilePath = context[fileFlagIndex + 1];
                  } else if (context.includes("--file")) {
                    fileFlagIndex = context.indexOf("--file");
                    dockerfilePath = context[fileFlagIndex + 1];
                  } else {
                    dockerfilePath = "$PWD/Dockerfile";
                  }

                  return `grep -iE 'FROM.*AS' "${dockerfilePath}"`;
                },
                postProcess: function (out) {
                  // This just searches the Dockerfile for the alias name after AS,
                  // and due to the grep above, will only match lines where FROM and AS
                  // are on the same line. This could certainly be made more robust
                  // down the line.
                  const imageNameRegexp = /(?:[aA][sS]\s+)([\w:.-]+)/;
                  return out
                    .split("\n")
                    .map((i) => {
                      const result = imageNameRegexp.exec(i);
                      if (result) {
                        return {
                          name: result[1],
                        };
                      }
                    })
                    .filter((i) => i !== undefined);
                },
              },
            ],
          },
        },
      ],
    },
    {
      name: "commit",
      description: "Create a new image from a container's changes",
      args: [
        containersArg,
        {
          name: "[REPOSITORY[:TAG]]",
        },
      ],
      options: [
        {
          args: {
            name: "string",
          },
          description:
            'Author (e.g., "John Hannibal Smith <hannibal@a-team.com>")',
          name: ["-a", "--author"],
        },
        {
          args: {
            name: "list",
          },
          description: "Apply Dockerfile instruction to the created image",
          name: ["-c", "--change"],
        },
        {
          args: {
            name: "string",
          },
          description: "Commit message",
          name: ["-m", "--message"],
        },
        {
          description: "Pause container during commit (default true)",
          name: ["-p", "--pause"],
        },
      ],
      subcommands: [],
    },
    {
      name: "cp",
      description:
        "Copy files/folders between a container and the local filesystem",
      args: {
        name:
          "CONTAINER:SRC_PATH DEST_PATH|- OR SRC_PATH|- CONTAINER:DEST_PATH",
      },
      options: [
        {
          description: "Archive mode (copy all uid/gid information)",
          name: ["-a", "--archive"],
        },
        {
          description: "Always follow symbol link in SRC_PATH",
          name: ["-L", "--follow-link"],
        },
      ],
      subcommands: [],
    },
    {
      name: "create",
      description: "Create a new container",
      args: [
        {
          name: "container",
          generators: [dockerGenerators.allLocalImages],
        },
        {
          name: "command",
          isCommand: true,
        },
      ],
      options: [
        {
          args: {
            name: "list",
          },
          description: "Add a custom host-to-IP mapping (host:ip)",
          name: ["--add-host"],
        },
        {
          args: {
            name: "list",
          },
          description: "Attach to STDIN, STDOUT or STDERR",
          name: ["-a", "--attach"],
        },
        {
          args: {
            name: "uint16",
          },
          description:
            "Block IO (relative weight), between 10 and 1000, or 0 to disable (default 0)",
          name: ["--blkio-weight"],
        },
        {
          args: {
            name: "list",
          },
          description: "Block IO weight (relative device weight) (default [])",
          name: ["--blkio-weight-device"],
        },
        {
          args: {
            name: "list",
          },
          description: "Add Linux capabilities",
          name: ["--cap-add"],
        },
        {
          args: {
            name: "list",
          },
          description: "Drop Linux capabilities",
          name: ["--cap-drop"],
        },
        {
          args: {
            name: "string",
          },
          description: "Optional parent cgroup for the container",
          name: ["--cgroup-parent"],
        },
        {
          args: {
            name: "string",
          },
          description: "Cgroup namespace to use (host|private)",
          name: ["--cgroupns"],
        },
        {
          args: {
            name: "string",
          },
          description: "Write the container ID to the file",
          name: ["--cidfile"],
        },
        {
          args: {
            name: "int",
          },
          description: "Limit CPU CFS (Completely Fair Scheduler) period",
          name: ["--cpu-period"],
        },
        {
          args: {
            name: "int",
          },
          description: "Limit CPU CFS (Completely Fair Scheduler) quota",
          name: ["--cpu-quota"],
        },
        {
          args: {
            name: "int",
          },
          description: "Limit CPU real-time period in microseconds",
          name: ["--cpu-rt-period"],
        },
        {
          args: {
            name: "int",
          },
          description: "Limit CPU real-time runtime in microseconds",
          name: ["--cpu-rt-runtime"],
        },
        {
          args: {
            name: "int",
          },
          description: "CPU shares (relative weight)",
          name: ["-c", "--cpu-shares"],
        },
        {
          args: {
            name: "decimal",
          },
          description: "Number of CPUs",
          name: ["--cpus"],
        },
        {
          args: {
            name: "string",
          },
          description: "CPUs in which to allow execution (0-3, 0,1)",
          name: ["--cpuset-cpus"],
        },
        {
          args: {
            name: "string",
          },
          description: "MEMs in which to allow execution (0-3, 0,1)",
          name: ["--cpuset-mems"],
        },
        {
          args: {
            name: "list",
          },
          description: "Add a host device to the container",
          name: ["--device"],
        },
        {
          args: {
            name: "list",
          },
          description: "Add a rule to the cgroup allowed devices list",
          name: ["--device-cgroup-rule"],
        },
        {
          args: {
            name: "list",
          },
          description:
            "Limit read rate (bytes per second) from a device (default [])",
          name: ["--device-read-bps"],
        },
        {
          args: {
            name: "list",
          },
          description:
            "Limit read rate (IO per second) from a device (default [])",
          name: ["--device-read-iops"],
        },
        {
          args: {
            name: "list",
          },
          description:
            "Limit write rate (bytes per second) to a device (default [])",
          name: ["--device-write-bps"],
        },
        {
          args: {
            name: "list",
          },
          description:
            "Limit write rate (IO per second) to a device (default [])",
          name: ["--device-write-iops"],
        },
        {
          description: "Skip image verification (default true)",
          name: ["--disable-content-trust"],
        },
        {
          args: {
            name: "list",
          },
          description: "Set custom DNS servers",
          name: ["--dns"],
        },
        {
          args: {
            name: "list",
          },
          description: "Set DNS options",
          name: ["--dns-option"],
        },
        {
          args: {
            name: "list",
          },
          description: "Set custom DNS search domains",
          name: ["--dns-search"],
        },
        {
          args: {
            name: "string",
          },
          description: "Container NIS domain name",
          name: ["--domainname"],
        },
        {
          args: {
            name: "string",
          },
          description: "Overwrite the default ENTRYPOINT of the image",
          name: ["--entrypoint"],
        },
        {
          args: {
            name: "list",
          },
          description: "Set environment variables",
          name: ["-e", "--env"],
        },
        {
          args: {
            name: "list",
          },
          description: "Read in a file of environment variables",
          name: ["--env-file"],
        },
        {
          args: {
            name: "list",
          },
          description: "Expose a port or a range of ports",
          name: ["--expose"],
        },
        {
          args: {
            name: "gpu-request",
          },
          description:
            "GPU devices to add to the container ('all' to pass all GPUs)",
          name: ["--gpus"],
        },
        {
          args: {
            name: "list",
          },
          description: "Add additional groups to join",
          name: ["--group-add"],
        },
        {
          args: {
            name: "string",
          },
          description: "Command to run to check health",
          name: ["--health-cmd"],
        },
        {
          args: {
            name: "duration",
          },
          description: "Time between running the check (ms|s|m|h) (default 0s)",
          name: ["--health-interval"],
        },
        {
          args: {
            name: "int",
          },
          description: "Consecutive failures needed to report unhealthy",
          name: ["--health-retries"],
        },
        {
          args: {
            name: "duration",
          },
          description:
            "Start period for the container to initialize before starting health-retries countdown (ms|s|m|h) (default 0s)",
          name: ["--health-start-period"],
        },
        {
          args: {
            name: "duration",
          },
          description:
            "Maximum time to allow one check to run (ms|s|m|h) (default 0s)",
          name: ["--health-timeout"],
        },
        {
          description: "Print usage",
          name: ["--help"],
        },
        {
          args: {
            name: "string",
          },
          description: "Container host name",
          name: ["-h", "--hostname"],
        },
        {
          description:
            "Run an init inside the container that forwards signals and reaps processes",
          name: ["--init"],
        },
        {
          description: "Keep STDIN open even if not attached",
          name: ["-i", "--interactive"],
        },
        {
          args: {
            name: "string",
          },
          description: "IPv4 address (e.g., 172.30.100.104)",
          name: ["--ip"],
        },
        {
          args: {
            name: "string",
          },
          description: "IPv6 address (e.g., 2001:db8::33)",
          name: ["--ip6"],
        },
        {
          args: {
            name: "string",
          },
          description: "IPC mode to use",
          name: ["--ipc"],
        },
        {
          args: {
            name: "string",
          },
          description: "Container isolation technology",
          name: ["--isolation"],
        },
        {
          args: {
            name: "bytes",
          },
          description: "Kernel memory limit",
          name: ["--kernel-memory"],
        },
        {
          args: {
            name: "list",
          },
          description: "Set meta data on a container",
          name: ["-l", "--label"],
        },
        {
          args: {
            name: "list",
          },
          description: "Read in a line delimited file of labels",
          name: ["--label-file"],
        },
        {
          args: {
            name: "list",
          },
          description: "Add link to another container",
          name: ["--link"],
        },
        {
          args: {
            name: "list",
          },
          description: "Container IPv4/IPv6 link-local addresses",
          name: ["--link-local-ip"],
        },
        {
          args: {
            name: "string",
          },
          description: "Logging driver for the container",
          name: ["--log-driver"],
        },
        {
          args: {
            name: "list",
          },
          description: "Log driver options",
          name: ["--log-opt"],
        },
        {
          args: {
            name: "string",
          },
          description: "Container MAC address (e.g., 92:d0:c6:0a:29:33)",
          name: ["--mac-address"],
        },
        {
          args: {
            name: "bytes",
          },
          description: "Memory limit",
          name: ["-m", "--memory"],
        },
        {
          args: {
            name: "bytes",
          },
          description: "Memory soft limit",
          name: ["--memory-reservation"],
        },
        {
          args: {
            name: "bytes",
          },
          description:
            "Swap limit equal to memory plus swap: '-1' to enable unlimited swap",
          name: ["--memory-swap"],
        },
        {
          args: {
            name: "int",
          },
          description:
            "Tune container memory swappiness (0 to 100) (default -1)",
          name: ["--memory-swappiness"],
        },
        {
          args: {
            name: "mount",
          },
          description: "Attach a filesystem mount to the container",
          name: ["--mount"],
        },
        {
          args: {
            name: "string",
          },
          description: "Assign a name to the container",
          name: ["--name"],
        },
        {
          args: {
            name: "network",
          },
          description: "Connect a container to a network",
          name: ["--network"],
        },
        {
          args: {
            name: "list",
          },
          description: "Add network-scoped alias for the container",
          name: ["--network-alias"],
        },
        {
          description: "Disable any container-specified HEALTHCHECK",
          name: ["--no-healthcheck"],
        },
        {
          description: "Disable OOM Killer",
          name: ["--oom-kill-disable"],
        },
        {
          args: {
            name: "int",
          },
          description: "Tune host's OOM preferences (-1000 to 1000)",
          name: ["--oom-score-adj"],
        },
        {
          args: {
            name: "string",
          },
          description: "PID namespace to use",
          name: ["--pid"],
        },
        {
          args: {
            name: "int",
          },
          description: "Tune container pids limit (set -1 for unlimited)",
          name: ["--pids-limit"],
        },
        {
          args: {
            name: "string",
          },
          description: "Set platform if server is multi-platform capable",
          name: ["--platform"],
        },
        {
          description: "Give extended privileges to this container",
          name: ["--privileged"],
        },
        {
          args: {
            name: "list",
          },
          description: "Publish a container's port(s) to the host",
          name: ["-p", "--publish"],
        },
        {
          description: "Publish all exposed ports to random ports",
          name: ["-P", "--publish-all"],
        },
        {
          args: {
            name: "string",
          },
          description:
            'Pull image before creating ("always"|"missing"|"never") (default "missing")',
          name: ["--pull"],
        },
        {
          description: "Mount the container's root filesystem as read only",
          name: ["--read-only"],
        },
        {
          args: {
            name: "string",
          },
          description:
            'Restart policy to apply when a container exits (default "no")',
          name: ["--restart"],
        },
        {
          description: "Automatically remove the container when it exits",
          name: ["--rm"],
        },
        {
          args: {
            name: "string",
          },
          description: "Runtime to use for this container",
          name: ["--runtime"],
        },
        {
          args: {
            name: "list",
          },
          description: "Security Options",
          name: ["--security-opt"],
        },
        {
          args: {
            name: "bytes",
          },
          description: "Size of /dev/shm",
          name: ["--shm-size"],
        },
        {
          args: {
            name: "string",
          },
          description: 'Signal to stop a container (default "SIGTERM")',
          name: ["--stop-signal"],
        },
        {
          args: {
            name: "int",
          },
          description: "Timeout (in seconds) to stop a container",
          name: ["--stop-timeout"],
        },
        {
          args: {
            name: "list",
          },
          description: "Storage driver options for the container",
          name: ["--storage-opt"],
        },
        {
          args: {
            name: "map",
          },
          description: "Sysctl options (default map[])",
          name: ["--sysctl"],
        },
        {
          args: {
            name: "list",
          },
          description: "Mount a tmpfs directory",
          name: ["--tmpfs"],
        },
        {
          description: "Allocate a pseudo-TTY",
          name: ["-t", "--tty"],
        },
        {
          args: {
            name: "ulimit",
          },
          description: "Ulimit options (default [])",
          name: ["--ulimit"],
        },
        {
          args: {
            name: "string",
          },
          description: "Username or UID (format: <name|uid>[:<group|gid>])",
          name: ["-u", "--user"],
        },
        {
          args: {
            name: "string",
          },
          description: "User namespace to use",
          name: ["--userns"],
        },
        {
          args: {
            name: "string",
          },
          description: "UTS namespace to use",
          name: ["--uts"],
        },
        {
          args: {
            name: "list",
          },
          description: "Bind mount a volume",
          name: ["-v", "--volume"],
        },
        {
          args: {
            name: "string",
          },
          description: "Optional volume driver for the container",
          name: ["--volume-driver"],
        },
        {
          args: {
            name: "list",
          },
          description: "Mount volumes from the specified container(s)",
          name: ["--volumes-from"],
        },
        {
          args: {
            name: "string",
          },
          description: "Working directory inside the container",
          name: ["-w", "--workdir"],
        },
      ],
      subcommands: [],
    },
    {
      name: "diff",
      description:
        "Inspect changes to files or directories on a container's filesystem",
      args: containersArg,
      options: [],
      subcommands: [],
    },
    {
      name: "events",
      description: "Get real time events from the server",
      args: {},
      options: [
        {
          args: {
            name: "filter",
          },
          description: "Filter output based on conditions provided",
          name: ["-f", "--filter"],
        },
        {
          args: {
            name: "string",
          },
          description: "Format the output using the given Go template",
          name: ["--format"],
        },
        {
          args: {
            name: "string",
          },
          description: "Show all events created since timestamp",
          name: ["--since"],
        },
        {
          args: {
            name: "string",
          },
          description: "Stream events until this timestamp",
          name: ["--until"],
        },
      ],
      subcommands: [],
    },
    {
      name: "exec",
      description: "Run a command in a running container",
      options: [
        {
          name: ["-it"],
          insertValue: "-it ",
          description: "Launch an interactive session",
          icon: "fig://icon?type=commandkey",
        },
        {
          description: "Detached mode: run command in the background",
          name: ["-d", "--detach"],
        },
        {
          args: {
            name: "string",
          },
          description: "Override the key sequence for detaching a container",
          name: ["--detach-keys"],
        },
        {
          args: {
            name: "list",
          },
          description: "Set environment variables",
          name: ["-e", "--env"],
        },
        {
          args: {
            name: "list",
          },
          description: "Read in a file of environment variables",
          name: ["--env-file"],
        },
        {
          description: "Keep STDIN open even if not attached",
          name: ["-i", "--interactive"],
        },
        {
          description: "Give extended privileges to the command",
          name: ["--privileged"],
        },
        {
          description: "Allocate a pseudo-TTY",
          name: ["-t", "--tty"],
        },
        {
          args: {
            name: "string",
          },
          description: "Username or UID (format: <name|uid>[:<group|gid>])",
          name: ["-u", "--user"],
        },
        {
          args: {
            name: "string",
          },
          description: "Working directory inside the container",
          name: ["-w", "--workdir"],
        },
      ],
      args: containerAndCommandArgs,
      subcommands: [],
    },
    {
      name: "export",
      description: "Export a container's filesystem as a tar archive",
      args: containersArg,
      options: [
        {
          description: "Write to a file, instead of STDOUT",
          name: ["-o", "--output"],
          args: {
            name: "string",
          },
        },
      ],
      subcommands: [],
    },
    {
      name: "history",
      description: "Show the history of an image",
      args: imagesArg,
      options: [
        {
          description: "Pretty-print images using a Go template",
          name: ["--format"],
          args: {
            name: "string",
          },
        },
        {
          description:
            "Print sizes and dates in human readable format (default true)",
          name: ["-H", "--human"],
        },
        {
          description: "Don't truncate output",
          name: ["--no-trunc"],
        },
        {
          description: "Only show image IDs",
          name: ["-q", "--quiet"],
        },
      ],
      subcommands: [],
    },
    {
      name: "images",
      description: "List images",
      args: {
        name: "[REPOSITORY[:TAG]]",
      },
      options: [
        {
          name: ["-a", "--all"],
          description: "Show all images (default hides intermediate images)",
        },
        {
          name: "--digests",
          description: "Show digests",
        },
        {
          name: ["-f", "--filter"],
          description: "Filter output based on conditions provided",
          args: {
            name: "filter",
          },
        },
        {
          name: "--format",
          description: "Pretty-print images using a Go template",
          args: {
            name: "string",
          },
        },
        {
          name: "--no-trunc",
          description: "Don't truncate output",
        },
        {
          name: ["-q", "--quiet"],
          description: "Only show image IDs",
        },
      ],
    },
    {
      name: "import",
      description:
        "Import the contents from a tarball to create a filesystem image",
      args: {
        name: "file|URL|- [REPOSITORY[:TAG]]",
      },
      options: [
        {
          args: {
            name: "list",
          },
          description: "Apply Dockerfile instruction to the created image",
          name: ["-c", "--change"],
        },
        {
          args: {
            name: "string",
          },
          description: "Set commit message for imported image",
          name: ["-m", "--message"],
        },
        {
          args: {
            name: "string",
          },
          description: "Set platform if server is multi-platform capable",
          name: ["--platform"],
        },
      ],
      subcommands: [],
    },
    {
      name: "info",
      description: "Display system-wide information",
      args: {},
      options: [
        {
          args: {
            name: "string",
          },
          description: "Format the output using the given Go template",
          name: ["-f", "--format"],
        },
      ],
      subcommands: [],
    },
    {
      name: "inspect",
      description: "Return low-level information on Docker objects",
      args: {
        // TODO: There are more types of docker objects beyond running containers
        // that can be inspected
        name: "Name or ID",
        generators: [
          {
            script: `docker ps -a --format '{{ json . }}'`,
            postProcess: function (out) {
              const allLines = out.split("\n").map((line) => JSON.parse(line));
              return allLines.map((i) => ({
                name: i.ID,
                displayName: `[con] ${i.ID} (${i.Image})`,
              }));
            },
          },
          {
            script: `docker images -a --format '{{ json . }}'`,
            postProcess: function (out) {
              const allLines = out.split("\n").map((line) => JSON.parse(line));
              return allLines.map((i) => {
                let displayName;
                if (i.Repository === "\u003cnone\u003e") {
                  displayName = i.ID;
                } else {
                  displayName = i.Repository;
                  if (i.Tag !== "\u003cnone\u003e") {
                    displayName += `:${i.Tag}`;
                  }
                }

                return {
                  name: i.ID,
                  displayName: `[img] ${displayName}`,
                };
              });
            },
          },
          {
            script: `docker volume ls --format '{{ json . }}'`,
            postProcess: function (out) {
              const allLines = out.split("\n").map((line) => JSON.parse(line));
              return allLines.map((i) => ({
                name: i.Name,
                displayName: `[vol] ${i.Name}`,
              }));
            },
          },
        ],
      },
      options: [
        {
          name: ["-f", "--format"],
          description: "Format the output using the given Go template",
          args: {
            name: "string",
          },
        },
        {
          name: ["-s", "--size"],
          description: "Display total file sizes if the type is container",
        },
        {
          name: "--type",
          description: "Return JSON for specified type",
          args: {
            name: "string",
          },
        },
      ],
    },
    {
      name: "kill",
      description: "Kill one or more running containers",
      args: { ...containersArg, variadic: true },
      options: [],
      subcommands: [],
    },
    {
      name: "load",
      description: "Load an image from a tar archive or STDIN",
      args: {},
      options: [
        {
          description: 'Signal to send to the container (default "KILL")',
          name: ["-s", "--signal"],
          args: {
            name: "string",
          },
        },
      ],
      subcommands: [],
    },
    {
      name: "login",
      description: "Log in to a Docker registry",
      args: {
        name: "server",
      },
      options: [
        {
          description: "password",
          name: ["-p", "--password"],
          args: {
            name: "string",
          },
        },
        {
          description: "Take the password from stdin",
          name: ["--password-stdin"],
        },
        {
          description: "username",
          name: ["-u", "--username"],
          args: {
            name: "string",
          },
        },
      ],
      subcommands: [],
    },
    {
      name: "logout",
      description: "Log out from a Docker registry",
      args: {
        name: "server",
      },
      options: [],
      subcommands: [],
    },
    {
      name: "logs",
      description: "Fetch the logs of a container",
      args: containersArg,
      options: [
        {
          description: "Show extra details provided to logs",
          name: ["--details"],
        },
        {
          description: "Follow log output",
          name: ["-f", "--follow"],
        },
        {
          description:
            "Show logs since timestamp (e.g. 2013-01-02T13:23:37Z) or relative (e.g. 42m for 42 minutes)",
          name: ["--since"],
          args: {
            name: "string",
          },
        },
        {
          description:
            'Number of lines to show from the end of the logs (default "all")',
          name: ["-n", "--tail"],
          args: {
            name: "string",
          },
        },
        {
          description: "Show timestamps",
          name: ["-t", "--timestamps"],
        },
        {
          description:
            "Show logs before a timestamp (e.g. 2013-01-02T13:23:37Z) or relative (e.g. 42m for 42 minutes)",
          name: ["--until"],
          args: {
            name: "string",
          },
        },
      ],
      subcommands: [],
    },
    {
      name: "pause",
      description: "Pause all processes within one or more containers",
      args: containersArg,
      options: [],
      subcommands: [],
    },
    {
      name: "port",
      description: "List port mappings or a specific mapping for the container",
      args: [
        containersArg,
        {
          name: "[PRIVATE_PORT[/PROTO]]",
        },
      ],
      options: [],
      subcommands: [],
    },
    {
      name: "ps",
      description: "List containers",
      args: {},
      options: [
        {
          description: "Show all containers (default shows just running)",
          name: ["-a", "--all"],
        },
        {
          args: {
            name: "filter",
          },
          description: "Filter output based on conditions provided",
          name: ["-f", "--filter"],
        },
        {
          args: {
            name: "string",
          },
          description: "Pretty-print containers using a Go template",
          name: ["--format"],
        },
        {
          args: {
            name: "int",
          },
          description:
            "Show n last created containers (includes all states) (default -1)",
          name: ["-n", "--last"],
        },
        {
          description:
            "Show the latest created container (includes all states)",
          name: ["-l", "--latest"],
        },
        {
          description: "Don't truncate output",
          name: ["--no-trunc"],
        },
        {
          description: "Only display container IDs",
          name: ["-q", "--quiet"],
        },
        {
          description: "Display total file sizes",
          name: ["-s", "--size"],
        },
      ],
      subcommands: [],
    },
    {
      name: "pull",
      description: "Pull an image or a repository from a registry",
      args: {
        name: "NAME[:TAG|@DIGEST]",
<<<<<<< HEAD
        generators: [dockerGenerators.dockerHubSearch],
        debounce: true,
=======
        generators: dockerGenerators.dockerHubSearch,
>>>>>>> 899237ba
      },
      options: [
        {
          description: "Download all tagged images in the repository",
          name: ["-a", "--all-tags"],
        },
        {
          description: "Skip image verification (default true)",
          name: ["--disable-content-trust"],
        },
        {
          description: "Set platform if server is multi-platform capable",
          name: ["--platform"],
          args: {
            name: "string",
          },
        },
        {
          description: "Suppress verbose output",
          name: ["-q", "--quiet"],
        },
      ],
      subcommands: [],
    },
    {
      name: "push",
      description: "Push an image or a repository to a registry",
      // TODO: Autocomplete images
      args: {
        name: "NAME[:TAG]",
      },
      options: [
        {
          description: "Push all tagged images in the repository",
          name: ["-a", "--all-tags"],
        },
        {
          description: "Skip image signing (default true)",
          name: ["--disable-content-trust"],
        },
        {
          description: "Suppress verbose output",
          name: ["-q", "--quiet"],
        },
      ],
      subcommands: [],
    },
    {
      name: "rename",
      description: "Rename a container",
      args: [
        containersArg,
        {
          name: "NEW_NAME",
        },
      ],
      options: [],
      subcommands: [],
    },
    {
      name: "restart",
      description: "Restart one or more containers",
      args: containersArg,
      options: [
        {
          description:
            "Seconds to wait for stop before killing the container (default 10)",
          name: ["-t", "--time"],
          args: {
            name: "int",
          },
        },
      ],
      subcommands: [],
    },
    {
      name: "rm",
      description: "Remove one or more containers",
      args: {
        variadic: true,
        name: "containers",
        suggestions: [
          {
            name: "$(docker ps -aq)",
            insertValue: "$(docker ps -aq)",
            description: "All containers, running and exited",
          },
          {
            name: "$(docker ps -q)",
            insertValue: "$(docker ps -q)",
            description: "All running containers",
          },
        ],
        generators: [dockerGenerators.allDockerContainers],
      },
      options: [
        {
          name: ["-f", "--force"],
          description:
            "Force the removal of a running container (uses SIGKILL)",
        },
        {
          name: ["-l", "--link"],
          description: "Remove the specified link",
        },
        {
          name: ["-v", "--volumes"],
          description:
            "Remove the anonymous volumes associated with the container",
        },
      ],
    },
    {
      name: "rmi",
      description: "Remove one or more images",
      args: {
        variadic: true,
        name: "image",
        suggestions: [
          {
            name: "$(docker images -aq)",
            insertValue: "$(docker images -aq)",
            description: "All images (including intermediate images)",
          },
          {
            name: "$(docker images -q)",
            insertValue: "$(docker images -q)",
            description: "All non-intermediate images",
          },
        ],
        generators: [
          {
            script: `docker images -aq --format '{{ json . }}'`,
            postProcess: function (out) {
              const allLines = out.split("\n").map((line) => JSON.parse(line));
              return allLines.map((i) => {
                let displayName;
                if (i.Repository === "\u003cnone\u003e") {
                  displayName = i.ID;
                } else {
                  displayName = i.Repository;
                  if (i.Tag !== "\u003cnone\u003e") {
                    displayName += `:${i.Tag}`;
                  }
                }

                return {
                  name: i.ID,
                  displayName: `${displayName} (${i.Size})`,
                };
              });
            },
          },
        ],
      },
      options: [
        {
          name: ["-f", "--force"],
          description: "Force removal of the image",
        },
        {
          name: "--no-prune",
          description: "Do not delete untagged parents",
        },
      ],
    },
    {
      name: "run",
      description: "Run a command in a new container",
      options: [
        {
          name: ["-i", "--interactive"],
          description: "Keep STDIN open even if not attached",
        },
        { name: ["-t", "--tty"], description: "Allocate a pseudo-TTY" },
        {
          name: ["-it"],
          insertValue: "-it ",
          description: "Launch an interactive session",
          icon: "fig://icon?type=commandkey",
        },
      ],
      args: [
        {
          name: "image",
          description: "the Docker image to use",
          generators: {
            script:
              "docker images --format '{{.Repository}} {{.Size}} {{.Tag}} {{.ID}}'",
            postProcess: function (out) {
              return out.split("\n").map((image) => {
                const [repo, size, tag, id] = image.split(" ");
                return {
                  name: repo,
                  description: `${id}@${tag} - ${size}`,
                  icon: "fig://icon?type=docker",
                };
              });
            },
          },
        },
        {
          name: "command",
          // description: "The command to run in the container"
        },
      ],
    },
    {
      name: "save",
      description:
        "Save one or more images to a tar archive (streamed to STDOUT by default)",
      args: imagesArg,
      options: [
        {
          description: "Write to a file, instead of STDOUT",
          name: ["-o", "--output"],
          args: {
            name: "string",
          },
        },
      ],
      subcommands: [],
    },
    {
      name: "search",
      description: "Search the Docker Hub for images",
      args: [
        {
          name: "TERM",
          description: "Search term",
        },
      ],
      options: [
        {
          args: {
            name: "filter",
          },
          description: "Filter output based on conditions provided",
          name: ["-f", "--filter"],
        },
        {
          args: {
            name: "string",
          },
          description: "Pretty-print search using a Go template",
          name: ["--format"],
        },
        {
          args: {
            name: "int",
          },
          description: "Max number of search results (default 25)",
          name: ["--limit"],
        },
        {
          description: "Don't truncate output",
          name: ["--no-trunc"],
        },
      ],
      subcommands: [],
    },
    {
      name: "start",
      description: "Start one or more stopped containers",
      args: {
        name: "container",
        generators: [dockerGenerators.allDockerContainers],
      },
      options: [
        {
          description: "Attach STDOUT/STDERR and forward signals",
          name: ["-a", "--attach"],
        },
        {
          description: "Override the key sequence for detaching a container",
          name: ["--detach-keys"],
          args: {
            name: "string",
          },
        },
        {
          description: "Attach container's STDIN",
          name: ["-i", "--interactive"],
        },
      ],
      subcommands: [],
    },
    {
      name: "stats",
      description:
        "Display a live stream of container(s) resource usage statistics",
      args: containersArg,
      options: [
        {
          description: "Show all containers (default shows just running)",
          name: ["-a", "--all"],
        },
        {
          description: "Pretty-print images using a Go template",
          name: ["--format"],
          args: {
            name: "string",
          },
        },
        {
          description: "Disable streaming stats and only pull the first result",
          name: ["--no-stream"],
        },
        {
          description: "Do not truncate output",
          name: ["--no-trunc"],
        },
      ],
      subcommands: [],
    },
    {
      name: "stop",
      description: "Stop one or more running containers",
      args: containersArg,
      options: [
        {
          name: ["-t", "--t"],
          description:
            "Seconds to wait for stop before killing it (default 10)",
          args: {
            name: "int",
          },
        },
      ],
    },
    {
      name: "tag",
      description: "Create a tag TARGET_IMAGE that refers to SOURCE_IMAGE",
      args: {
        name: "SOURCE_IMAGE[:TAG] TARGET_IMAGE[:TAG]",
      },
      options: [],
      subcommands: [],
    },
    {
      name: "top",
      description: "Display the running processes of a container",
      // TODO: You can pass in psOptions?
      args: containersArg,
      options: [],
      subcommands: [],
    },
    {
      name: "unpause",
      description: "Unpause all processes within one or more containers",
      args: {
        name: "container",
        generators: [dockerGenerators.pausedDockerContainers],
      },
      options: [],
      subcommands: [],
    },
    {
      name: "update",
      description: "Update configuration of one or more containers",
      // INFO: You can do this on any container, even if it's not running - Is that useful though?
      // INFO: For now, only displaying running containers
      args: containersArg,
      options: [
        {
          args: {
            name: "uint16",
          },
          description:
            "Block IO (relative weight), between 10 and 1000, or 0 to disable (default 0)",
          name: ["--blkio-weight"],
        },
        {
          args: {
            name: "int",
          },
          description: "Limit CPU CFS (Completely Fair Scheduler) period",
          name: ["--cpu-period"],
        },
        {
          args: {
            name: "int",
          },
          description: "Limit CPU CFS (Completely Fair Scheduler) quota",
          name: ["--cpu-quota"],
        },
        {
          args: {
            name: "int",
          },
          description: "Limit the CPU real-time period in microseconds",
          name: ["--cpu-rt-period"],
        },
        {
          args: {
            name: "int",
          },
          description: "Limit the CPU real-time runtime in microseconds",
          name: ["--cpu-rt-runtime"],
        },
        {
          args: {
            name: "int",
          },
          description: "CPU shares (relative weight)",
          name: ["-c", "--cpu-shares"],
        },
        {
          args: {
            name: "decimal",
          },
          description: "Number of CPUs",
          name: ["--cpus"],
        },
        {
          args: {
            name: "string",
          },
          description: "CPUs in which to allow execution (0-3, 0,1)",
          name: ["--cpuset-cpus"],
        },
        {
          args: {
            name: "string",
          },
          description: "MEMs in which to allow execution (0-3, 0,1)",
          name: ["--cpuset-mems"],
        },
        {
          args: {
            name: "bytes",
          },
          description: "Kernel memory limit",
          name: ["--kernel-memory"],
        },
        {
          args: {
            name: "bytes",
          },
          description: "Memory limit",
          name: ["-m", "--memory"],
        },
        {
          args: {
            name: "bytes",
          },
          description: "Memory soft limit",
          name: ["--memory-reservation"],
        },
        {
          args: {
            name: "bytes",
          },
          description:
            "Swap limit equal to memory plus swap: '-1' to enable unlimited swap",
          name: ["--memory-swap"],
        },
        {
          args: {
            name: "int",
          },
          description: "Tune container pids limit (set -1 for unlimited)",
          name: ["--pids-limit"],
        },
        {
          args: {
            name: "string",
          },
          description: "Restart policy to apply when a container exits",
          name: ["--restart"],
        },
      ],
      subcommands: [],
    },
    {
      name: "version",
      description: "Show the Docker version information",
      args: {},
      options: [
        {
          description:
            "Format the output. Values: [pretty | json]. (Default: pretty)",
          name: ["-f", "--format"],
          args: {
            name: "string",
          },
        },
        {
          description: "Kubernetes config file",
          name: ["--kubeconfig"],
          args: {
            name: "string",
          },
        },
      ],
      subcommands: [],
    },
    {
      name: "wait",
      description:
        "Block until one or more containers stop, then print their exit codes",
      args: containersArg,
      options: [],
      subcommands: [],
    },
    {
      name: "builder",
      description: "Manage builds",
      // TODO Subcommands
      args: {},
      options: [],
      subcommands: [],
    },
    {
      name: "config",
      description: "Manage Docker configs",
      // TODO Subcommands
      args: {},
      options: [],
      subcommands: [],
    },
    {
      name: "container",
      description: "Manage containers",
      args: {},
      options: [],
      subcommands: [],
    },
    {
      name: "context",
      description: "Manage contexts",
      args: {},
      options: [],
      subcommands: [],
    },
    {
      name: "image",
      description: "Manage images",
      args: {},
      options: [],
      subcommands: [],
    },
    {
      name: "network",
      description: "Manage networks",
      args: {},
      options: [],
      subcommands: [],
    },
    {
      name: "node",
      description: "Manage Swarm nodes",
      args: {},
      options: [],
      subcommands: [],
    },
    {
      name: "plugin",
      description: "Manage plugins",
      args: {},
      options: [],
      subcommands: [],
    },
    {
      name: "secret",
      description: "Manage Docker secrets",
      args: {},
      options: [],
      subcommands: [],
    },
    {
      name: "service",
      description: "Manage services",
      args: {},
      options: [],
      subcommands: [],
    },
    {
      name: "stack",
      description: "Manage Docker stacks",
      args: {},
      options: [],
      subcommands: [],
    },
    {
      name: "swarm",
      description: "Manage Swarm",
      args: {},
      options: [],
      subcommands: [],
    },
    {
      name: "system",
      description: "Manage Docker",
      subcommands: [
        {
          name: "prune",
          description: "Remove unused data",
          options: [
            {
              name: ["-a", "--all"],
              description: "Remove all unused images not just dangling ones",
            },
            {
              name: "--filter",
              description: `Provide filter values (e.g. 'label=<key>=<value')`,
              args: {
                name: "filter",
              },
            },
            {
              name: ["-f", "--force"],
              description: "Do not prompt for confirmation",
            },
            {
              name: "--volumes",
              description: "Prune volumes",
            },
          ],
        },
      ],
    },
    {
      name: "trust",
      description: "Manage trust on Docker images",
      args: {},
      options: [],
      subcommands: [],
    },
    {
      name: "volume",
      description: "Manage volumes",
      args: {},
      options: [],
      subcommands: [],
    },
  ],
};<|MERGE_RESOLUTION|>--- conflicted
+++ resolved
@@ -1486,12 +1486,8 @@
       description: "Pull an image or a repository from a registry",
       args: {
         name: "NAME[:TAG|@DIGEST]",
-<<<<<<< HEAD
-        generators: [dockerGenerators.dockerHubSearch],
+        generators: dockerGenerators.dockerHubSearch,
         debounce: true,
-=======
-        generators: dockerGenerators.dockerHubSearch,
->>>>>>> 899237ba
       },
       options: [
         {
