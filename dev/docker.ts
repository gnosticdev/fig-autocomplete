const postProcessDockerPs = (out) => {
    const allLines = out.split('\n');
    return allLines.map((i) => {
        try {
            i = JSON.parse(i);
            return {
                name: i.ID,
                displayName: `${i.ID} (${i.Image})`,
            };
        } catch (error) {
            console.error(error);
        }
    });
};

const generators: Record<string, Fig.Generator> = {
    runningDockerContainers: {
        script: `docker ps --format '{{ json . }}'`,
        postProcess: postProcessDockerPs,
    },
    allDockerContainers: {
        script: `docker ps -a --format '{{ json . }}'`,
        postProcess: postProcessDockerPs,
    },
    pausedDockerContainers: {
        script: `docker ps --filter status=paused --format '{{ json . }}'`,
        postProcess: postProcessDockerPs,
    },
    allLocalImages: {
        script: `docker image ls --format '{{ json . }}'`,
        postProcess: function (out) {
            const allLines = out.split('\n').map((line) => JSON.parse(line));
            return allLines.map((i) => ({
                name: `${i.Repository}`,
            }));
        },
    },
};

const containersArg: Fig.Arg = {
    name: 'container',
    generators: [generators.runningDockerContainers],
};

const imagesArg: Fig.Arg = {
    name: 'image',
    generators: [generators.allLocalImages],
};

const containerAndCommandArgs: Array<Fig.Arg> = [
    containersArg,
    {
        name: 'command',
        isCommand: true,
    },
];

export const completionSpec: Fig.Spec = {
    name: 'docker',
    description: 'A self-sufficient runtime for containers',
    subcommands: [
        {
            name: 'attach',
            description: 'Attach local standard input, output, and error streams to a running container,',
            args: containersArg,
            options: [
                {
                    name: ['--detach-keys'],
                    description: 'Override the key sequence for detaching a container',
                    args: {
                        name: 'string',
                    },
                },
                {
                    name: ['--no-stdin'],
                    description: 'Do not attach STDIN',
                    args: {},
                },
                {
                    name: ['--sig-proxy'],
                    description: 'Proxy all received signals to the process (default true)',
                    args: {},
                },
            ],
            subcommands: [],
        },
        {
            name: 'attach',
            description: 'Attach local standard input, output, and error streams to a running container',
        },
        {
            name: 'build',
            description: 'Build an image from a Dockerfile',
            args: {
                name: 'path',
                generators: [
                    {
                        template: 'folders',
                    },
                ],
            },
            options: [
                {
                    name: '--add-host',
                    args: {
                        name: 'list',
                        description: 'Add a custom host-to-IP mapping (host:ip)',
                    },
                },
                {
                    name: '--build-arg',
                    args: {
                        name: 'list',
                        description: 'Set build-time variables',
                    },
                },
                {
                    name: '--cache-from',
                    args: {
                        name: 'strings',
                        description: 'Images to consider as cache sources',
                    },
                },
                {
                    name: '--disable-content-trust',
                    description: 'Skip image verification (default true)',
                },
                {
                    name: ['-f', '--file'],
                    description: "Name of the Dockerfile (Default is 'PATH/Dockerfile')",
                    args: {
                        name: 'string',
                        generators: [
                            {
                                template: 'filepaths',
                            },
                        ],
                    },
                },
                {
                    name: '--iidfile',
                    description: 'Write the image ID to the file',
                    args: {
                        name: 'string',
                    },
                },
                {
                    name: '--isolation',
                    description: 'Container isolation technology',
                    args: {
                        name: 'string',
                    },
                },
                {
                    name: '--label',
                    description: 'Set metadata for an image',
                    args: {
                        name: 'list',
                    },
                },
                {
                    name: '--network',
                    description: 'Set the networking mode for the RUN instructions during build (default "default")',
                    args: {
                        name: 'string',
                    },
                },
                {
                    name: '--no-cache',
                    description: 'Do not use cache when building the image',
                },
                {
                    name: ['-o', '--output'],
                    description: 'Output destination (format: type=local,dest=path)',
                    args: {
                        name: 'stringArray',
                    },
                },
                {
                    name: '--platform',
                    description: 'Set platform if server is multi-platform capable',
                    args: {
                        name: 'string',
                    },
                },
                {
                    name: '--progress',
                    description: 'Set type of progress output (auto, plain, tty). Use plain to show container output',
                    args: {
                        name: 'string',
                        suggestions: ['auto', 'plain', 'tty'].map(function (i) {
                            return { name: i };
                        }),
                    },
                },
                {
                    name: '--pull',
                    description: 'Always attempt to pull a newer version of the image',
                },
                {
                    name: ['-q', '--quiet'],
                    description: 'Suppress the build output and print image ID on success',
                },
                {
                    name: '--secret',
                    description:
                        'Secret file to expose to the build (only if BuildKit enabled): id=mysecret,src=/local/secret',
                    args: {
                        name: 'stringArray',
                    },
                },
                {
                    name: '--squash',
                    description: 'Squash newly built layers into a single new layer',
                },
                {
                    name: '--ssh',
                    description:
                        'SSH agent socket or keys to expose to the build (only if BuildKit enabled) (format: default|<id>[=<socket>|<key>[,<key>]])',
                    args: {
                        name: 'stringArray',
                    },
                },
                {
                    name: ['-t', '--tag'],
                    description: "Name and optionally a tag in the 'name:tag' format",
                },
                {
                    name: '--target',
                    description: 'Set the target build stage to build',
                    args: {
                        name: 'target build stage',
                        generators: [
                            {
                                trigger: function () {
                                    return true;
                                },
                                script: function (context): any {
                                    let fileFlagIndex;
                                    let dockerfilePath;
                                    if (context.includes('-f')) {
                                        fileFlagIndex = context.indexOf('-f');
                                        dockerfilePath = context[fileFlagIndex + 1];
                                    } else if (context.includes('--file')) {
                                        fileFlagIndex = context.indexOf('--file');
                                        dockerfilePath = context[fileFlagIndex + 1];
                                    } else {
                                        dockerfilePath = '$PWD/Dockerfile';
                                    }
<<<<<<< HEAD
                                    // TODO: Get the correct return type
                                    return "grep -iE 'FROM.*AS' \"" + dockerfilePath + '"';
=======
                                    return `grep -iE 'FROM.*AS' "${dockerfilePath}"`;
>>>>>>> 586bbe2d
                                },
                                postProcess: function (out) {
                                    // This just searches the Dockerfile for the alias name after AS,
                                    // and due to the grep above, will only match lines where FROM and AS
                                    // are on the same line. This could certainly be made more robust
                                    // down the line.
                                    const imageNameRegexp = /(?:[aA][sS]\s+)([\w:.-]+)/;
                                    return out
                                        .split('\n')
                                        .map(function (i) {
                                            const result = imageNameRegexp.exec(i);
                                            if (result) {
                                                return {
                                                    name: result[1],
                                                };
                                            }
                                        })
                                        .filter(function (i) {
                                            return i !== undefined;
                                        });
                                },
                            },
                        ],
                    },
                },
            ],
        },
        {
            name: 'commit',
            description: "Create a new image from a container's changes",
            args: [
                containersArg,
                {
                    name: '[REPOSITORY[:TAG]]',
                },
            ],
            options: [
                {
                    args: {
                        name: 'string',
                    },
                    description: 'Author (e.g., "John Hannibal Smith <hannibal@a-team.com>")',
                    name: ['-a', '--author'],
                },
                {
                    args: {
                        name: 'list',
                    },
                    description: 'Apply Dockerfile instruction to the created image',
                    name: ['-c', '--change'],
                },
                {
                    args: {
                        name: 'string',
                    },
                    description: 'Commit message',
                    name: ['-m', '--message'],
                },
                {
                    description: 'Pause container during commit (default true)',
                    name: ['-p', '--pause'],
                },
            ],
            subcommands: [],
        },
        {
            name: 'cp',
            description: 'Copy files/folders between a container and the local filesystem',
            args: {
                name: 'CONTAINER:SRC_PATH DEST_PATH|- OR SRC_PATH|- CONTAINER:DEST_PATH',
            },
            options: [
                {
                    description: 'Archive mode (copy all uid/gid information)',
                    name: ['-a', '--archive'],
                },
                {
                    description: 'Always follow symbol link in SRC_PATH',
                    name: ['-L', '--follow-link'],
                },
            ],
            subcommands: [],
        },
        {
<<<<<<< HEAD
            name: 'create',
            description: 'Create a new container',
            args: [
=======
            name: 'rm',
            description: 'Remove one or more containers',
            args: {
                isVariadic: true,
                name: 'containers',
                suggestions: [
                    {
                        name: '$(docker ps -aq)',
                        insertValue: '$(docker ps -aq)',
                        description: 'All containers, running and exited',
                    },
                    {
                        name: '$(docker ps -q)',
                        insertValue: '$(docker ps -q)',
                        description: 'All running containers',
                    },
                ],
                generators: [generators.allDockerContainers],
            },
            options: [
>>>>>>> 586bbe2d
                {
                    name: 'container',
                    generators: [generators.allLocalImages],
                },
                {
                    name: 'command',
                    isCommand: true,
                },
            ],
            options: [
                {
                    args: {
                        name: 'list',
                    },
                    description: 'Add a custom host-to-IP mapping (host:ip)',
                    name: ['--add-host'],
                },
<<<<<<< HEAD
                {
                    args: {
                        name: 'list',
=======
            ],
        },
        {
            name: 'rmi',
            description: 'Remove one or more images',
            args: {
                isVariadic: true,
                name: 'image',
                suggestions: [
                    {
                        name: '$(docker images -aq)',
                        insertValue: '$(docker images -aq)',
                        description: 'All images (including intermediate images)',
>>>>>>> 586bbe2d
                    },
                    description: 'Attach to STDIN, STDOUT or STDERR',
                    name: ['-a', '--attach'],
                },
                {
                    args: {
                        name: 'uint16',
                    },
                    description: 'Block IO (relative weight), between 10 and 1000, or 0 to disable (default 0)',
                    name: ['--blkio-weight'],
                },
                {
                    args: {
                        name: 'list',
                    },
                    description: 'Block IO weight (relative device weight) (default [])',
                    name: ['--blkio-weight-device'],
                },
                {
                    args: {
                        name: 'list',
                    },
                    description: 'Add Linux capabilities',
                    name: ['--cap-add'],
                },
                {
                    args: {
                        name: 'list',
                    },
                    description: 'Drop Linux capabilities',
                    name: ['--cap-drop'],
                },
                {
                    args: {
                        name: 'string',
                    },
                    description: 'Optional parent cgroup for the container',
                    name: ['--cgroup-parent'],
                },
                {
                    args: {
                        name: 'string',
                    },
                    description: 'Cgroup namespace to use (host|private)',
                    name: ['--cgroupns'],
                },
                {
                    args: {
                        name: 'string',
                    },
                    description: 'Write the container ID to the file',
                    name: ['--cidfile'],
                },
<<<<<<< HEAD
=======
            ],
        },
        { name: 'save', description: 'Save one or more images to a tar archive (streamed to STDOUT by default)' },
        { name: 'search', description: 'Search the Docker Hub for images' },
        { name: 'start', description: 'Start one or more stopped containers' },
        { name: 'stats', description: 'Display a live stream of container(s) resource usage statistics' },
        {
            name: 'stop',
            description: 'Stop one or more running containers',
            args: {
                isVariadic: true,
                name: 'container',
                generators: [generators.runningDockerContainers],
            },
            options: [
>>>>>>> 586bbe2d
                {
                    args: {
                        name: 'int',
                    },
                    description: 'Limit CPU CFS (Completely Fair Scheduler) period',
                    name: ['--cpu-period'],
                },
                {
                    args: {
                        name: 'int',
                    },
                    description: 'Limit CPU CFS (Completely Fair Scheduler) quota',
                    name: ['--cpu-quota'],
                },
                {
                    args: {
                        name: 'int',
                    },
                    description: 'Limit CPU real-time period in microseconds',
                    name: ['--cpu-rt-period'],
                },
                {
                    args: {
                        name: 'int',
                    },
                    description: 'Limit CPU real-time runtime in microseconds',
                    name: ['--cpu-rt-runtime'],
                },
                {
                    args: {
                        name: 'int',
                    },
                    description: 'CPU shares (relative weight)',
                    name: ['-c', '--cpu-shares'],
                },
                {
                    args: {
                        name: 'decimal',
                    },
                    description: 'Number of CPUs',
                    name: ['--cpus'],
                },
                {
                    args: {
                        name: 'string',
                    },
                    description: 'CPUs in which to allow execution (0-3, 0,1)',
                    name: ['--cpuset-cpus'],
                },
                {
                    args: {
                        name: 'string',
                    },
                    description: 'MEMs in which to allow execution (0-3, 0,1)',
                    name: ['--cpuset-mems'],
                },
                {
                    args: {
                        name: 'list',
                    },
                    description: 'Add a host device to the container',
                    name: ['--device'],
                },
                {
                    args: {
                        name: 'list',
                    },
                    description: 'Add a rule to the cgroup allowed devices list',
                    name: ['--device-cgroup-rule'],
                },
                {
                    args: {
                        name: 'list',
                    },
                    description: 'Limit read rate (bytes per second) from a device (default [])',
                    name: ['--device-read-bps'],
                },
                {
                    args: {
                        name: 'list',
                    },
                    description: 'Limit read rate (IO per second) from a device (default [])',
                    name: ['--device-read-iops'],
                },
                {
                    args: {
                        name: 'list',
                    },
                    description: 'Limit write rate (bytes per second) to a device (default [])',
                    name: ['--device-write-bps'],
                },
                {
                    args: {
                        name: 'list',
                    },
                    description: 'Limit write rate (IO per second) to a device (default [])',
                    name: ['--device-write-iops'],
                },
                {
                    description: 'Skip image verification (default true)',
                    name: ['--disable-content-trust'],
                },
                {
                    args: {
                        name: 'list',
                    },
                    description: 'Set custom DNS servers',
                    name: ['--dns'],
                },
                {
                    args: {
                        name: 'list',
                    },
                    description: 'Set DNS options',
                    name: ['--dns-option'],
                },
                {
                    args: {
                        name: 'list',
                    },
                    description: 'Set custom DNS search domains',
                    name: ['--dns-search'],
                },
                {
                    args: {
                        name: 'string',
                    },
                    description: 'Container NIS domain name',
                    name: ['--domainname'],
                },
                {
                    args: {
                        name: 'string',
                    },
                    description: 'Overwrite the default ENTRYPOINT of the image',
                    name: ['--entrypoint'],
                },
                {
                    args: {
                        name: 'list',
                    },
                    description: 'Set environment variables',
                    name: ['-e', '--env'],
                },
                {
                    args: {
                        name: 'list',
                    },
                    description: 'Read in a file of environment variables',
                    name: ['--env-file'],
                },
                {
                    args: {
                        name: 'list',
                    },
                    description: 'Expose a port or a range of ports',
                    name: ['--expose'],
                },
                {
                    args: {
                        name: 'gpu-request',
                    },
                    description: "GPU devices to add to the container ('all' to pass all GPUs)",
                    name: ['--gpus'],
                },
                {
                    args: {
                        name: 'list',
                    },
                    description: 'Add additional groups to join',
                    name: ['--group-add'],
                },
                {
                    args: {
                        name: 'string',
                    },
                    description: 'Command to run to check health',
                    name: ['--health-cmd'],
                },
                {
                    args: {
                        name: 'duration',
                    },
                    description: 'Time between running the check (ms|s|m|h) (default 0s)',
                    name: ['--health-interval'],
                },
                {
                    args: {
                        name: 'int',
                    },
                    description: 'Consecutive failures needed to report unhealthy',
                    name: ['--health-retries'],
                },
                {
                    args: {
                        name: 'duration',
                    },
                    description:
                        'Start period for the container to initialize before starting health-retries countdown (ms|s|m|h) (default 0s)',
                    name: ['--health-start-period'],
                },
                {
                    args: {
                        name: 'duration',
                    },
                    description: 'Maximum time to allow one check to run (ms|s|m|h) (default 0s)',
                    name: ['--health-timeout'],
                },
                {
                    description: 'Print usage',
                    name: ['--help'],
                },
                {
                    args: {
                        name: 'string',
                    },
                    description: 'Container host name',
                    name: ['-h', '--hostname'],
                },
                {
                    description: 'Run an init inside the container that forwards signals and reaps processes',
                    name: ['--init'],
                },
                {
                    description: 'Keep STDIN open even if not attached',
                    name: ['-i', '--interactive'],
                },
                {
                    args: {
                        name: 'string',
                    },
                    description: 'IPv4 address (e.g., 172.30.100.104)',
                    name: ['--ip'],
                },
                {
                    args: {
                        name: 'string',
                    },
                    description: 'IPv6 address (e.g., 2001:db8::33)',
                    name: ['--ip6'],
                },
                {
                    args: {
                        name: 'string',
                    },
                    description: 'IPC mode to use',
                    name: ['--ipc'],
                },
                {
                    args: {
                        name: 'string',
                    },
                    description: 'Container isolation technology',
                    name: ['--isolation'],
                },
                {
                    args: {
                        name: 'bytes',
                    },
                    description: 'Kernel memory limit',
                    name: ['--kernel-memory'],
                },
                {
                    args: {
                        name: 'list',
                    },
                    description: 'Set meta data on a container',
                    name: ['-l', '--label'],
                },
                {
                    args: {
                        name: 'list',
                    },
                    description: 'Read in a line delimited file of labels',
                    name: ['--label-file'],
                },
                {
                    args: {
                        name: 'list',
                    },
                    description: 'Add link to another container',
                    name: ['--link'],
                },
                {
                    args: {
                        name: 'list',
                    },
                    description: 'Container IPv4/IPv6 link-local addresses',
                    name: ['--link-local-ip'],
                },
                {
                    args: {
                        name: 'string',
                    },
                    description: 'Logging driver for the container',
                    name: ['--log-driver'],
                },
                {
                    args: {
                        name: 'list',
                    },
                    description: 'Log driver options',
                    name: ['--log-opt'],
                },
                {
                    args: {
                        name: 'string',
                    },
                    description: 'Container MAC address (e.g., 92:d0:c6:0a:29:33)',
                    name: ['--mac-address'],
                },
                {
                    args: {
                        name: 'bytes',
                    },
                    description: 'Memory limit',
                    name: ['-m', '--memory'],
                },
                {
                    args: {
                        name: 'bytes',
                    },
                    description: 'Memory soft limit',
                    name: ['--memory-reservation'],
                },
                {
                    args: {
                        name: 'bytes',
                    },
                    description: "Swap limit equal to memory plus swap: '-1' to enable unlimited swap",
                    name: ['--memory-swap'],
                },
                {
                    args: {
                        name: 'int',
                    },
                    description: 'Tune container memory swappiness (0 to 100) (default -1)',
                    name: ['--memory-swappiness'],
                },
                {
                    args: {
                        name: 'mount',
                    },
                    description: 'Attach a filesystem mount to the container',
                    name: ['--mount'],
                },
                {
                    args: {
                        name: 'string',
                    },
                    description: 'Assign a name to the container',
                    name: ['--name'],
                },
                {
                    args: {
                        name: 'network',
                    },
                    description: 'Connect a container to a network',
                    name: ['--network'],
                },
                {
                    args: {
                        name: 'list',
                    },
                    description: 'Add network-scoped alias for the container',
                    name: ['--network-alias'],
                },
                {
                    description: 'Disable any container-specified HEALTHCHECK',
                    name: ['--no-healthcheck'],
                },
                {
                    description: 'Disable OOM Killer',
                    name: ['--oom-kill-disable'],
                },
                {
                    args: {
                        name: 'int',
                    },
                    description: "Tune host's OOM preferences (-1000 to 1000)",
                    name: ['--oom-score-adj'],
                },
                {
                    args: {
                        name: 'string',
                    },
                    description: 'PID namespace to use',
                    name: ['--pid'],
                },
                {
                    args: {
                        name: 'int',
                    },
                    description: 'Tune container pids limit (set -1 for unlimited)',
                    name: ['--pids-limit'],
                },
                {
                    args: {
                        name: 'string',
                    },
                    description: 'Set platform if server is multi-platform capable',
                    name: ['--platform'],
                },
                {
                    description: 'Give extended privileges to this container',
                    name: ['--privileged'],
                },
                {
                    args: {
                        name: 'list',
                    },
                    description: "Publish a container's port(s) to the host",
                    name: ['-p', '--publish'],
                },
                {
                    description: 'Publish all exposed ports to random ports',
                    name: ['-P', '--publish-all'],
                },
                {
                    args: {
                        name: 'string',
                    },
                    description: 'Pull image before creating ("always"|"missing"|"never") (default "missing")',
                    name: ['--pull'],
                },
                {
                    description: "Mount the container's root filesystem as read only",
                    name: ['--read-only'],
                },
                {
                    args: {
                        name: 'string',
                    },
                    description: 'Restart policy to apply when a container exits (default "no")',
                    name: ['--restart'],
                },
                {
                    description: 'Automatically remove the container when it exits',
                    name: ['--rm'],
                },
                {
                    args: {
                        name: 'string',
                    },
                    description: 'Runtime to use for this container',
                    name: ['--runtime'],
                },
                {
                    args: {
                        name: 'list',
                    },
                    description: 'Security Options',
                    name: ['--security-opt'],
                },
                {
                    args: {
                        name: 'bytes',
                    },
                    description: 'Size of /dev/shm',
                    name: ['--shm-size'],
                },
                {
                    args: {
                        name: 'string',
                    },
                    description: 'Signal to stop a container (default "SIGTERM")',
                    name: ['--stop-signal'],
                },
                {
                    args: {
                        name: 'int',
                    },
                    description: 'Timeout (in seconds) to stop a container',
                    name: ['--stop-timeout'],
                },
                {
                    args: {
                        name: 'list',
                    },
                    description: 'Storage driver options for the container',
                    name: ['--storage-opt'],
                },
                {
                    args: {
                        name: 'map',
                    },
                    description: 'Sysctl options (default map[])',
                    name: ['--sysctl'],
                },
                {
                    args: {
                        name: 'list',
                    },
                    description: 'Mount a tmpfs directory',
                    name: ['--tmpfs'],
                },
                {
                    description: 'Allocate a pseudo-TTY',
                    name: ['-t', '--tty'],
                },
                {
                    args: {
                        name: 'ulimit',
                    },
                    description: 'Ulimit options (default [])',
                    name: ['--ulimit'],
                },
                {
                    args: {
                        name: 'string',
                    },
                    description: 'Username or UID (format: <name|uid>[:<group|gid>])',
                    name: ['-u', '--user'],
                },
                {
                    args: {
                        name: 'string',
                    },
                    description: 'User namespace to use',
                    name: ['--userns'],
                },
                {
                    args: {
                        name: 'string',
                    },
                    description: 'UTS namespace to use',
                    name: ['--uts'],
                },
                {
                    args: {
                        name: 'list',
                    },
                    description: 'Bind mount a volume',
                    name: ['-v', '--volume'],
                },
                {
                    args: {
                        name: 'string',
                    },
                    description: 'Optional volume driver for the container',
                    name: ['--volume-driver'],
                },
                {
                    args: {
                        name: 'list',
                    },
                    description: 'Mount volumes from the specified container(s)',
                    name: ['--volumes-from'],
                },
                {
                    args: {
                        name: 'string',
                    },
                    description: 'Working directory inside the container',
                    name: ['-w', '--workdir'],
                },
            ],
            subcommands: [],
        },
        {
            name: 'diff',
            description: "Inspect changes to files or directories on a container's filesystem",
            args: containersArg,
            options: [],
            subcommands: [],
        },
        {
            name: 'events',
            description: 'Get real time events from the server',
            args: {},
            options: [
                {
                    args: {
                        name: 'filter',
                    },
                    description: 'Filter output based on conditions provided',
                    name: ['-f', '--filter'],
                },
                {
                    args: {
                        name: 'string',
                    },
                    description: 'Format the output using the given Go template',
                    name: ['--format'],
                },
                {
                    args: {
                        name: 'string',
                    },
                    description: 'Show all events created since timestamp',
                    name: ['--since'],
                },
                {
                    args: {
                        name: 'string',
                    },
                    description: 'Stream events until this timestamp',
                    name: ['--until'],
                },
            ],
            subcommands: [],
        },
        {
            name: 'exec',
            description: 'Run a command in a running container',
            options: [
                {
                    name: ['-it'],
                    insertValue: '-it ',
                    description: 'Launch an interactive session',
                    icon: 'fig://icon?type=commandkey',
                },
                {
                    description: 'Detached mode: run command in the background',
                    name: ['-d', '--detach'],
                },
                {
                    args: {
                        name: 'string',
                    },
                    description: 'Override the key sequence for detaching a container',
                    name: ['--detach-keys'],
                },
                {
                    args: {
                        name: 'list',
                    },
                    description: 'Set environment variables',
                    name: ['-e', '--env'],
                },
                {
                    args: {
                        name: 'list',
                    },
                    description: 'Read in a file of environment variables',
                    name: ['--env-file'],
                },
                {
                    description: 'Keep STDIN open even if not attached',
                    name: ['-i', '--interactive'],
                },
                {
                    description: 'Give extended privileges to the command',
                    name: ['--privileged'],
                },
                {
                    description: 'Allocate a pseudo-TTY',
                    name: ['-t', '--tty'],
                },
                {
                    args: {
                        name: 'string',
                    },
                    description: 'Username or UID (format: <name|uid>[:<group|gid>])',
                    name: ['-u', '--user'],
                },
                {
                    args: {
                        name: 'string',
                    },
                    description: 'Working directory inside the container',
                    name: ['-w', '--workdir'],
                },
            ],
            args: containerAndCommandArgs,
            subcommands: [],
        },
        {
            name: 'export',
            description: "Export a container's filesystem as a tar archive",
            args: containersArg,
            options: [
                {
                    description: 'Write to a file, instead of STDOUT',
                    name: ['-o', '--output'],
                    args: {
                        name: 'string',
                    },
                },
            ],
            subcommands: [],
        },
        {
            name: 'history',
            description: 'Show the history of an image',
            args: imagesArg,
            options: [
                {
                    description: 'Pretty-print images using a Go template',
                    name: ['--format'],
                    args: {
                        name: 'string',
                    },
                },
                {
                    description: 'Print sizes and dates in human readable format (default true)',
                    name: ['-H', '--human'],
                },
                {
                    description: "Don't truncate output",
                    name: ['--no-trunc'],
                },
                {
                    description: 'Only show image IDs',
                    name: ['-q', '--quiet'],
                },
            ],
            subcommands: [],
        },
        {
            name: 'images',
            description: 'List images',
            args: {
                name: '[REPOSITORY[:TAG]]',
            },
            options: [
                {
                    name: ['-a', '--all'],
                    description: 'Show all images (default hides intermediate images)',
                },
                {
                    name: '--digests',
                    description: 'Show digests',
                },
                {
                    name: ['-f', '--filter'],
                    description: 'Filter output based on conditions provided',
                    args: {
                        name: 'filter',
                    },
                },
                {
                    name: '--format',
                    description: 'Pretty-print images using a Go template',
                    args: {
                        name: 'string',
                    },
                },
                {
                    name: '--no-trunc',
                    description: "Don't truncate output",
                },
                {
                    name: ['-q', '--quiet'],
                    description: 'Only show image IDs',
                },
            ],
        },
        {
            name: 'import',
            description: 'Import the contents from a tarball to create a filesystem image',
            args: {
                name: 'file|URL|- [REPOSITORY[:TAG]]',
            },
            options: [
                {
                    args: {
                        name: 'list',
                    },
                    description: 'Apply Dockerfile instruction to the created image',
                    name: ['-c', '--change'],
                },
                {
                    args: {
                        name: 'string',
                    },
                    description: 'Set commit message for imported image',
                    name: ['-m', '--message'],
                },
                {
                    args: {
                        name: 'string',
                    },
                    description: 'Set platform if server is multi-platform capable',
                    name: ['--platform'],
                },
            ],
            subcommands: [],
        },
        {
            name: 'info',
            description: 'Display system-wide information',
            args: {},
            options: [
                {
                    args: {
                        name: 'string',
                    },
                    description: 'Format the output using the given Go template',
                    name: ['-f', '--format'],
                },
            ],
            subcommands: [],
        },
        {
            name: 'inspect',
            description: 'Return low-level information on Docker objects',
            args: {
                // TODO: There are more types of docker objects beyond running containers
                // that can be inspected
                name: 'Name or ID',
                generators: [
                    {
                        script: "docker ps -a --format '{{ json . }}'",
                        postProcess: function (out) {
                            const allLines = out.split('\n').map(function (line) {
                                return JSON.parse(line);
                            });
                            return allLines.map(function (i) {
                                return {
                                    name: i.ID,
                                    displayName: '[con] ' + i.ID + ' (' + i.Image + ')',
                                };
                            });
                        },
                    },
                    {
                        script: "docker images -a --format '{{ json . }}'",
                        postProcess: function (out) {
                            const allLines = out.split('\n').map(function (line) {
                                return JSON.parse(line);
                            });
                            return allLines.map(function (i) {
                                let displayName;
                                if (i.Repository === '\u003cnone\u003e') {
                                    displayName = i.ID;
                                } else {
                                    displayName = i.Repository;
                                    if (i.Tag !== '\u003cnone\u003e') {
                                        displayName += ':' + i.Tag;
                                    }
                                }
                                return {
                                    name: i.ID,
                                    displayName: '[img] ' + displayName,
                                };
                            });
                        },
                    },
                    {
                        script: "docker volume ls --format '{{ json . }}'",
                        postProcess: function (out) {
                            const allLines = out.split('\n').map(function (line) {
                                return JSON.parse(line);
                            });
                            return allLines.map(function (i) {
                                return {
                                    name: i.Name,
                                    displayName: '[vol] ' + i.Name,
                                };
                            });
                        },
                    },
                ],
            },
            options: [
                {
                    name: ['-f', '--format'],
                    description: 'Format the output using the given Go template',
                    args: {
                        name: 'string',
                    },
                },
                {
                    name: ['-s', '--size'],
                    description: 'Display total file sizes if the type is container',
                },
                {
                    name: '--type',
                    description: 'Return JSON for specified type',
                    args: {
                        name: 'string',
                    },
                },
            ],
        },
        {
            name: 'kill',
            description: 'Kill one or more running containers',
            args: { ...containersArg, variadic: true },
            options: [],
            subcommands: [],
        },
        {
            name: 'load',
            description: 'Load an image from a tar archive or STDIN',
            args: {},
            options: [
                {
                    description: 'Signal to send to the container (default "KILL")',
                    name: ['-s', '--signal'],
                    args: {
                        name: 'string',
                    },
                },
            ],
            subcommands: [],
        },
        {
            name: 'login',
            description: 'Log in to a Docker registry',
            args: {
                name: 'server',
            },
            options: [
                {
                    description: 'password',
                    name: ['-p', '--password'],
                    args: {
                        name: 'string',
                    },
                },
                {
                    description: 'Take the password from stdin',
                    name: ['--password-stdin'],
                },
                {
                    description: 'username',
                    name: ['-u', '--username'],
                    args: {
                        name: 'string',
                    },
                },
            ],
            subcommands: [],
        },
        {
            name: 'logout',
            description: 'Log out from a Docker registry',
            args: {
                name: 'server',
            },
            options: [],
            subcommands: [],
        },
        {
            name: 'logs',
            description: 'Fetch the logs of a container',
            args: containersArg,
            options: [
                {
                    description: 'Show extra details provided to logs',
                    name: ['--details'],
                },
                {
                    description: 'Follow log output',
                    name: ['-f', '--follow'],
                },
                {
                    description:
                        'Show logs since timestamp (e.g. 2013-01-02T13:23:37Z) or relative (e.g. 42m for 42 minutes)',
                    name: ['--since'],
                    args: {
                        name: 'string',
                    },
                },
                {
                    description: 'Number of lines to show from the end of the logs (default "all")',
                    name: ['-n', '--tail'],
                    args: {
                        name: 'string',
                    },
                },
                {
                    description: 'Show timestamps',
                    name: ['-t', '--timestamps'],
                },
                {
                    description:
                        'Show logs before a timestamp (e.g. 2013-01-02T13:23:37Z) or relative (e.g. 42m for 42 minutes)',
                    name: ['--until'],
                    args: {
                        name: 'string',
                    },
                },
            ],
            subcommands: [],
        },
        {
            name: 'pause',
            description: 'Pause all processes within one or more containers',
            args: containersArg,
            options: [],
            subcommands: [],
        },
        {
            name: 'port',
            description: 'List port mappings or a specific mapping for the container',
            args: [
                containersArg,
                {
                    name: '[PRIVATE_PORT[/PROTO]]',
                },
            ],
            options: [],
            subcommands: [],
        },
        {
            name: 'ps',
            description: 'List containers',
            args: {},
            options: [
                {
                    description: 'Show all containers (default shows just running)',
                    name: ['-a', '--all'],
                },
                {
                    args: {
                        name: 'filter',
                    },
                    description: 'Filter output based on conditions provided',
                    name: ['-f', '--filter'],
                },
                {
                    args: {
                        name: 'string',
                    },
                    description: 'Pretty-print containers using a Go template',
                    name: ['--format'],
                },
                {
                    args: {
                        name: 'int',
                    },
                    description: 'Show n last created containers (includes all states) (default -1)',
                    name: ['-n', '--last'],
                },
                {
                    description: 'Show the latest created container (includes all states)',
                    name: ['-l', '--latest'],
                },
                {
                    description: "Don't truncate output",
                    name: ['--no-trunc'],
                },
                {
                    description: 'Only display container IDs',
                    name: ['-q', '--quiet'],
                },
                {
                    description: 'Display total file sizes',
                    name: ['-s', '--size'],
                },
            ],
            subcommands: [],
        },
        {
            name: 'pull',
            description: 'Pull an image or a repository from a registry',
            args: {
                name: 'NAME[:TAG|@DIGEST]',
            },
            options: [
                {
                    description: 'Download all tagged images in the repository',
                    name: ['-a', '--all-tags'],
                },
                {
                    description: 'Skip image verification (default true)',
                    name: ['--disable-content-trust'],
                },
                {
                    description: 'Set platform if server is multi-platform capable',
                    name: ['--platform'],
                    args: {
                        name: 'string',
                    },
                },
                {
                    description: 'Suppress verbose output',
                    name: ['-q', '--quiet'],
                },
            ],
            subcommands: [],
        },
        {
            name: 'push',
            description: 'Push an image or a repository to a registry',
            // TODO: Autocomplete images
            args: {
                name: 'NAME[:TAG]',
            },
            options: [
                {
                    description: 'Push all tagged images in the repository',
                    name: ['-a', '--all-tags'],
                },
                {
                    description: 'Skip image signing (default true)',
                    name: ['--disable-content-trust'],
                },
                {
                    description: 'Suppress verbose output',
                    name: ['-q', '--quiet'],
                },
            ],
            subcommands: [],
        },
        {
            name: 'rename',
            description: 'Rename a container',
            args: [
                containersArg,
                {
                    name: 'NEW_NAME',
                },
            ],
            options: [],
            subcommands: [],
        },
        {
            name: 'restart',
            description: 'Restart one or more containers',
            args: containersArg,
            options: [
                {
                    description: 'Seconds to wait for stop before killing the container (default 10)',
                    name: ['-t', '--time'],
                    args: {
                        name: 'int',
                    },
                },
            ],
            subcommands: [],
        },
        {
            name: 'rm',
            description: 'Remove one or more containers',
            args: {
                variadic: true,
                name: 'containers',
                suggestions: [
                    {
                        name: '$(docker ps -aq)',
                        insertValue: '$(docker ps -aq)',
                        description: 'All containers, running and exited',
                    },
                    {
                        name: '$(docker ps -q)',
                        insertValue: '$(docker ps -q)',
                        description: 'All running containers',
                    },
                ],
                generators: [generators.allDockerContainers],
            },
            options: [
                {
                    name: ['-f', '--force'],
                    description: 'Force the removal of a running container (uses SIGKILL)',
                },
                {
                    name: ['-l', '--link'],
                    description: 'Remove the specified link',
                },
                {
                    name: ['-v', '--volumes'],
                    description: 'Remove the anonymous volumes associated with the container',
                },
            ],
        },
        {
            name: 'rmi',
            description: 'Remove one or more images',
            args: {
                variadic: true,
                name: 'image',
                suggestions: [
                    {
                        name: '$(docker images -aq)',
                        insertValue: '$(docker images -aq)',
                        description: 'All images (including intermediate images)',
                    },
                    {
                        name: '$(docker images -q)',
                        insertValue: '$(docker images -q)',
                        description: 'All non-intermediate images',
                    },
                ],
                generators: [
                    {
                        script: "docker images -aq --format '{{ json . }}'",
                        postProcess: function (out) {
                            const allLines = out.split('\n').map(function (line) {
                                return JSON.parse(line);
                            });
                            return allLines.map(function (i) {
                                let displayName;
                                if (i.Repository === '\u003cnone\u003e') {
                                    displayName = i.ID;
                                } else {
                                    displayName = i.Repository;
                                    if (i.Tag !== '\u003cnone\u003e') {
                                        displayName += ':' + i.Tag;
                                    }
                                }
                                return {
                                    name: i.ID,
                                    displayName: displayName + ' (' + i.Size + ')',
                                };
                            });
                        },
                    },
                ],
            },
            options: [
                {
                    name: ['-f', '--force'],
                    description: 'Force removal of the image',
                },
                {
                    name: '--no-prune',
                    description: 'Do not delete untagged parents',
                },
            ],
        },
        {
            name: 'run',
            description: 'Run a command in a new container',
            options: [
                { name: ['-i', '--interactive'], description: 'Keep STDIN open even if not attached' },
                { name: ['-t', '--tty'], description: 'Allocate a pseudo-TTY' },
                {
                    name: ['-it'],
                    insertValue: '-it ',
                    description: 'Launch an interactive session',
                    icon: 'fig://icon?type=commandkey',
                },
            ],
            args: [
                {
                    name: 'image',
                    description: 'the Docker image to use',
                    generators: {
                        script: "docker images --format '{{.Repository}} {{.Size}} {{.Tag}} {{.ID}}'",
                        postProcess: function (out) {
                            return out.split('\n').map(function (image) {
                                const _a = image.split(' '),
                                    repo = _a[0],
                                    size = _a[1],
                                    tag = _a[2],
                                    id = _a[3];
                                return {
                                    name: repo,
                                    description: id + '@' + tag + ' - ' + size,
                                    icon: 'fig://icon?type=docker',
                                };
                            });
                        },
                    },
                },
                {
                    name: 'command',
                    // description: "The command to run in the container"
                },
            ],
        },
        {
            name: 'save',
            description: 'Save one or more images to a tar archive (streamed to STDOUT by default)',
            args: imagesArg,
            options: [
                {
                    description: 'Write to a file, instead of STDOUT',
                    name: ['-o', '--output'],
                    args: {
                        name: 'string',
                    },
                },
            ],
            subcommands: [],
        },
        {
            name: 'search',
            description: 'Search the Docker Hub for images',
            args: {
                name: 'TERM',
                displayName: 'Search term',
            },
            options: [
                {
                    args: {
                        name: 'filter',
                    },
                    description: 'Filter output based on conditions provided',
                    name: ['-f', '--filter'],
                },
                {
                    args: {
                        name: 'string',
                    },
                    description: 'Pretty-print search using a Go template',
                    name: ['--format'],
                },
                {
                    args: {
                        name: 'int',
                    },
                    description: 'Max number of search results (default 25)',
                    name: ['--limit'],
                },
                {
                    description: "Don't truncate output",
                    name: ['--no-trunc'],
                },
            ],
            subcommands: [],
        },
        {
            name: 'start',
            description: 'Start one or more stopped containers',
            args: {
                name: 'container',
                generators: [generators.allDockerContainers],
            },
            options: [
                {
                    description: 'Attach STDOUT/STDERR and forward signals',
                    name: ['-a', '--attach'],
                },
                {
                    description: 'Override the key sequence for detaching a container',
                    name: ['--detach-keys'],
                    args: {
                        name: 'string',
                    },
                },
                {
                    description: "Attach container's STDIN",
                    name: ['-i', '--interactive'],
                },
            ],
            subcommands: [],
        },
        {
            name: 'stats',
            description: 'Display a live stream of container(s) resource usage statistics',
            args: containersArg,
            options: [
                {
                    description: 'Show all containers (default shows just running)',
                    name: ['-a', '--all'],
                },
                {
                    description: 'Pretty-print images using a Go template',
                    name: ['--format'],
                    args: {
                        name: 'string',
                    },
                },
                {
                    description: 'Disable streaming stats and only pull the first result',
                    name: ['--no-stream'],
                },
                {
                    description: 'Do not truncate output',
                    name: ['--no-trunc'],
                },
            ],
            subcommands: [],
        },
        {
            name: 'stop',
            description: 'Stop one or more running containers',
            args: containersArg,
            options: [
                {
                    name: ['-t', '--t'],
                    description: 'Seconds to wait for stop before killing it (default 10)',
                    args: {
                        name: 'int',
                    },
                },
            ],
        },
        {
            name: 'tag',
            description: 'Create a tag TARGET_IMAGE that refers to SOURCE_IMAGE',
            args: {
                name: 'SOURCE_IMAGE[:TAG] TARGET_IMAGE[:TAG]',
            },
            options: [],
            subcommands: [],
        },
        {
            name: 'top',
            description: 'Display the running processes of a container',
            // TODO: You can pass in psOptions?
            args: containersArg,
            options: [],
            subcommands: [],
        },
        {
            name: 'unpause',
            description: 'Unpause all processes within one or more containers',
            args: {
                name: 'container',
                generators: [generators.pausedDockerContainers],
            },
            options: [],
            subcommands: [],
        },
        {
            name: 'update',
            description: 'Update configuration of one or more containers',
            // INFO: You can do this on any container, even if it's not running - Is that useful though?
            // INFO: For now, only displaying running containers
            args: containersArg,
            options: [
                {
                    args: {
                        name: 'uint16',
                    },
                    description: 'Block IO (relative weight), between 10 and 1000, or 0 to disable (default 0)',
                    name: ['--blkio-weight'],
                },
                {
                    args: {
                        name: 'int',
                    },
                    description: 'Limit CPU CFS (Completely Fair Scheduler) period',
                    name: ['--cpu-period'],
                },
                {
                    args: {
                        name: 'int',
                    },
                    description: 'Limit CPU CFS (Completely Fair Scheduler) quota',
                    name: ['--cpu-quota'],
                },
                {
                    args: {
                        name: 'int',
                    },
                    description: 'Limit the CPU real-time period in microseconds',
                    name: ['--cpu-rt-period'],
                },
                {
                    args: {
                        name: 'int',
                    },
                    description: 'Limit the CPU real-time runtime in microseconds',
                    name: ['--cpu-rt-runtime'],
                },
                {
                    args: {
                        name: 'int',
                    },
                    description: 'CPU shares (relative weight)',
                    name: ['-c', '--cpu-shares'],
                },
                {
                    args: {
                        name: 'decimal',
                    },
                    description: 'Number of CPUs',
                    name: ['--cpus'],
                },
                {
                    args: {
                        name: 'string',
                    },
                    description: 'CPUs in which to allow execution (0-3, 0,1)',
                    name: ['--cpuset-cpus'],
                },
                {
                    args: {
                        name: 'string',
                    },
                    description: 'MEMs in which to allow execution (0-3, 0,1)',
                    name: ['--cpuset-mems'],
                },
                {
                    args: {
                        name: 'bytes',
                    },
                    description: 'Kernel memory limit',
                    name: ['--kernel-memory'],
                },
                {
                    args: {
                        name: 'bytes',
                    },
                    description: 'Memory limit',
                    name: ['-m', '--memory'],
                },
                {
                    args: {
                        name: 'bytes',
                    },
                    description: 'Memory soft limit',
                    name: ['--memory-reservation'],
                },
                {
                    args: {
                        name: 'bytes',
                    },
                    description: "Swap limit equal to memory plus swap: '-1' to enable unlimited swap",
                    name: ['--memory-swap'],
                },
                {
                    args: {
                        name: 'int',
                    },
                    description: 'Tune container pids limit (set -1 for unlimited)',
                    name: ['--pids-limit'],
                },
                {
                    args: {
                        name: 'string',
                    },
                    description: 'Restart policy to apply when a container exits',
                    name: ['--restart'],
                },
            ],
            subcommands: [],
        },
        {
            name: 'version',
            description: 'Show the Docker version information',
            args: {},
            options: [
                {
                    description: 'Format the output. Values: [pretty | json]. (Default: pretty)',
                    name: ['-f', '--format'],
                    args: {
                        name: 'string',
                    },
                },
                {
                    description: 'Kubernetes config file',
                    name: ['--kubeconfig'],
                    args: {
                        name: 'string',
                    },
                },
            ],
            subcommands: [],
        },
        {
            name: 'wait',
            description: 'Block until one or more containers stop, then print their exit codes',
            args: containersArg,
            options: [],
            subcommands: [],
        },
        {
            name: 'builder',
            description: 'Manage builds',
            // TODO Subcommands
            args: {},
            options: [],
            subcommands: [],
        },
        {
            name: 'config',
            description: 'Manage Docker configs',
            // TODO Subcommands
            args: {},
            options: [],
            subcommands: [],
        },
        {
            name: 'container',
            description: 'Manage containers',
            args: {},
            options: [],
            subcommands: [],
        },
        {
            name: 'context',
            description: 'Manage contexts',
            args: {},
            options: [],
            subcommands: [],
        },
        {
            name: 'image',
            description: 'Manage images',
            args: {},
            options: [],
            subcommands: [],
        },
        {
            name: 'network',
            description: 'Manage networks',
            args: {},
            options: [],
            subcommands: [],
        },
        {
            name: 'node',
            description: 'Manage Swarm nodes',
            args: {},
            options: [],
            subcommands: [],
        },
        {
            name: 'plugin',
            description: 'Manage plugins',
            args: {},
            options: [],
            subcommands: [],
        },
        {
            name: 'secret',
            description: 'Manage Docker secrets',
            args: {},
            options: [],
            subcommands: [],
        },
        {
            name: 'service',
            description: 'Manage services',
            args: {},
            options: [],
            subcommands: [],
        },
        {
            name: 'stack',
            description: 'Manage Docker stacks',
            args: {},
            options: [],
            subcommands: [],
        },
        {
            name: 'swarm',
            description: 'Manage Swarm',
            args: {},
            options: [],
            subcommands: [],
        },
        {
            name: 'system',
            description: 'Manage Docker',
            subcommands: [
                {
                    name: 'prune',
                    description: 'Remove unused data',
                    options: [
                        {
                            name: ['-a', '--all'],
                            description: 'Remove all unused images not just dangling ones',
                        },
                        {
                            name: '--filter',
                            description: "Provide filter values (e.g. 'label=<key>=<value')",
                            args: {
                                name: 'filter',
                            },
                        },
                        {
                            name: ['-f', '--force'],
                            description: 'Do not prompt for confirmation',
                        },
                        {
                            name: '--volumes',
                            description: 'Prune volumes',
                        },
                    ],
                },
            ],
        },
        {
            name: 'trust',
            description: 'Manage trust on Docker images',
            args: {},
            options: [],
            subcommands: [],
        },
        {
            name: 'volume',
            description: 'Manage volumes',
            args: {},
            options: [],
            subcommands: [],
        },
    ],
};<|MERGE_RESOLUTION|>--- conflicted
+++ resolved
@@ -247,12 +247,7 @@
                                     } else {
                                         dockerfilePath = '$PWD/Dockerfile';
                                     }
-<<<<<<< HEAD
-                                    // TODO: Get the correct return type
-                                    return "grep -iE 'FROM.*AS' \"" + dockerfilePath + '"';
-=======
                                     return `grep -iE 'FROM.*AS' "${dockerfilePath}"`;
->>>>>>> 586bbe2d
                                 },
                                 postProcess: function (out) {
                                     // This just searches the Dockerfile for the alias name after AS,
@@ -337,32 +332,9 @@
             subcommands: [],
         },
         {
-<<<<<<< HEAD
             name: 'create',
             description: 'Create a new container',
             args: [
-=======
-            name: 'rm',
-            description: 'Remove one or more containers',
-            args: {
-                isVariadic: true,
-                name: 'containers',
-                suggestions: [
-                    {
-                        name: '$(docker ps -aq)',
-                        insertValue: '$(docker ps -aq)',
-                        description: 'All containers, running and exited',
-                    },
-                    {
-                        name: '$(docker ps -q)',
-                        insertValue: '$(docker ps -q)',
-                        description: 'All running containers',
-                    },
-                ],
-                generators: [generators.allDockerContainers],
-            },
-            options: [
->>>>>>> 586bbe2d
                 {
                     name: 'container',
                     generators: [generators.allLocalImages],
@@ -380,25 +352,9 @@
                     description: 'Add a custom host-to-IP mapping (host:ip)',
                     name: ['--add-host'],
                 },
-<<<<<<< HEAD
-                {
-                    args: {
-                        name: 'list',
-=======
-            ],
-        },
-        {
-            name: 'rmi',
-            description: 'Remove one or more images',
-            args: {
-                isVariadic: true,
-                name: 'image',
-                suggestions: [
-                    {
-                        name: '$(docker images -aq)',
-                        insertValue: '$(docker images -aq)',
-                        description: 'All images (including intermediate images)',
->>>>>>> 586bbe2d
+                {
+                    args: {
+                        name: 'list',
                     },
                     description: 'Attach to STDIN, STDOUT or STDERR',
                     name: ['-a', '--attach'],
@@ -452,24 +408,6 @@
                     description: 'Write the container ID to the file',
                     name: ['--cidfile'],
                 },
-<<<<<<< HEAD
-=======
-            ],
-        },
-        { name: 'save', description: 'Save one or more images to a tar archive (streamed to STDOUT by default)' },
-        { name: 'search', description: 'Search the Docker Hub for images' },
-        { name: 'start', description: 'Start one or more stopped containers' },
-        { name: 'stats', description: 'Display a live stream of container(s) resource usage statistics' },
-        {
-            name: 'stop',
-            description: 'Stop one or more running containers',
-            args: {
-                isVariadic: true,
-                name: 'container',
-                generators: [generators.runningDockerContainers],
-            },
-            options: [
->>>>>>> 586bbe2d
                 {
                     args: {
                         name: 'int',
