--- conflicted
+++ resolved
@@ -907,10 +907,6 @@
     {
       name: "rebase",
       description: "Reapply commits on top of another base tip",
-<<<<<<< HEAD
-
-=======
->>>>>>> 3f648667
       options: [
         {
           name: "--onto",
@@ -1360,18 +1356,12 @@
           description: "show status in long format (default)",
         },
         {
-<<<<<<< HEAD
-          name: "--force-with-lease",
-          description:
-            "protect the named ref (alone), if it is going to be updated, by requiring its current value to be the same as the specified value <expect> (which is allowed to be different from the remote-tracking branch we have for the refname, or we do not even have to have such a remote-tracking branch when this form is used). If <expect> is the empty string, then the named ref must not already exist.",
-=======
           name: ["-z", "--null"],
           description: "terminate entries with NUL",
         },
         {
           name: ["-u", "--untracked-files"],
           description: "show untracked files",
->>>>>>> 3f648667
           args: {
             isOptional: true,
             suggestions: [
@@ -1472,12 +1462,8 @@
       description: "Shows which files would be removed from working directory",
       options: [
         {
-<<<<<<< HEAD
           name: "--staged",
 
-=======
-          name: "-n",
->>>>>>> 3f648667
           description:
             "Don’t actually remove anything, just show what would be done.",
         },
@@ -1488,12 +1474,6 @@
         },
       ],
       args: {
-<<<<<<< HEAD
-        name: "file|commit",
-        isOptional: true,
-        suggestions: [{ name: "HEAD" }],
-        generators: [gitGenerators.files_for_staging, gitGenerators.commits],
-=======
         name: "path",
         template: "filepaths",
       },
@@ -1505,7 +1485,6 @@
       args: {
         name: "commit",
         generators: gitGenerators.commits,
->>>>>>> 3f648667
       },
     },
     {
@@ -1546,23 +1525,6 @@
           description:
             "All listed refs are deleted from the remote repository. This is the same as prefixing all refs with a colon.",
         },
-<<<<<<< HEAD
-      ],
-      args: {
-        isOptional: true,
-        variadic: true,
-        suggestions: [],
-        generators: gitGenerators.treeish,
-      },
-    },
-    {
-      name: "log",
-      description: "Show commit logs",
-
-      options: [
-=======
-
->>>>>>> 3f648667
         {
           name: "--tags",
           description:
@@ -1651,43 +1613,25 @@
         },
 
         {
-<<<<<<< HEAD
-          name: "set-head",
-
-          description: "Sets or deletes the default branch",
-=======
           name: "--no-recurse-submodules",
           description:
             "May be used to make sure all submodule commits used by the revisions to be pushed are available on a remote-tracking branch. If check is used Git will verify that all submodule commits that changed in the revisions to be pushed are available on at least one remote of the submodule. If any commits are missing the push will be aborted and exit with non-zero status. If on-demand is used all submodules that changed in the revisions to be pushed will be pushed. If on-demand was not able to push all necessary revisions it will also be aborted and exit with non-zero status. If only is used all submodules will be recursively pushed while the superproject is left unpushed. A value of no or using --no-recurse-submodules can be used to override the push.recurseSubmodules configuration variable when no submodule recursion is required.",
->>>>>>> 3f648667
-        },
-
-        {
-<<<<<<< HEAD
-          name: "rm",
-
-          description: "Removes given remote [name]",
-=======
+        },
+
+        {
           name: "--recurse-submodules",
           insertValue: "--recurse-submodules=",
           description:
             "May be used to make sure all submodule commits used by the revisions to be pushed are available on a remote-tracking branch. If check is used Git will verify that all submodule commits that changed in the revisions to be pushed are available on at least one remote of the submodule. If any commits are missing the push will be aborted and exit with non-zero status. If on-demand is used all submodules that changed in the revisions to be pushed will be pushed. If on-demand was not able to push all necessary revisions it will also be aborted and exit with non-zero status. If only is used all submodules will be recursively pushed while the superproject is left unpushed. A value of no or using --no-recurse-submodules can be used to override the push.recurseSubmodules configuration variable when no submodule recursion is required.",
->>>>>>> 3f648667
           args: {
             suggestions: ["check", "on-demand", "only", "no"],
           },
         },
 
         {
-<<<<<<< HEAD
-          name: "get-url",
-
-          description: "Retrieves the URLs for a remote",
-=======
           name: "--verify",
           description:
             "Turn on the pre-push hook. The default is --verify, giving the hook a chance to prevent the push. With",
->>>>>>> 3f648667
         },
 
         {
@@ -1707,11 +1651,6 @@
         },
 
         {
-<<<<<<< HEAD
-          name: "-f",
-
-          description: "Fetch after remote info is added",
-=======
           name: ["-o", "--push-option"],
 
           description:
@@ -1719,22 +1658,15 @@
           args: {
             name: "option",
           },
->>>>>>> 3f648667
-        },
-
-        {
-<<<<<<< HEAD
-          name: "--tags",
-
-          description: "Import tags from remote",
-=======
+        },
+
+        {
           name: ["--receive-pack", "--exec"],
           description:
             "Path to the git-receive-pack program on the remote end. Sometimes useful when pushing to a remote repository over ssh, and you do not have the program in a directory on the default $PATH.",
           args: {
             name: "git-receive-pack",
           },
->>>>>>> 3f648667
         },
 
         {
@@ -2003,10 +1935,6 @@
         },
         {
           name: "--all",
-<<<<<<< HEAD
-
-=======
->>>>>>> 3f648667
           description: "Fetch all remotes",
         },
         {
@@ -2204,7 +2132,7 @@
       options: [
         {
           name: "--staged",
-          insertValue: "--staged",
+
           description:
             "Show difference between the files in the staging area and the latest version",
         },
@@ -2302,7 +2230,7 @@
     {
       name: "log",
       description: "Show commit logs",
-      insertValue: "log",
+
       options: [
         {
           name: "--follow",
@@ -2424,16 +2352,8 @@
           ],
         },
         {
-<<<<<<< HEAD
-          name: "show",
-          description:
-            "Show the changes recorded in the stash entry as a diff.",
-          insertValue: "show {cursor}",
-
-=======
           name: "set-head",
           description: "Sets or deletes the default branch",
->>>>>>> 3f648667
           args: [
             {
               name: "name",
@@ -2499,19 +2419,8 @@
           ],
         },
         {
-<<<<<<< HEAD
-          name: "list",
-          description: "Lists all stashed changesets",
-          insertValue: "list {cursor}",
-        },
-        {
-          name: "drop",
-          description: "Discards the most recently stashed changeset",
-          insertValue: "drop {cursor}",
-=======
           name: "get-url",
           description: "Retrieves the URLs for a remote",
->>>>>>> 3f648667
           options: [
             {
               name: "--push",
@@ -2527,20 +2436,9 @@
           },
         },
         {
-<<<<<<< HEAD
-          name: "clear",
-          description: " Remove all the stash entries.",
-        },
-        {
-          name: "apply",
-          description:
-            "Like pop, but do not remove the state from the stash list.",
-          options: [
-=======
           name: "set-url",
           description: "Changes the URLs for the remote",
           args: [
->>>>>>> 3f648667
             {
               name: "name",
             },
@@ -2587,16 +2485,11 @@
         {
           name: "prune",
           description:
-<<<<<<< HEAD
-            "Store a given stash in the stash ref., updating the staft reflog.",
-
-=======
             "Equivalent to git fetch --prune [name], except that no new references will be fetched",
           args: {
             name: "name",
             variadic: true,
           },
->>>>>>> 3f648667
           options: [
             {
               name: "-n",
@@ -2889,27 +2782,6 @@
           description:
             "Transmit the given string to the server when communicating using protocol version 2. The given string must not contain a NUL or LF character. ",
         },
-<<<<<<< HEAD
-      ],
-    },
-    {
-      name: "rm",
-      description: "Remove files from the working tree and from the index",
-      args: {
-        variadic: true,
-        suggestions: [
-          {
-            name: ".",
-            description: "current directory",
-
-            icon: "fig://icon?type=folder",
-          },
-        ],
-        generators: gitGenerators.files_for_staging,
-      },
-      options: [
-=======
->>>>>>> 3f648667
         {
           name: ["--show-forced-updates"],
           description:
@@ -2990,9 +2862,7 @@
           description:
             "Show the changes recorded in the stash entry as a diff.",
           insertValue: "show {cursor}",
-          options: [
-            // TODO: All log options can be options from list. Needs to be added.
-          ],
+
           args: [
             {
               name: "stash",
@@ -3062,9 +2932,6 @@
           name: "list",
           description: "Lists all stashed changesets",
           insertValue: "list {cursor}",
-          options: [
-            // TODO: All log options can be options from list. Needs to be added.
-          ],
         },
         {
           name: "drop",
@@ -3087,7 +2954,6 @@
         {
           name: "clear",
           description: " Remove all the stash entries.",
-          insertValue: "clear",
         },
         {
           name: "apply",
@@ -3140,7 +3006,7 @@
           name: "store",
           description:
             "Store a given stash in the stash ref., updating the staft reflog.",
-          insertValue: "store",
+
           options: [
             {
               name: ["-m", "--message"],
@@ -3552,7 +3418,7 @@
           {
             name: ".",
             description: "current directory",
-            insertValue: ".",
+
             icon: "fig://icon?type=folder",
           },
         ],
