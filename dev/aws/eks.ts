<<<<<<< HEAD
const completionSpec: Fig.Spec = {
=======
const kubernetesVersions = [
  "1.21.2",
  "1.20.4",
  "1.19.8",
  "1.18.16",
  "1.17.17",
  "1.16.15",
];

const postPrecessGenerator = (
  out: string,
  parentKey: string,
  childKey = ""
): Fig.Suggestion[] => {
  try {
    const list = JSON.parse(out)[parentKey];

    if (!Array.isArray(list)) {
      return [
        {
          name: list[childKey],
          icon: "fig://icon?type=aws",
        },
      ];
    }

    return list.map((elm) => {
      const name = (childKey ? elm[childKey] : elm) as string;
      return {
        name,
        icon: "fig://icon?type=aws",
      };
    });
  } catch (e) {
    console.log(e);
  }
  return [];
};

const listCustomGenerator = async (
  context: string[],
  executeShellCommand: Fig.ExecuteShellCommandFunction,
  command: string,
  options: string[],
  parentKey: string,
  childKey = ""
): Promise<Fig.Suggestion[]> => {
  try {
    let cmd = `aws eks ${command}`;

    for (let i = 0; i < options.length; i++) {
      const option = options[i];
      const idx = context.indexOf(option);
      if (idx < 0) {
        continue;
      }
      const param = context[idx + 1];
      cmd += ` ${option} ${param}`;
    }

    const out = await executeShellCommand(cmd);

    const list = JSON.parse(out)[parentKey];

    if (!Array.isArray(list)) {
      return [
        {
          name: list[childKey],
          icon: "fig://icon?type=aws",
        },
      ];
    }

    return list.map((elm) => {
      const name = (childKey ? elm[childKey] : elm) as string;
      return {
        name,
        icon: "fig://icon?type=aws",
      };
    });
  } catch (e) {
    console.log(e);
  }
  return [];
};

const listRolesForPrincipal = (
  out: string,
  principal: string
): Fig.Suggestion[] => {
  try {
    const roles = JSON.parse(out)["Roles"];
    return roles
      .filter((role) => {
        const policyDocument = role["AssumeRolePolicyDocument"];
        const statement = policyDocument["Statement"];

        // Only collect IAM roles where the principal service
        // is Amplify
        if (statement.length > 0) {
          const service = statement[0]["Principal"]["Service"];
          return service === principal;
        }
        return false;
      })
      .map((elm) => ({
        name: elm["Arn"],
        icon: "fig://icon?type=aws",
      }));
  } catch (e) {
    console.log(e);
  }
  return [];
};

const _prefixFile = "file://";

const appendFolderPath = (tokens: string[], prefix: string): string => {
  const baseLSCommand = "\\ls -1ApL ";
  let whatHasUserTyped = tokens[tokens.length - 1];

  if (!whatHasUserTyped.startsWith(prefix)) {
    return `echo '${prefix}'`;
  }
  whatHasUserTyped = whatHasUserTyped.slice(prefix.length);

  let folderPath = "";
  const lastSlashIndex = whatHasUserTyped.lastIndexOf("/");

  if (lastSlashIndex > -1) {
    if (whatHasUserTyped.startsWith("/") && lastSlashIndex === 0) {
      folderPath = "/";
    } else {
      folderPath = whatHasUserTyped.slice(0, lastSlashIndex + 1);
    }
  }

  return baseLSCommand + folderPath;
};

const postProcessFiles = (out: string, prefix: string): Fig.Suggestion[] => {
  if (out.trim() === prefix) {
    return [
      {
        name: prefix,
        insertValue: prefix,
      },
    ];
  }
  const sortFnStrings = (a, b) => {
    return a.localeCompare(b);
  };

  const alphabeticalSortFilesAndFolders = (arr) => {
    const dotsArr = [];
    const otherArr = [];

    arr.map((elm) => {
      if (elm.toLowerCase() == ".ds_store") return;
      if (elm.slice(0, 1) === ".") dotsArr.push(elm);
      else otherArr.push(elm);
    });

    return [
      ...otherArr.sort(sortFnStrings),
      "../",
      ...dotsArr.sort(sortFnStrings),
    ];
  };

  const tempArr = alphabeticalSortFilesAndFolders(out.split("\n"));

  const finalArr = [];
  tempArr.forEach((item) => {
    if (!(item === "" || item === null || item === undefined)) {
      const outputType = item.slice(-1) === "/" ? "folder" : "file";

      finalArr.push({
        type: outputType,
        name: item,
        insertValue: item,
      });
    }
  });

  return finalArr;
};

const triggerPrefix = (
  newToken: string,
  oldToken: string,
  prefix: string
): boolean => {
  if (!newToken.startsWith(prefix)) {
    if (!oldToken) return false;

    return oldToken.startsWith(prefix);
  }

  return newToken.lastIndexOf("/") !== oldToken.lastIndexOf("/");
};

const filterWithPrefix = (token: string, prefix: string): string => {
  if (!token.startsWith(prefix)) return token;
  return token.slice(token.lastIndexOf("/") + 1);
};

const generators: Record<string, Fig.Generator> = {
  // --cli-input-json and a few other options takes a JSON string literal, or arbitrary files containing valid JSON.
  // In case the JSON is passed as a file, the filepath must be prefixed by file://
  // See more: https://docs.aws.amazon.com/cli/latest/userguide/cli-usage-parameters-file.html
  listFiles: {
    script: (tokens) => {
      return appendFolderPath(tokens, _prefixFile);
    },
    postProcess: (out) => {
      return postProcessFiles(out, _prefixFile);
    },

    trigger: (newToken, oldToken) => {
      return triggerPrefix(newToken, oldToken, _prefixFile);
    },

    filterTerm: (token) => {
      return filterWithPrefix(token, _prefixFile);
    },
  },

  listClusters: {
    script: "aws eks list-clusters",
    postProcess: (out) => postPrecessGenerator(out, "clusters"),
  },

  listKmsKeys: {
    script: "aws kms list-keys",
    postProcess: function (out) {
      try {
        const list = JSON.parse(out)["Keys"];
        return list.map((key) => {
          return {
            name: `resources=secrets,provider={keyArn=${key["KeyArn"]}}`,
            icon: "fig://icon?type=aws",
          };
        });
      } catch (e) {
        console.log(e);
      }
      return [];
    },
  },

  listAddonsForCluster: {
    custom: async function (context, executeShellCommand) {
      return listCustomGenerator(
        context,
        executeShellCommand,
        "list-addons",
        ["--cluster-name"],
        "addons"
      );
    },
  },

  listAddons: {
    script: "aws eks describe-addon-versions",
    postProcess: (out) => postPrecessGenerator(out, "addons", "addonName"),
  },

  listAddonVersions: {
    script: "aws eks describe-addon-versions",
    postProcess: (out) => {
      try {
        const addons = JSON.parse(out)["addons"];

        return addons
          .map((addon) => {
            return addon["addonVersions"].map((version) => {
              return {
                name: version["addonVersion"],
                icon: "fig://icon?type=aws",
              };
            });
          })
          .flat();
      } catch (e) {
        console.log(e);
      }
      return [];
    },
  },

  listRoles: {
    script: "aws iam list-roles",
    postProcess: (out) => postPrecessGenerator(out, "Roles", "RoleName"),
  },

  listEKSClusterRoles: {
    script: "aws iam list-roles",
    postProcess: (out) => listRolesForPrincipal(out, "eks.amazonaws.com"),
  },

  listFargatePodRoles: {
    script: "aws iam list-roles",
    postProcess: (out) =>
      listRolesForPrincipal(out, "eks-fargate-pods.amazonaws.com"),
  },

  listNodeGroupRoles: {
    script: "aws iam list-roles",
    postProcess: (out) =>
      listRolesForPrincipal(out, "eks-nodegroup.amazonaws.com"),
  },

  listSubnetsForCluster: {
    custom: async (context, executeShellCommand) => {
      try {
        const idx = context.indexOf("--cluster-name");
        if (idx < 0) {
          return;
        }
        const param = context[idx + 1];

        const out = await executeShellCommand(
          `aws eks describe-cluster --name ${param}`
        );
        const cluster = JSON.parse(out)["cluster"];
        const subnets = cluster["resourcesVpcConfig"]["subnetIds"];
        return subnets.map((subnet) => {
          return {
            name: subnet,
            icon: "fig://icon?type=aws",
          };
        });
      } catch (e) {
        console.log(e);
      }
    },
  },

  listFargateProfilesForCluster: {
    custom: async function (context, executeShellCommand) {
      return listCustomGenerator(
        context,
        executeShellCommand,
        "list-fargate-profiles",
        ["--cluster-name"],
        "fargateProfileNames"
      );
    },
  },

  listNodeGroupsForCluster: {
    custom: async function (context, executeShellCommand) {
      return listCustomGenerator(
        context,
        executeShellCommand,
        "list-nodegroups",
        ["--cluster-name"],
        "nodegroups"
      );
    },
  },
};

export const completionSpec: Fig.Spec = {
>>>>>>> 1153aa90
  name: "eks",
  description:
    "Amazon Elastic Kubernetes Service (Amazon EKS) is a managed service that makes it easy for you to run Kubernetes on AWS without needing to stand up or maintain your own Kubernetes control plane. Kubernetes is an open-source system for automating the deployment, scaling, and management of containerized applications.  Amazon EKS runs up-to-date versions of the open-source Kubernetes software, so you can use all the existing plugins and tooling from the Kubernetes community. Applications running on Amazon EKS are fully compatible with applications running on any standard Kubernetes environment, whether running in on-premises data centers or public clouds. This means that you can easily migrate any standard Kubernetes application to Amazon EKS without any code modification required.",
  subcommands: [
    {
      name: "associate-encryption-config",
      description:
        "Associate encryption configuration to an existing cluster. You can use this API to enable encryption on existing clusters which do not have encryption already enabled. This allows you to implement a defense-in-depth security strategy without migrating applications to new EKS clusters.",
      options: [
        {
          name: "--cluster-name",
          description:
            "The name of the cluster that you are associating with encryption configuration.",
          args: {
            name: "string",
            generators: generators.listClusters,
          },
        },
        {
          name: "--encryption-config",
          description: "The configuration you are using for encryption.",
          args: {
            name: "list",
            variadic: true,
            generators: generators.listKmsKeys,
          },
        },
        {
          name: "--client-request-token",
          description:
            "The client request token you are using with the encryption configuration.",
          args: {
            name: "string",
          },
        },
        {
          name: "--cli-input-json",
          description:
            "Performs service operation based on the JSON string provided. The JSON string follows the format provided by ``--generate-cli-skeleton``. If other arguments are provided on the command line, the CLI values will override the JSON-provided values. It is not possible to pass arbitrary binary values using a JSON-provided value as the string will be taken literally.",
          args: {
            name: "string",
            generators: generators.listFiles,
          },
        },
        {
          name: "--generate-cli-skeleton",
          description:
            "Prints a JSON skeleton to standard output without sending an API request. If provided with no value or the value ``input``, prints a sample input JSON that can be used as an argument for ``--cli-input-json``. If provided with the value ``output``, it validates the command inputs and returns a sample output JSON for that command.",
          args: {
            name: "string",
            suggestions: ["input", "output"],
          },
        },
      ],
    },
    {
      name: "associate-identity-provider-config",
      description:
        "Associate an identity provider configuration to a cluster. If you want to authenticate identities using an identity provider, you can create an identity provider configuration and associate it to your cluster. After configuring authentication to your cluster you can create Kubernetes roles and clusterroles to assign permissions to the roles, and then bind the roles to the identities using Kubernetes rolebindings and clusterrolebindings. For more information see Using RBAC Authorization in the Kubernetes documentation.",
      options: [
        {
          name: "--cluster-name",
          description:
            "The name of the cluster to associate the configuration to.",
          args: {
            name: "string",
            generators: generators.listClusters,
          },
        },
        {
          name: "--oidc",
          description:
            "An object that represents an OpenID Connect (OIDC) identity provider configuration.",
          args: {
            name: "structure",
          },
        },
        {
          name: "--tags",
          description:
            "The metadata to apply to the configuration to assist with categorization and organization. Each tag consists of a key and an optional value, both of which you define.",
          args: {
            name: "map",
            description: "Key1=string,Key2=string",
          },
        },
        {
          name: "--client-request-token",
          description:
            "Unique, case-sensitive identifier that you provide to ensure the idempotency of the request.",
          args: {
            name: "string",
          },
        },
        {
          name: "--cli-input-json",
          description:
            "Performs service operation based on the JSON string provided. The JSON string follows the format provided by ``--generate-cli-skeleton``. If other arguments are provided on the command line, the CLI values will override the JSON-provided values. It is not possible to pass arbitrary binary values using a JSON-provided value as the string will be taken literally.",
          args: {
            name: "string",
            generators: generators.listFiles,
          },
        },
        {
          name: "--generate-cli-skeleton",
          description:
            "Prints a JSON skeleton to standard output without sending an API request. If provided with no value or the value ``input``, prints a sample input JSON that can be used as an argument for ``--cli-input-json``. If provided with the value ``output``, it validates the command inputs and returns a sample output JSON for that command.",
          args: {
            name: "string",
            suggestions: ["input", "output"],
          },
        },
      ],
    },
    {
      name: "create-addon",
      description:
        "Creates an Amazon EKS add-on. Amazon EKS add-ons help to automate the provisioning and lifecycle management of common operational software for Amazon EKS clusters. Amazon EKS add-ons can only be used with Amazon EKS clusters running version 1.18 with platform version eks.3 or later because add-ons rely on the Server-side Apply Kubernetes feature, which is only available in Kubernetes 1.18 and later.",
      options: [
        {
          name: "--cluster-name",
          description: "The name of the cluster to create the add-on for.",
          args: {
            name: "string",
            generators: generators.listClusters,
          },
        },
        {
          name: "--addon-name",
          description:
            "The name of the add-on. The name must match one of the names returned by  ListAddons .",
          args: {
            name: "string",
            generators: generators.listAddons,
          },
        },
        {
          name: "--addon-version",
          description:
            "The version of the add-on. The version must match one of the versions returned by  DescribeAddonVersions .",
          args: {
            name: "string",
            generators: generators.listAddonVersions,
          },
        },
        {
          name: "--service-account-role-arn",
          description:
            "The Amazon Resource Name (ARN) of an existing IAM role to bind to the add-on's service account. The role must be assigned the IAM permissions required by the add-on. If you don't specify an existing IAM role, then the add-on uses the permissions assigned to the node IAM role. For more information, see Amazon EKS node IAM role in the Amazon EKS User Guide.  To specify an existing IAM role, you must have an IAM OpenID Connect (OIDC) provider created for your cluster. For more information, see Enabling IAM roles for service accounts on your cluster in the Amazon EKS User Guide.",
          args: {
            name: "string",
            generators: generators.listRoles,
          },
        },
        {
          name: "--resolve-conflicts",
          description:
            "How to resolve parameter value conflicts when migrating an existing add-on to an Amazon EKS add-on.",
          args: {
            name: "string",
            suggestions: ["OVERWRITE", "NONE"],
          },
        },
        {
          name: "--client-request-token",
          description:
            "A unique, case-sensitive identifier that you provide to ensure the idempotency of the request.",
          args: {
            name: "string",
          },
        },
        {
          name: "--tags",
          description:
            "The metadata to apply to the cluster to assist with categorization and organization. Each tag consists of a key and an optional value, both of which you define.",
          args: {
            name: "map",
            description: "Key1=string,Key2=string",
          },
        },
        {
          name: "--cli-input-json",
          description:
            "Performs service operation based on the JSON string provided. The JSON string follows the format provided by ``--generate-cli-skeleton``. If other arguments are provided on the command line, the CLI values will override the JSON-provided values. It is not possible to pass arbitrary binary values using a JSON-provided value as the string will be taken literally.",
          args: {
            name: "string",
            generators: generators.listFiles,
          },
        },
        {
          name: "--generate-cli-skeleton",
          description:
            "Prints a JSON skeleton to standard output without sending an API request. If provided with no value or the value ``input``, prints a sample input JSON that can be used as an argument for ``--cli-input-json``. If provided with the value ``output``, it validates the command inputs and returns a sample output JSON for that command.",
          args: {
            name: "string",
            suggestions: ["input", "output"],
          },
        },
      ],
    },
    {
      name: "create-cluster",
      description:
        "Creates an Amazon EKS control plane.  The Amazon EKS control plane consists of control plane instances that run the Kubernetes software, such as etcd and the API server. The control plane runs in an account managed by AWS, and the Kubernetes API is exposed via the Amazon EKS API server endpoint. Each Amazon EKS cluster control plane is single-tenant and unique and runs on its own set of Amazon EC2 instances. The cluster control plane is provisioned across multiple Availability Zones and fronted by an Elastic Load Balancing Network Load Balancer. Amazon EKS also provisions elastic network interfaces in your VPC subnets to provide connectivity from the control plane instances to the nodes (for example, to support kubectl exec, logs, and proxy data flows). Amazon EKS nodes run in your AWS account and connect to your cluster's control plane via the Kubernetes API server endpoint and a certificate file that is created for your cluster. Cluster creation typically takes several minutes. After you create an Amazon EKS cluster, you must configure your Kubernetes tooling to communicate with the API server and launch nodes into your cluster. For more information, see Managing Cluster Authentication and Launching Amazon EKS nodes in the Amazon EKS User Guide.",
      options: [
        {
          name: "--name",
          description: "The unique name to give to your cluster.",
          args: {
            name: "string",
          },
        },
        {
          name: "--role-arn",
          description:
            "The Amazon Resource Name (ARN) of the IAM role that provides permissions for the Kubernetes control plane to make calls to AWS API operations on your behalf. For more information, see Amazon EKS Service IAM Role in the  Amazon EKS User Guide .",
          args: {
            name: "string",
            generators: generators.listEKSClusterRoles,
          },
        },
        {
          name: "--resources-vpc-config",
          description:
            "The VPC configuration used by the cluster control plane. Amazon EKS VPC resources have specific requirements to work properly with Kubernetes. For more information, see Cluster VPC Considerations and Cluster Security Group Considerations in the Amazon EKS User Guide. You must specify at least two subnets. You can specify up to five security groups, but we recommend that you use a dedicated security group for your cluster control plane.",
          args: {
            name: "structure",
            description:
              "subnetIds=string,string,securityGroupIds=string,string,endpointPublicAccess=boolean,endpointPrivateAccess=boolean,publicAccessCidrs=string,string",
          },
        },
        {
          name: "--kubernetes-network-config",
          description: "The Kubernetes network configuration for the cluster.",
          args: {
            name: "structure",
            description: "serviceIpv4Cidr=string",
          },
        },
        {
          name: "--logging",
          description:
            "Enable or disable exporting the Kubernetes control plane logs for your cluster to CloudWatch Logs. By default, cluster control plane logs aren't exported to CloudWatch Logs. For more information, see Amazon EKS Cluster Control Plane Logs in the  Amazon EKS User Guide .  CloudWatch Logs ingestion, archive storage, and data scanning rates apply to exported control plane logs. For more information, see Amazon CloudWatch Pricing.",
          args: {
            name: "structure",
          },
        },
        {
          name: "--client-request-token",
          description:
            "Unique, case-sensitive identifier that you provide to ensure the idempotency of the request.",
          args: {
            name: "string",
          },
        },
        {
          name: "--tags",
          description:
            "The metadata to apply to the cluster to assist with categorization and organization. Each tag consists of a key and an optional value, both of which you define.",
          args: {
            name: "map",
            description: "Key1=string,Key2=string",
          },
        },
        {
          name: "--encryption-config",
          description: "The encryption configuration for the cluster.",
          args: {
            name: "list",
            variadic: true,
            generators: generators.listKmsKeys,
          },
        },
        {
          name: "--kubernetes-version",
          description:
            "The desired Kubernetes version for your cluster. If you don't specify a value here, the latest version available in Amazon EKS is used.",
          args: {
            name: "string",
            suggestions: kubernetesVersions,
          },
        },
        {
          name: "--cli-input-json",
          description:
            "Performs service operation based on the JSON string provided. The JSON string follows the format provided by ``--generate-cli-skeleton``. If other arguments are provided on the command line, the CLI values will override the JSON-provided values. It is not possible to pass arbitrary binary values using a JSON-provided value as the string will be taken literally.",
          args: {
            name: "string",
            generators: generators.listFiles,
          },
        },
        {
          name: "--generate-cli-skeleton",
          description:
            "Prints a JSON skeleton to standard output without sending an API request. If provided with no value or the value ``input``, prints a sample input JSON that can be used as an argument for ``--cli-input-json``. If provided with the value ``output``, it validates the command inputs and returns a sample output JSON for that command.",
          args: {
            name: "string",
            suggestions: ["input", "output"],
          },
        },
      ],
    },
    {
      name: "create-fargate-profile",
      description:
        "Creates an AWS Fargate profile for your Amazon EKS cluster. You must have at least one Fargate profile in a cluster to be able to run pods on Fargate. The Fargate profile allows an administrator to declare which pods run on Fargate and specify which pods run on which Fargate profile. This declaration is done through the profile\u2019s selectors. Each profile can have up to five selectors that contain a namespace and labels. A namespace is required for every selector. The label field consists of multiple optional key-value pairs. Pods that match the selectors are scheduled on Fargate. If a to-be-scheduled pod matches any of the selectors in the Fargate profile, then that pod is run on Fargate. When you create a Fargate profile, you must specify a pod execution role to use with the pods that are scheduled with the profile. This role is added to the cluster's Kubernetes Role Based Access Control (RBAC) for authorization so that the kubelet that is running on the Fargate infrastructure can register with your Amazon EKS cluster so that it can appear in your cluster as a node. The pod execution role also provides IAM permissions to the Fargate infrastructure to allow read access to Amazon ECR image repositories. For more information, see Pod Execution Role in the Amazon EKS User Guide. Fargate profiles are immutable. However, you can create a new updated profile to replace an existing profile and then delete the original after the updated profile has finished creating. If any Fargate profiles in a cluster are in the DELETING status, you must wait for that Fargate profile to finish deleting before you can create any other profiles in that cluster. For more information, see AWS Fargate Profile in the Amazon EKS User Guide.",
      options: [
        {
          name: "--fargate-profile-name",
          description: "The name of the Fargate profile.",
          args: {
            name: "string",
          },
        },
        {
          name: "--cluster-name",
          description:
            "The name of the Amazon EKS cluster to apply the Fargate profile to.",
          args: {
            name: "string",
            generators: generators.listClusters,
          },
        },
        {
          name: "--pod-execution-role-arn",
          description:
            "The Amazon Resource Name (ARN) of the pod execution role to use for pods that match the selectors in the Fargate profile. The pod execution role allows Fargate infrastructure to register with your cluster as a node, and it provides read access to Amazon ECR image repositories. For more information, see Pod Execution Role in the Amazon EKS User Guide.",
          args: {
            name: "string",
            generators: generators.listFargatePodRoles,
          },
        },
        {
          name: "--subnets",
          description:
            "The IDs of subnets to launch your pods into. At this time, pods running on Fargate are not assigned public IP addresses, so only private subnets (with no direct route to an Internet Gateway) are accepted for this parameter.",
          args: {
            name: "list",
            variadic: true,
            generators: generators.listSubnetsForCluster,
          },
        },
        {
          name: "--selectors",
          description:
            "The selectors to match for pods to use this Fargate profile. Each selector must have an associated namespace. Optionally, you can also specify labels for a namespace. You may specify up to five selectors in a Fargate profile.",
          args: {
            name: "list",
            variadic: true,
            description:
              "namespace=string,labels={KeyName1=string,KeyName2=string}",
          },
        },
        {
          name: "--client-request-token",
          description:
            "Unique, case-sensitive identifier that you provide to ensure the idempotency of the request.",
          args: {
            name: "string",
          },
        },
        {
          name: "--tags",
          description:
            "The metadata to apply to the Fargate profile to assist with categorization and organization. Each tag consists of a key and an optional value, both of which you define. Fargate profile tags do not propagate to any other resources associated with the Fargate profile, such as the pods that are scheduled with it.",
          args: {
            name: "map",
            description: "Key1=string,Key2=string",
          },
        },
        {
          name: "--cli-input-json",
          description:
            "Performs service operation based on the JSON string provided. The JSON string follows the format provided by ``--generate-cli-skeleton``. If other arguments are provided on the command line, the CLI values will override the JSON-provided values. It is not possible to pass arbitrary binary values using a JSON-provided value as the string will be taken literally.",
          args: {
            name: "string",
            generators: generators.listFiles,
          },
        },
        {
          name: "--generate-cli-skeleton",
          description:
            "Prints a JSON skeleton to standard output without sending an API request. If provided with no value or the value ``input``, prints a sample input JSON that can be used as an argument for ``--cli-input-json``. If provided with the value ``output``, it validates the command inputs and returns a sample output JSON for that command.",
          args: {
            name: "string",
            suggestions: ["input", "output"],
          },
        },
      ],
    },
    {
      name: "create-nodegroup",
      description:
        "Creates a managed node group for an Amazon EKS cluster. You can only create a node group for your cluster that is equal to the current Kubernetes version for the cluster. All node groups are created with the latest AMI release version for the respective minor Kubernetes version of the cluster, unless you deploy a custom AMI using a launch template. For more information about using launch templates, see Launch template support. An Amazon EKS managed node group is an Amazon EC2 Auto Scaling group and associated Amazon EC2 instances that are managed by AWS for an Amazon EKS cluster. Each node group uses a version of the Amazon EKS optimized Amazon Linux 2 AMI. For more information, see Managed Node Groups in the Amazon EKS User Guide.",
      options: [
        {
          name: "--cluster-name",
          description: "The name of the cluster to create the node group in.",
          args: {
            name: "string",
            generators: generators.listClusters,
          },
        },
        {
          name: "--nodegroup-name",
          description: "The unique name to give your node group.",
          args: {
            name: "string",
          },
        },
        {
          name: "--scaling-config",
          description:
            "The scaling configuration details for the Auto Scaling group that is created for your node group.",
          args: {
            name: "structure",
            description: "minSize=integer,maxSize=integer,desiredSize=integer",
          },
        },
        {
          name: "--disk-size",
          description:
            "The root device disk size (in GiB) for your node group instances. The default disk size is 20 GiB. If you specify launchTemplate, then don't specify diskSize, or the node group deployment will fail. For more information about using launch templates with Amazon EKS, see Launch template support in the Amazon EKS User Guide.",
          args: {
            name: "integer",
          },
        },
        {
          name: "--subnets",
          description:
            "The subnets to use for the Auto Scaling group that is created for your node group. These subnets must have the tag key kubernetes.io/cluster/CLUSTER_NAME with a value of shared, where CLUSTER_NAME is replaced with the name of your cluster. If you specify launchTemplate, then don't specify  SubnetId  in your launch template, or the node group deployment will fail. For more information about using launch templates with Amazon EKS, see Launch template support in the Amazon EKS User Guide.",
          args: {
            name: "list",
            variadic: true,
            generators: generators.listSubnetsForCluster,
          },
        },
        {
          name: "--instance-types",
          description:
            "Specify the instance types for a node group. If you specify a GPU instance type, be sure to specify AL2_x86_64_GPU with the amiType parameter. If you specify launchTemplate, then you can specify zero or one instance type in your launch template or you can specify 0-20 instance types for instanceTypes. If however, you specify an instance type in your launch template and specify any instanceTypes, the node group deployment will fail. If you don't specify an instance type in a launch template or for instanceTypes, then t3.medium is used, by default. If you specify Spot for capacityType, then we recommend specifying multiple values for instanceTypes. For more information, see Managed node group capacity types and Launch template support in the Amazon EKS User Guide.",
          args: {
            name: "list",
            variadic: true,
          },
        },
        {
          name: "--ami-type",
          description:
            "The AMI type for your node group. GPU instance types should use the AL2_x86_64_GPU AMI type. Non-GPU instances should use the AL2_x86_64 AMI type. Arm instances should use the AL2_ARM_64 AMI type. All types use the Amazon EKS optimized Amazon Linux 2 AMI. If you specify launchTemplate, and your launch template uses a custom AMI, then don't specify amiType, or the node group deployment will fail. For more information about using launch templates with Amazon EKS, see Launch template support in the Amazon EKS User Guide.",
          args: {
            name: "string",
            suggestions: [
              "AL2_x86_64",
              "AL2_x86_64_GPU",
              "AL2_ARM_64",
              "CUSTOM",
            ],
          },
        },
        {
          name: "--remote-access",
          description:
            "The remote access (SSH) configuration to use with your node group. If you specify launchTemplate, then don't specify remoteAccess, or the node group deployment will fail. For more information about using launch templates with Amazon EKS, see Launch template support in the Amazon EKS User Guide.",
          args: {
            name: "structure",
            description: "ec2SshKey=string,sourceSecurityGroups=string,string",
          },
        },
        {
          name: "--node-role",
          description:
            "The Amazon Resource Name (ARN) of the IAM role to associate with your node group. The Amazon EKS worker node kubelet daemon makes calls to AWS APIs on your behalf. Nodes receive permissions for these API calls through an IAM instance profile and associated policies. Before you can launch nodes and register them into a cluster, you must create an IAM role for those nodes to use when they are launched. For more information, see Amazon EKS node IAM role in the  Amazon EKS User Guide . If you specify launchTemplate, then don't specify  IamInstanceProfile  in your launch template, or the node group deployment will fail. For more information about using launch templates with Amazon EKS, see Launch template support in the Amazon EKS User Guide.",
          args: {
            name: "string",
            generators: generators.listNodeGroupRoles,
          },
        },
        {
          name: "--labels",
          description:
            "The Kubernetes labels to be applied to the nodes in the node group when they are created.",
          args: {
            name: "map",
            description: "Key1=string,Key2=string",
          },
        },
        {
          name: "--taints",
          description:
            "The Kubernetes taints to be applied to the nodes in the node group.",
          args: {
            name: "structure",
            suggestions: [
              "key=string,value=string,effect=NO_SCHEDULE",
              "key=string,value=string,effect=NO_EXECUTE",
              "key=string,value=string,effect=NO_EXECUTE",
            ],
          },
        },
        {
          name: "--tags",
          description:
            "The metadata to apply to the node group to assist with categorization and organization. Each tag consists of a key and an optional value, both of which you define. Node group tags do not propagate to any other resources associated with the node group, such as the Amazon EC2 instances or subnets.",
          args: {
            name: "map",
            description: "Key1=string,Key2=string",
          },
        },
        {
          name: "--client-request-token",
          description:
            "Unique, case-sensitive identifier that you provide to ensure the idempotency of the request.",
          args: {
            name: "string",
          },
        },
        {
          name: "--launch-template",
          description:
            "An object representing a node group's launch template specification. If specified, then do not specify instanceTypes, diskSize, or remoteAccess and make sure that the launch template meets the requirements in launchTemplateSpecification.",
          args: {
            name: "structure",
            description: "name=string,version=string,id=string",
          },
        },
        {
          name: "--update-config",
          description: "The node group update configuration.",
          args: {
            name: "structure",
            description:
              "maxUnavailable=integer,maxUnavailablePercentage=integer",
          },
        },
        {
          name: "--capacity-type",
          description: "The capacity type for your node group.",
          args: {
            name: "string",
            suggestions: ["ON_DEMAND", "SPOT"],
          },
        },
        {
          name: "--release-version",
          description:
            "The AMI version of the Amazon EKS optimized AMI to use with your node group. By default, the latest available AMI version for the node group's current Kubernetes version is used. For more information, see Amazon EKS optimized Amazon Linux 2 AMI versions in the Amazon EKS User Guide. If you specify launchTemplate, and your launch template uses a custom AMI, then don't specify releaseVersion, or the node group deployment will fail. For more information about using launch templates with Amazon EKS, see Launch template support in the Amazon EKS User Guide.",
          args: {
            name: "string",
          },
        },
        {
          name: "--kubernetes-version",
          description:
            "The Kubernetes version to use for your managed nodes. By default, the Kubernetes version of the cluster is used, and this is the only accepted specified value. If you specify launchTemplate, and your launch template uses a custom AMI, then don't specify version, or the node group deployment will fail. For more information about using launch templates with Amazon EKS, see Launch template support in the Amazon EKS User Guide.",
          args: {
            name: "string",
            suggestions: kubernetesVersions,
          },
        },
        {
          name: "--cli-input-json",
          description:
            "Performs service operation based on the JSON string provided. The JSON string follows the format provided by ``--generate-cli-skeleton``. If other arguments are provided on the command line, the CLI values will override the JSON-provided values. It is not possible to pass arbitrary binary values using a JSON-provided value as the string will be taken literally.",
          args: {
            name: "string",
            generators: generators.listFiles,
          },
        },
        {
          name: "--generate-cli-skeleton",
          description:
            "Prints a JSON skeleton to standard output without sending an API request. If provided with no value or the value ``input``, prints a sample input JSON that can be used as an argument for ``--cli-input-json``. If provided with the value ``output``, it validates the command inputs and returns a sample output JSON for that command.",
          args: {
            name: "string",
            suggestions: ["input", "output"],
          },
        },
      ],
    },
    {
      name: "delete-addon",
      description:
        "Delete an Amazon EKS add-on. When you remove the add-on, it will also be deleted from the cluster. You can always manually start an add-on on the cluster using the Kubernetes API.",
      options: [
        {
          name: "--cluster-name",
          description: "The name of the cluster to delete the add-on from.",
          args: {
            name: "string",
            generators: generators.listClusters,
          },
        },
        {
          name: "--addon-name",
          description:
            "The name of the add-on. The name must match one of the names returned by  ListAddons .",
          args: {
            name: "string",
            generators: generators.listAddonsForCluster,
          },
        },
        {
          name: "--cli-input-json",
          description:
            "Performs service operation based on the JSON string provided. The JSON string follows the format provided by ``--generate-cli-skeleton``. If other arguments are provided on the command line, the CLI values will override the JSON-provided values. It is not possible to pass arbitrary binary values using a JSON-provided value as the string will be taken literally.",
          args: {
            name: "string",
            generators: generators.listFiles,
          },
        },
        {
          name: "--generate-cli-skeleton",
          description:
            "Prints a JSON skeleton to standard output without sending an API request. If provided with no value or the value ``input``, prints a sample input JSON that can be used as an argument for ``--cli-input-json``. If provided with the value ``output``, it validates the command inputs and returns a sample output JSON for that command.",
          args: {
            name: "string",
            suggestions: ["input", "output"],
          },
        },
      ],
    },
    {
      name: "delete-cluster",
      description:
        "Deletes the Amazon EKS cluster control plane. If you have active services in your cluster that are associated with a load balancer, you must delete those services before deleting the cluster so that the load balancers are deleted properly. Otherwise, you can have orphaned resources in your VPC that prevent you from being able to delete the VPC. For more information, see Deleting a Cluster in the Amazon EKS User Guide. If you have managed node groups or Fargate profiles attached to the cluster, you must delete them first. For more information, see DeleteNodegroup and DeleteFargateProfile.",
      options: [
        {
          name: "--name",
          description: "The name of the cluster to delete.",
          args: {
            name: "string",
            generators: generators.listClusters,
          },
        },
        {
          name: "--cli-input-json",
          description:
            "Performs service operation based on the JSON string provided. The JSON string follows the format provided by ``--generate-cli-skeleton``. If other arguments are provided on the command line, the CLI values will override the JSON-provided values. It is not possible to pass arbitrary binary values using a JSON-provided value as the string will be taken literally.",
          args: {
            name: "string",
            generators: generators.listFiles,
          },
        },
        {
          name: "--generate-cli-skeleton",
          description:
            "Prints a JSON skeleton to standard output without sending an API request. If provided with no value or the value ``input``, prints a sample input JSON that can be used as an argument for ``--cli-input-json``. If provided with the value ``output``, it validates the command inputs and returns a sample output JSON for that command.",
          args: {
            name: "string",
            suggestions: ["input", "output"],
          },
        },
      ],
    },
    {
      name: "delete-fargate-profile",
      description:
        "Deletes an AWS Fargate profile. When you delete a Fargate profile, any pods running on Fargate that were created with the profile are deleted. If those pods match another Fargate profile, then they are scheduled on Fargate with that profile. If they no longer match any Fargate profiles, then they are not scheduled on Fargate and they may remain in a pending state. Only one Fargate profile in a cluster can be in the DELETING status at a time. You must wait for a Fargate profile to finish deleting before you can delete any other profiles in that cluster.",
      options: [
        {
          name: "--cluster-name",
          description:
            "The name of the Amazon EKS cluster associated with the Fargate profile to delete.",
          args: {
            name: "string",
            generators: generators.listClusters,
          },
        },
        {
          name: "--fargate-profile-name",
          description: "The name of the Fargate profile to delete.",
          args: {
            name: "string",
            generators: generators.listFargateProfilesForCluster,
          },
        },
        {
          name: "--cli-input-json",
          description:
            "Performs service operation based on the JSON string provided. The JSON string follows the format provided by ``--generate-cli-skeleton``. If other arguments are provided on the command line, the CLI values will override the JSON-provided values. It is not possible to pass arbitrary binary values using a JSON-provided value as the string will be taken literally.",
          args: {
            name: "string",
            generators: generators.listFiles,
          },
        },
        {
          name: "--generate-cli-skeleton",
          description:
            "Prints a JSON skeleton to standard output without sending an API request. If provided with no value or the value ``input``, prints a sample input JSON that can be used as an argument for ``--cli-input-json``. If provided with the value ``output``, it validates the command inputs and returns a sample output JSON for that command.",
          args: {
            name: "string",
            suggestions: ["input", "output"],
          },
        },
      ],
    },
    {
      name: "delete-nodegroup",
      description: "Deletes an Amazon EKS node group for a cluster.",
      options: [
        {
          name: "--cluster-name",
          description:
            "The name of the Amazon EKS cluster that is associated with your node group.",
          args: {
            name: "string",
            generators: generators.listClusters,
          },
        },
        {
          name: "--nodegroup-name",
          description: "The name of the node group to delete.",
          args: {
            name: "string",
            generators: generators.listNodeGroupsForCluster,
          },
        },
        {
          name: "--cli-input-json",
          description:
            "Performs service operation based on the JSON string provided. The JSON string follows the format provided by ``--generate-cli-skeleton``. If other arguments are provided on the command line, the CLI values will override the JSON-provided values. It is not possible to pass arbitrary binary values using a JSON-provided value as the string will be taken literally.",
          args: {
            name: "string",
            generators: generators.listFiles,
          },
        },
        {
          name: "--generate-cli-skeleton",
          description:
            "Prints a JSON skeleton to standard output without sending an API request. If provided with no value or the value ``input``, prints a sample input JSON that can be used as an argument for ``--cli-input-json``. If provided with the value ``output``, it validates the command inputs and returns a sample output JSON for that command.",
          args: {
            name: "string",
            suggestions: ["input", "output"],
          },
        },
      ],
    },
    {
      name: "describe-addon",
      description: "Describes an Amazon EKS add-on.",
      options: [
        {
          name: "--cluster-name",
          description: "The name of the cluster.",
          args: {
            name: "string",
            generators: generators.listFiles,
          },
        },
        {
          name: "--addon-name",
          description:
            "The name of the add-on. The name must match one of the names returned by  ListAddons .",
          args: {
            name: "string",
            generators: generators.listAddonsForCluster,
          },
        },
        {
          name: "--cli-input-json",
          description:
            "Performs service operation based on the JSON string provided. The JSON string follows the format provided by ``--generate-cli-skeleton``. If other arguments are provided on the command line, the CLI values will override the JSON-provided values. It is not possible to pass arbitrary binary values using a JSON-provided value as the string will be taken literally.",
          args: {
            name: "string",
            generators: generators.listFiles,
          },
        },
        {
          name: "--generate-cli-skeleton",
          description:
            "Prints a JSON skeleton to standard output without sending an API request. If provided with no value or the value ``input``, prints a sample input JSON that can be used as an argument for ``--cli-input-json``. If provided with the value ``output``, it validates the command inputs and returns a sample output JSON for that command.",
          args: {
            name: "string",
            suggestions: ["input", "output"],
          },
        },
      ],
    },
    {
      name: "describe-addon-versions",
      description:
        "Describes the Kubernetes versions that the add-on can be used with.",
      options: [
        {
          name: "--kubernetes-version",
          description:
            "The Kubernetes versions that the add-on can be used with.",
          args: {
            name: "string",
            suggestions: kubernetesVersions,
          },
        },
        {
          name: "--max-results",
          description: "The maximum number of results to return.",
          args: {
            name: "integer",
          },
        },
        {
          name: "--next-token",
          description:
            "The nextToken value returned from a previous paginated DescribeAddonVersionsRequest where maxResults was used and the results exceeded the value of that parameter. Pagination continues from the end of the previous results that returned the nextToken value.  This token should be treated as an opaque identifier that is used only to retrieve the next items in a list and not for other programmatic purposes.",
          args: {
            name: "string",
          },
        },
        {
          name: "--addon-name",
          description:
            "The name of the add-on. The name must match one of the names returned by  ListAddons .",
          args: {
            name: "string",
            generators: generators.listAddons,
          },
        },
        {
          name: "--cli-input-json",
          description:
            "Performs service operation based on the JSON string provided. The JSON string follows the format provided by ``--generate-cli-skeleton``. If other arguments are provided on the command line, the CLI values will override the JSON-provided values. It is not possible to pass arbitrary binary values using a JSON-provided value as the string will be taken literally.",
          args: {
            name: "string",
            generators: generators.listFiles,
          },
        },
        {
          name: "--starting-token",
          description:
            "A token to specify where to start paginating.  This is the\nNextToken from a previously truncated response.\nFor usage examples, see Pagination in the AWS Command Line Interface User\nGuide.",
          args: {
            name: "string",
          },
        },
        {
          name: "--page-size",
          description:
            "The size of each page to get in the AWS service call.  This\ndoes not affect the number of items returned in the command's\noutput.  Setting a smaller page size results in more calls to\nthe AWS service, retrieving fewer items in each call.  This can\nhelp prevent the AWS service calls from timing out.\nFor usage examples, see Pagination in the AWS Command Line Interface User\nGuide.",
          args: {
            name: "integer",
          },
        },
        {
          name: "--max-items",
          description:
            "The total number of items to return in the command's output.\nIf the total number of items available is more than the value\nspecified, a NextToken is provided in the command's\noutput.  To resume pagination, provide the\nNextToken value in the starting-token\nargument of a subsequent command.  Do not use the\nNextToken response element directly outside of the\nAWS CLI.\nFor usage examples, see Pagination in the AWS Command Line Interface User\nGuide.",
          args: {
            name: "integer",
          },
        },
        {
          name: "--generate-cli-skeleton",
          description:
            "Prints a JSON skeleton to standard output without sending an API request. If provided with no value or the value ``input``, prints a sample input JSON that can be used as an argument for ``--cli-input-json``. If provided with the value ``output``, it validates the command inputs and returns a sample output JSON for that command.",
          args: {
            name: "string",
            suggestions: ["input", "output"],
          },
        },
      ],
    },
    {
      name: "describe-cluster",
      description:
        "Returns descriptive information about an Amazon EKS cluster. The API server endpoint and certificate authority data returned by this operation are required for kubelet and kubectl to communicate with your Kubernetes API server. For more information, see Create a kubeconfig for Amazon EKS.  The API server endpoint and certificate authority data aren't available until the cluster reaches the ACTIVE state.",
      options: [
        {
          name: "--name",
          description: "The name of the cluster to describe.",
          args: {
            name: "string",
            generators: generators.listClusters,
          },
        },
        {
          name: "--cli-input-json",
          description:
            "Performs service operation based on the JSON string provided. The JSON string follows the format provided by ``--generate-cli-skeleton``. If other arguments are provided on the command line, the CLI values will override the JSON-provided values. It is not possible to pass arbitrary binary values using a JSON-provided value as the string will be taken literally.",
          args: {
            name: "string",
            generators: generators.listFiles,
          },
        },
        {
          name: "--generate-cli-skeleton",
          description:
            "Prints a JSON skeleton to standard output without sending an API request. If provided with no value or the value ``input``, prints a sample input JSON that can be used as an argument for ``--cli-input-json``. If provided with the value ``output``, it validates the command inputs and returns a sample output JSON for that command.",
          args: {
            name: "string",
            suggestions: ["input", "output"],
          },
        },
      ],
    },
    {
      name: "describe-fargate-profile",
      description:
        "Returns descriptive information about an AWS Fargate profile.",
      options: [
        {
          name: "--cluster-name",
          description:
            "The name of the Amazon EKS cluster associated with the Fargate profile.",
          args: {
            name: "string",
            generators: generators.listClusters,
          },
        },
        {
          name: "--fargate-profile-name",
          description: "The name of the Fargate profile to describe.",
          args: {
            name: "string",
            generators: generators.ListFargateProfiles,
          },
        },
        {
          name: "--cli-input-json",
          description:
            "Performs service operation based on the JSON string provided. The JSON string follows the format provided by ``--generate-cli-skeleton``. If other arguments are provided on the command line, the CLI values will override the JSON-provided values. It is not possible to pass arbitrary binary values using a JSON-provided value as the string will be taken literally.",
          args: {
            name: "string",
            generators: generators.listFiles,
          },
        },
        {
          name: "--generate-cli-skeleton",
          description:
            "Prints a JSON skeleton to standard output without sending an API request. If provided with no value or the value ``input``, prints a sample input JSON that can be used as an argument for ``--cli-input-json``. If provided with the value ``output``, it validates the command inputs and returns a sample output JSON for that command.",
          args: {
            name: "string",
            suggestions: ["input", "output"],
          },
        },
      ],
    },
    {
      name: "describe-identity-provider-config",
      description:
        "Returns descriptive information about an identity provider configuration.",
      options: [
        {
          name: "--cluster-name",
          description:
            "The cluster name that the identity provider configuration is associated to.",
          args: {
            name: "string",
            generators: generators.listClusters,
          },
        },
        {
          name: "--identity-provider-config",
          description:
            "An object that represents an identity provider configuration.",
          args: {
            name: "structure",
            description: "type=string,name=string",
          },
        },
        {
          name: "--cli-input-json",
          description:
            "Performs service operation based on the JSON string provided. The JSON string follows the format provided by ``--generate-cli-skeleton``. If other arguments are provided on the command line, the CLI values will override the JSON-provided values. It is not possible to pass arbitrary binary values using a JSON-provided value as the string will be taken literally.",
          args: {
            name: "string",
            generators: generators.listFiles,
          },
        },
        {
          name: "--generate-cli-skeleton",
          description:
            "Prints a JSON skeleton to standard output without sending an API request. If provided with no value or the value ``input``, prints a sample input JSON that can be used as an argument for ``--cli-input-json``. If provided with the value ``output``, it validates the command inputs and returns a sample output JSON for that command.",
          args: {
            name: "string",
            suggestions: ["input", "output"],
          },
        },
      ],
    },
    {
      name: "describe-nodegroup",
      description:
        "Returns descriptive information about an Amazon EKS node group.",
      options: [
        {
          name: "--cluster-name",
          description:
            "The name of the Amazon EKS cluster associated with the node group.",
          args: {
            name: "string",
            generators: generators.listClusters,
          },
        },
        {
          name: "--nodegroup-name",
          description: "The name of the node group to describe.",
          args: {
            name: "string",
            generators: generators.listNodeGroupsForCluster,
          },
        },
        {
          name: "--cli-input-json",
          description:
            "Performs service operation based on the JSON string provided. The JSON string follows the format provided by ``--generate-cli-skeleton``. If other arguments are provided on the command line, the CLI values will override the JSON-provided values. It is not possible to pass arbitrary binary values using a JSON-provided value as the string will be taken literally.",
          args: {
            name: "string",
            generators: generators.listFiles,
          },
        },
        {
          name: "--generate-cli-skeleton",
          description:
            "Prints a JSON skeleton to standard output without sending an API request. If provided with no value or the value ``input``, prints a sample input JSON that can be used as an argument for ``--cli-input-json``. If provided with the value ``output``, it validates the command inputs and returns a sample output JSON for that command.",
          args: {
            name: "string",
            suggestions: ["input", "output"],
          },
        },
      ],
    },
    {
      name: "describe-update",
      description:
        "Returns descriptive information about an update against your Amazon EKS cluster or associated managed node group. When the status of the update is Succeeded, the update is complete. If an update fails, the status is Failed, and an error detail explains the reason for the failure.",
      options: [
        {
          name: "--name",
          description:
            "The name of the Amazon EKS cluster associated with the update.",
          args: {
            name: "string",
            generators: generators.listClusters,
          },
        },
        {
          name: "--update-id",
          description: "The ID of the update to describe.",
          args: {
            name: "string",
          },
        },
        {
          name: "--nodegroup-name",
          description:
            "The name of the Amazon EKS node group associated with the update.",
          args: {
            name: "string",
            generators: generators.listNodeGroupsForCluster,
          },
        },
        {
          name: "--addon-name",
          description:
            "The name of the add-on. The name must match one of the names returned by  ListAddons .",
          args: {
            name: "string",
            generators: generators.listAddonsForCluster,
          },
        },
        {
          name: "--cli-input-json",
          description:
            "Performs service operation based on the JSON string provided. The JSON string follows the format provided by ``--generate-cli-skeleton``. If other arguments are provided on the command line, the CLI values will override the JSON-provided values. It is not possible to pass arbitrary binary values using a JSON-provided value as the string will be taken literally.",
          args: {
            name: "string",
            generators: generators.listFiles,
          },
        },
        {
          name: "--generate-cli-skeleton",
          description:
            "Prints a JSON skeleton to standard output without sending an API request. If provided with no value or the value ``input``, prints a sample input JSON that can be used as an argument for ``--cli-input-json``. If provided with the value ``output``, it validates the command inputs and returns a sample output JSON for that command.",
          args: {
            name: "string",
            suggestions: ["input", "output"],
          },
        },
      ],
    },
    {
      name: "disassociate-identity-provider-config",
      description:
        "Disassociates an identity provider configuration from a cluster. If you disassociate an identity provider from your cluster, users included in the provider can no longer access the cluster. However, you can still access the cluster with AWS IAM users.",
      options: [
        {
          name: "--cluster-name",
          description:
            "The name of the cluster to disassociate an identity provider from.",
          args: {
            name: "string",
            generators: generators.listClusters,
          },
        },
        {
          name: "--identity-provider-config",
          description:
            "An object that represents an identity provider configuration.",
          args: {
            name: "structure",
            description: "type=string,name=string",
          },
        },
        {
          name: "--client-request-token",
          description:
            "A unique, case-sensitive identifier that you provide to ensure the idempotency of the request.",
          args: {
            name: "string",
          },
        },
        {
          name: "--cli-input-json",
          description:
            "Performs service operation based on the JSON string provided. The JSON string follows the format provided by ``--generate-cli-skeleton``. If other arguments are provided on the command line, the CLI values will override the JSON-provided values. It is not possible to pass arbitrary binary values using a JSON-provided value as the string will be taken literally.",
          args: {
            name: "string",
            generators: generators.listFiles,
          },
        },
        {
          name: "--generate-cli-skeleton",
          description:
            "Prints a JSON skeleton to standard output without sending an API request. If provided with no value or the value ``input``, prints a sample input JSON that can be used as an argument for ``--cli-input-json``. If provided with the value ``output``, it validates the command inputs and returns a sample output JSON for that command.",
          args: {
            name: "string",
            suggestions: ["input", "output"],
          },
        },
      ],
    },
    {
      name: "list-addons",
      description: "Lists the available add-ons.",
      options: [
        {
          name: "--cluster-name",
          description: "The name of the cluster.",
          args: {
            name: "string",
            generators: generators.listClusters,
          },
        },
        {
          name: "--max-results",
          description:
            "The maximum number of add-on results returned by ListAddonsRequest in paginated output. When you use this parameter, ListAddonsRequest returns only maxResults results in a single page along with a nextToken response element. You can see the remaining results of the initial request by sending another ListAddonsRequest request with the returned nextToken value. This value can be between 1 and 100. If you don't use this parameter, ListAddonsRequest returns up to 100 results and a nextToken value, if applicable.",
          args: {
            name: "integer",
          },
        },
        {
          name: "--next-token",
          description:
            "The nextToken value returned from a previous paginated ListAddonsRequest where maxResults was used and the results exceeded the value of that parameter. Pagination continues from the end of the previous results that returned the nextToken value.  This token should be treated as an opaque identifier that is used only to retrieve the next items in a list and not for other programmatic purposes.",
          args: {
            name: "string",
          },
        },
        {
          name: "--cli-input-json",
          description:
            "Performs service operation based on the JSON string provided. The JSON string follows the format provided by ``--generate-cli-skeleton``. If other arguments are provided on the command line, the CLI values will override the JSON-provided values. It is not possible to pass arbitrary binary values using a JSON-provided value as the string will be taken literally.",
          args: {
            name: "string",
            generators: generators.listFiles,
          },
        },
        {
          name: "--starting-token",
          description:
            "A token to specify where to start paginating.  This is the\nNextToken from a previously truncated response.\nFor usage examples, see Pagination in the AWS Command Line Interface User\nGuide.",
          args: {
            name: "string",
          },
        },
        {
          name: "--page-size",
          description:
            "The size of each page to get in the AWS service call.  This\ndoes not affect the number of items returned in the command's\noutput.  Setting a smaller page size results in more calls to\nthe AWS service, retrieving fewer items in each call.  This can\nhelp prevent the AWS service calls from timing out.\nFor usage examples, see Pagination in the AWS Command Line Interface User\nGuide.",
          args: {
            name: "integer",
          },
        },
        {
          name: "--max-items",
          description:
            "The total number of items to return in the command's output.\nIf the total number of items available is more than the value\nspecified, a NextToken is provided in the command's\noutput.  To resume pagination, provide the\nNextToken value in the starting-token\nargument of a subsequent command.  Do not use the\nNextToken response element directly outside of the\nAWS CLI.\nFor usage examples, see Pagination in the AWS Command Line Interface User\nGuide.",
          args: {
            name: "integer",
          },
        },
        {
          name: "--generate-cli-skeleton",
          description:
            "Prints a JSON skeleton to standard output without sending an API request. If provided with no value or the value ``input``, prints a sample input JSON that can be used as an argument for ``--cli-input-json``. If provided with the value ``output``, it validates the command inputs and returns a sample output JSON for that command.",
          args: {
            name: "string",
            suggestions: ["input", "output"],
          },
        },
      ],
    },
    {
      name: "list-clusters",
      description:
        "Lists the Amazon EKS clusters in your AWS account in the specified Region.",
      options: [
        {
          name: "--max-results",
          description:
            "The maximum number of cluster results returned by ListClusters in paginated output. When you use this parameter, ListClusters returns only maxResults results in a single page along with a nextToken response element. You can see the remaining results of the initial request by sending another ListClusters request with the returned nextToken value. This value can be between 1 and 100. If you don't use this parameter, ListClusters returns up to 100 results and a nextToken value if applicable.",
          args: {
            name: "integer",
          },
        },
        {
          name: "--next-token",
          description:
            "The nextToken value returned from a previous paginated ListClusters request where maxResults was used and the results exceeded the value of that parameter. Pagination continues from the end of the previous results that returned the nextToken value.  This token should be treated as an opaque identifier that is used only to retrieve the next items in a list and not for other programmatic purposes.",
          args: {
            name: "string",
          },
        },
        {
          name: "--cli-input-json",
          description:
            "Performs service operation based on the JSON string provided. The JSON string follows the format provided by ``--generate-cli-skeleton``. If other arguments are provided on the command line, the CLI values will override the JSON-provided values. It is not possible to pass arbitrary binary values using a JSON-provided value as the string will be taken literally.",
          args: {
            name: "string",
            generators: generators.listFiles,
          },
        },
        {
          name: "--starting-token",
          description:
            "A token to specify where to start paginating.  This is the\nNextToken from a previously truncated response.\nFor usage examples, see Pagination in the AWS Command Line Interface User\nGuide.",
          args: {
            name: "string",
          },
        },
        {
          name: "--page-size",
          description:
            "The size of each page to get in the AWS service call.  This\ndoes not affect the number of items returned in the command's\noutput.  Setting a smaller page size results in more calls to\nthe AWS service, retrieving fewer items in each call.  This can\nhelp prevent the AWS service calls from timing out.\nFor usage examples, see Pagination in the AWS Command Line Interface User\nGuide.",
          args: {
            name: "integer",
          },
        },
        {
          name: "--max-items",
          description:
            "The total number of items to return in the command's output.\nIf the total number of items available is more than the value\nspecified, a NextToken is provided in the command's\noutput.  To resume pagination, provide the\nNextToken value in the starting-token\nargument of a subsequent command.  Do not use the\nNextToken response element directly outside of the\nAWS CLI.\nFor usage examples, see Pagination in the AWS Command Line Interface User\nGuide.",
          args: {
            name: "integer",
          },
        },
        {
          name: "--generate-cli-skeleton",
          description:
            "Prints a JSON skeleton to standard output without sending an API request. If provided with no value or the value ``input``, prints a sample input JSON that can be used as an argument for ``--cli-input-json``. If provided with the value ``output``, it validates the command inputs and returns a sample output JSON for that command.",
          args: {
            name: "string",
            suggestions: ["input", "output"],
          },
        },
      ],
    },
    {
      name: "list-fargate-profiles",
      description:
        "Lists the AWS Fargate profiles associated with the specified cluster in your AWS account in the specified Region.",
      options: [
        {
          name: "--cluster-name",
          description:
            "The name of the Amazon EKS cluster that you would like to listFargate profiles in.",
          args: {
            name: "string",
            generators: generators.listClusters,
          },
        },
        {
          name: "--max-results",
          description:
            "The maximum number of Fargate profile results returned by ListFargateProfiles in paginated output. When you use this parameter, ListFargateProfiles returns only maxResults results in a single page along with a nextToken response element. You can see the remaining results of the initial request by sending another ListFargateProfiles request with the returned nextToken value. This value can be between 1 and 100. If you don't use this parameter, ListFargateProfiles returns up to 100 results and a nextToken value if applicable.",
          args: {
            name: "integer",
          },
        },
        {
          name: "--next-token",
          description:
            "The nextToken value returned from a previous paginated ListFargateProfiles request where maxResults was used and the results exceeded the value of that parameter. Pagination continues from the end of the previous results that returned the nextToken value.",
          args: {
            name: "string",
          },
        },
        {
          name: "--cli-input-json",
          description:
            "Performs service operation based on the JSON string provided. The JSON string follows the format provided by ``--generate-cli-skeleton``. If other arguments are provided on the command line, the CLI values will override the JSON-provided values. It is not possible to pass arbitrary binary values using a JSON-provided value as the string will be taken literally.",
          args: {
            name: "string",
            generators: generators.listFiles,
          },
        },
        {
          name: "--starting-token",
          description:
            "A token to specify where to start paginating.  This is the\nNextToken from a previously truncated response.\nFor usage examples, see Pagination in the AWS Command Line Interface User\nGuide.",
          args: {
            name: "string",
          },
        },
        {
          name: "--page-size",
          description:
            "The size of each page to get in the AWS service call.  This\ndoes not affect the number of items returned in the command's\noutput.  Setting a smaller page size results in more calls to\nthe AWS service, retrieving fewer items in each call.  This can\nhelp prevent the AWS service calls from timing out.\nFor usage examples, see Pagination in the AWS Command Line Interface User\nGuide.",
          args: {
            name: "integer",
          },
        },
        {
          name: "--max-items",
          description:
            "The total number of items to return in the command's output.\nIf the total number of items available is more than the value\nspecified, a NextToken is provided in the command's\noutput.  To resume pagination, provide the\nNextToken value in the starting-token\nargument of a subsequent command.  Do not use the\nNextToken response element directly outside of the\nAWS CLI.\nFor usage examples, see Pagination in the AWS Command Line Interface User\nGuide.",
          args: {
            name: "integer",
          },
        },
        {
          name: "--generate-cli-skeleton",
          description:
            "Prints a JSON skeleton to standard output without sending an API request. If provided with no value or the value ``input``, prints a sample input JSON that can be used as an argument for ``--cli-input-json``. If provided with the value ``output``, it validates the command inputs and returns a sample output JSON for that command.",
          args: {
            name: "string",
            suggestions: ["input", "output"],
          },
        },
      ],
    },
    {
      name: "list-identity-provider-configs",
      description: "A list of identity provider configurations.",
      options: [
        {
          name: "--cluster-name",
          description:
            "The cluster name that you want to list identity provider configurations for.",
          args: {
            name: "string",
            generators: generators.listClusters,
          },
        },
        {
          name: "--max-results",
          description:
            "The maximum number of identity provider configurations returned by ListIdentityProviderConfigs in paginated output. When you use this parameter, ListIdentityProviderConfigs returns only maxResults results in a single page along with a nextToken response element. You can see the remaining results of the initial request by sending another ListIdentityProviderConfigs request with the returned nextToken value. This value can be between 1 and 100. If you don't use this parameter, ListIdentityProviderConfigs returns up to 100 results and a nextToken value, if applicable.",
          args: {
            name: "integer",
          },
        },
        {
          name: "--next-token",
          description:
            "The nextToken value returned from a previous paginated IdentityProviderConfigsRequest where maxResults was used and the results exceeded the value of that parameter. Pagination continues from the end of the previous results that returned the nextToken value.",
          args: {
            name: "string",
          },
        },
        {
          name: "--cli-input-json",
          description:
            "Performs service operation based on the JSON string provided. The JSON string follows the format provided by ``--generate-cli-skeleton``. If other arguments are provided on the command line, the CLI values will override the JSON-provided values. It is not possible to pass arbitrary binary values using a JSON-provided value as the string will be taken literally.",
          args: {
            name: "string",
            generators: generators.listFiles,
          },
        },
        {
          name: "--starting-token",
          description:
            "A token to specify where to start paginating.  This is the\nNextToken from a previously truncated response.\nFor usage examples, see Pagination in the AWS Command Line Interface User\nGuide.",
          args: {
            name: "string",
          },
        },
        {
          name: "--page-size",
          description:
            "The size of each page to get in the AWS service call.  This\ndoes not affect the number of items returned in the command's\noutput.  Setting a smaller page size results in more calls to\nthe AWS service, retrieving fewer items in each call.  This can\nhelp prevent the AWS service calls from timing out.\nFor usage examples, see Pagination in the AWS Command Line Interface User\nGuide.",
          args: {
            name: "integer",
          },
        },
        {
          name: "--max-items",
          description:
            "The total number of items to return in the command's output.\nIf the total number of items available is more than the value\nspecified, a NextToken is provided in the command's\noutput.  To resume pagination, provide the\nNextToken value in the starting-token\nargument of a subsequent command.  Do not use the\nNextToken response element directly outside of the\nAWS CLI.\nFor usage examples, see Pagination in the AWS Command Line Interface User\nGuide.",
          args: {
            name: "integer",
          },
        },
        {
          name: "--generate-cli-skeleton",
          description:
            "Prints a JSON skeleton to standard output without sending an API request. If provided with no value or the value ``input``, prints a sample input JSON that can be used as an argument for ``--cli-input-json``. If provided with the value ``output``, it validates the command inputs and returns a sample output JSON for that command.",
          args: {
            name: "string",
            suggestions: ["input", "output"],
          },
        },
      ],
    },
    {
      name: "list-nodegroups",
      description:
        "Lists the Amazon EKS managed node groups associated with the specified cluster in your AWS account in the specified Region. Self-managed node groups are not listed.",
      options: [
        {
          name: "--cluster-name",
          description:
            "The name of the Amazon EKS cluster that you would like to list node groups in.",
          args: {
            name: "string",
            generators: generators.listClusters,
          },
        },
        {
          name: "--max-results",
          description:
            "The maximum number of node group results returned by ListNodegroups in paginated output. When you use this parameter, ListNodegroups returns only maxResults results in a single page along with a nextToken response element. You can see the remaining results of the initial request by sending another ListNodegroups request with the returned nextToken value. This value can be between 1 and 100. If you don't use this parameter, ListNodegroups returns up to 100 results and a nextToken value if applicable.",
          args: {
            name: "integer",
          },
        },
        {
          name: "--next-token",
          description:
            "The nextToken value returned from a previous paginated ListNodegroups request where maxResults was used and the results exceeded the value of that parameter. Pagination continues from the end of the previous results that returned the nextToken value.",
          args: {
            name: "string",
          },
        },
        {
          name: "--cli-input-json",
          description:
            "Performs service operation based on the JSON string provided. The JSON string follows the format provided by ``--generate-cli-skeleton``. If other arguments are provided on the command line, the CLI values will override the JSON-provided values. It is not possible to pass arbitrary binary values using a JSON-provided value as the string will be taken literally.",
          args: {
            name: "string",
            generators: generators.listFiles,
          },
        },
        {
          name: "--starting-token",
          description:
            "A token to specify where to start paginating.  This is the\nNextToken from a previously truncated response.\nFor usage examples, see Pagination in the AWS Command Line Interface User\nGuide.",
          args: {
            name: "string",
          },
        },
        {
          name: "--page-size",
          description:
            "The size of each page to get in the AWS service call.  This\ndoes not affect the number of items returned in the command's\noutput.  Setting a smaller page size results in more calls to\nthe AWS service, retrieving fewer items in each call.  This can\nhelp prevent the AWS service calls from timing out.\nFor usage examples, see Pagination in the AWS Command Line Interface User\nGuide.",
          args: {
            name: "integer",
          },
        },
        {
          name: "--max-items",
          description:
            "The total number of items to return in the command's output.\nIf the total number of items available is more than the value\nspecified, a NextToken is provided in the command's\noutput.  To resume pagination, provide the\nNextToken value in the starting-token\nargument of a subsequent command.  Do not use the\nNextToken response element directly outside of the\nAWS CLI.\nFor usage examples, see Pagination in the AWS Command Line Interface User\nGuide.",
          args: {
            name: "integer",
          },
        },
        {
          name: "--generate-cli-skeleton",
          description:
            "Prints a JSON skeleton to standard output without sending an API request. If provided with no value or the value ``input``, prints a sample input JSON that can be used as an argument for ``--cli-input-json``. If provided with the value ``output``, it validates the command inputs and returns a sample output JSON for that command.",
          args: {
            name: "string",
            suggestions: ["input", "output"],
          },
        },
      ],
    },
    {
      name: "list-tags-for-resource",
      description: "List the tags for an Amazon EKS resource.",
      options: [
        {
          name: "--resource-arn",
          description:
            "The Amazon Resource Name (ARN) that identifies the resource for which to list the tags. Currently, the supported resources are Amazon EKS clusters and managed node groups.",
          args: {
            name: "string",
          },
        },
        {
          name: "--cli-input-json",
          description:
            "Performs service operation based on the JSON string provided. The JSON string follows the format provided by ``--generate-cli-skeleton``. If other arguments are provided on the command line, the CLI values will override the JSON-provided values. It is not possible to pass arbitrary binary values using a JSON-provided value as the string will be taken literally.",
          args: {
            name: "string",
            generators: generators.listFiles,
          },
        },
        {
          name: "--generate-cli-skeleton",
          description:
            "Prints a JSON skeleton to standard output without sending an API request. If provided with no value or the value ``input``, prints a sample input JSON that can be used as an argument for ``--cli-input-json``. If provided with the value ``output``, it validates the command inputs and returns a sample output JSON for that command.",
          args: {
            name: "string",
            suggestions: ["input", "output"],
          },
        },
      ],
    },
    {
      name: "list-updates",
      description:
        "Lists the updates associated with an Amazon EKS cluster or managed node group in your AWS account, in the specified Region.",
      options: [
        {
          name: "--name",
          description:
            "The name of the Amazon EKS cluster to list updates for.",
          args: {
            name: "string",
            generators: generators.listClusters,
          },
        },
        {
          name: "--nodegroup-name",
          description:
            "The name of the Amazon EKS managed node group to list updates for.",
          args: {
            name: "string",
            generators: generators.listNodeGroupsForCluster,
          },
        },
        {
          name: "--addon-name",
          description:
            "The names of the installed add-ons that have available updates.",
          args: {
            name: "string",
            generators: generators.listAddonsForCluster,
          },
        },
        {
          name: "--next-token",
          description:
            "The nextToken value returned from a previous paginated ListUpdates request where maxResults was used and the results exceeded the value of that parameter. Pagination continues from the end of the previous results that returned the nextToken value.",
          args: {
            name: "string",
          },
        },
        {
          name: "--max-results",
          description:
            "The maximum number of update results returned by ListUpdates in paginated output. When you use this parameter, ListUpdates returns only maxResults results in a single page along with a nextToken response element. You can see the remaining results of the initial request by sending another ListUpdates request with the returned nextToken value. This value can be between 1 and 100. If you don't use this parameter, ListUpdates returns up to 100 results and a nextToken value if applicable.",
          args: {
            name: "integer",
          },
        },
        {
          name: "--cli-input-json",
          description:
            "Performs service operation based on the JSON string provided. The JSON string follows the format provided by ``--generate-cli-skeleton``. If other arguments are provided on the command line, the CLI values will override the JSON-provided values. It is not possible to pass arbitrary binary values using a JSON-provided value as the string will be taken literally.",
          args: {
            name: "string",
            generators: generators.listFiles,
          },
        },
        {
          name: "--starting-token",
          description:
            "A token to specify where to start paginating.  This is the\nNextToken from a previously truncated response.\nFor usage examples, see Pagination in the AWS Command Line Interface User\nGuide.",
          args: {
            name: "string",
          },
        },
        {
          name: "--page-size",
          description:
            "The size of each page to get in the AWS service call.  This\ndoes not affect the number of items returned in the command's\noutput.  Setting a smaller page size results in more calls to\nthe AWS service, retrieving fewer items in each call.  This can\nhelp prevent the AWS service calls from timing out.\nFor usage examples, see Pagination in the AWS Command Line Interface User\nGuide.",
          args: {
            name: "integer",
          },
        },
        {
          name: "--max-items",
          description:
            "The total number of items to return in the command's output.\nIf the total number of items available is more than the value\nspecified, a NextToken is provided in the command's\noutput.  To resume pagination, provide the\nNextToken value in the starting-token\nargument of a subsequent command.  Do not use the\nNextToken response element directly outside of the\nAWS CLI.\nFor usage examples, see Pagination in the AWS Command Line Interface User\nGuide.",
          args: {
            name: "integer",
          },
        },
        {
          name: "--generate-cli-skeleton",
          description:
            "Prints a JSON skeleton to standard output without sending an API request. If provided with no value or the value ``input``, prints a sample input JSON that can be used as an argument for ``--cli-input-json``. If provided with the value ``output``, it validates the command inputs and returns a sample output JSON for that command.",
          args: {
            name: "string",
            suggestions: ["input", "output"],
          },
        },
      ],
    },
    {
      name: "tag-resource",
      description:
        "Associates the specified tags to a resource with the specified resourceArn. If existing tags on a resource are not specified in the request parameters, they are not changed. When a resource is deleted, the tags associated with that resource are deleted as well. Tags that you create for Amazon EKS resources do not propagate to any other resources associated with the cluster. For example, if you tag a cluster with this operation, that tag does not automatically propagate to the subnets and nodes associated with the cluster.",
      options: [
        {
          name: "--resource-arn",
          description:
            "The Amazon Resource Name (ARN) of the resource to which to add tags. Currently, the supported resources are Amazon EKS clusters and managed node groups.",
          args: {
            name: "string",
          },
        },
        {
          name: "--tags",
          description:
            "The tags to add to the resource. A tag is an array of key-value pairs.",
          args: {
            name: "map",
            description: "Key1=string,Key2=string",
          },
        },
        {
          name: "--cli-input-json",
          description:
            "Performs service operation based on the JSON string provided. The JSON string follows the format provided by ``--generate-cli-skeleton``. If other arguments are provided on the command line, the CLI values will override the JSON-provided values. It is not possible to pass arbitrary binary values using a JSON-provided value as the string will be taken literally.",
          args: {
            name: "string",
            generators: generators.listFiles,
          },
        },
        {
          name: "--generate-cli-skeleton",
          description:
            "Prints a JSON skeleton to standard output without sending an API request. If provided with no value or the value ``input``, prints a sample input JSON that can be used as an argument for ``--cli-input-json``. If provided with the value ``output``, it validates the command inputs and returns a sample output JSON for that command.",
          args: {
            name: "string",
            suggestions: ["input", "output"],
          },
        },
      ],
    },
    {
      name: "untag-resource",
      description: "Deletes specified tags from a resource.",
      options: [
        {
          name: "--resource-arn",
          description:
            "The Amazon Resource Name (ARN) of the resource from which to delete tags. Currently, the supported resources are Amazon EKS clusters and managed node groups.",
          args: {
            name: "string",
          },
        },
        {
          name: "--tag-keys",
          description: "The keys of the tags to be removed.",
          args: {
            name: "list",
            variadic: true,
          },
        },
        {
          name: "--cli-input-json",
          description:
            "Performs service operation based on the JSON string provided. The JSON string follows the format provided by ``--generate-cli-skeleton``. If other arguments are provided on the command line, the CLI values will override the JSON-provided values. It is not possible to pass arbitrary binary values using a JSON-provided value as the string will be taken literally.",
          args: {
            name: "string",
            generators: generators.listFiles,
          },
        },
        {
          name: "--generate-cli-skeleton",
          description:
            "Prints a JSON skeleton to standard output without sending an API request. If provided with no value or the value ``input``, prints a sample input JSON that can be used as an argument for ``--cli-input-json``. If provided with the value ``output``, it validates the command inputs and returns a sample output JSON for that command.",
          args: {
            name: "string",
            suggestions: ["input", "output"],
          },
        },
      ],
    },
    {
      name: "update-addon",
      description: "Updates an Amazon EKS add-on.",
      options: [
        {
          name: "--cluster-name",
          description: "The name of the cluster.",
          args: {
            name: "string",
            generators: generators.listClusters,
          },
        },
        {
          name: "--addon-name",
          description:
            "The name of the add-on. The name must match one of the names returned by  ListAddons .",
          args: {
            name: "string",
            generators: generators.listAddonsForCluster,
          },
        },
        {
          name: "--addon-version",
          description:
            "The version of the add-on. The version must match one of the versions returned by  DescribeAddonVersions .",
          args: {
            name: "string",
            generators: generators.listAddonVersions,
          },
        },
        {
          name: "--service-account-role-arn",
          description:
            "The Amazon Resource Name (ARN) of an existing IAM role to bind to the add-on's service account. The role must be assigned the IAM permissions required by the add-on. If you don't specify an existing IAM role, then the add-on uses the permissions assigned to the node IAM role. For more information, see Amazon EKS node IAM role in the Amazon EKS User Guide.  To specify an existing IAM role, you must have an IAM OpenID Connect (OIDC) provider created for your cluster. For more information, see Enabling IAM roles for service accounts on your cluster in the Amazon EKS User Guide.",
          args: {
            name: "string",
            generators: generators.listNodeGroupRoles,
          },
        },
        {
          name: "--resolve-conflicts",
          description:
            "How to resolve parameter value conflicts when applying the new version of the add-on to the cluster.",
          args: {
            name: "string",
            suggestions: ["OVERWRITE", "NONE"],
          },
        },
        {
          name: "--client-request-token",
          description:
            "Unique, case-sensitive identifier that you provide to ensure the idempotency of the request.",
          args: {
            name: "string",
          },
        },
        {
          name: "--cli-input-json",
          description:
            "Performs service operation based on the JSON string provided. The JSON string follows the format provided by ``--generate-cli-skeleton``. If other arguments are provided on the command line, the CLI values will override the JSON-provided values. It is not possible to pass arbitrary binary values using a JSON-provided value as the string will be taken literally.",
          args: {
            name: "string",
            generators: generators.listFiles,
          },
        },
        {
          name: "--generate-cli-skeleton",
          description:
            "Prints a JSON skeleton to standard output without sending an API request. If provided with no value or the value ``input``, prints a sample input JSON that can be used as an argument for ``--cli-input-json``. If provided with the value ``output``, it validates the command inputs and returns a sample output JSON for that command.",
          args: {
            name: "string",
            suggestions: ["input", "output"],
          },
        },
      ],
    },
    {
      name: "update-cluster-config",
      description:
        "Updates an Amazon EKS cluster configuration. Your cluster continues to function during the update. The response output includes an update ID that you can use to track the status of your cluster update with the DescribeUpdate API operation. You can use this API operation to enable or disable exporting the Kubernetes control plane logs for your cluster to CloudWatch Logs. By default, cluster control plane logs aren't exported to CloudWatch Logs. For more information, see Amazon EKS Cluster Control Plane Logs in the  Amazon EKS User Guide .  CloudWatch Logs ingestion, archive storage, and data scanning rates apply to exported control plane logs. For more information, see Amazon CloudWatch Pricing.  You can also use this API operation to enable or disable public and private access to your cluster's Kubernetes API server endpoint. By default, public access is enabled, and private access is disabled. For more information, see Amazon EKS Cluster Endpoint Access Control in the  Amazon EKS User Guide .   At this time, you can not update the subnets or security group IDs for an existing cluster.  Cluster updates are asynchronous, and they should finish within a few minutes. During an update, the cluster status moves to UPDATING (this status transition is eventually consistent). When the update is complete (either Failed or Successful), the cluster status moves to Active.",
      options: [
        {
          name: "--name",
          description: "The name of the Amazon EKS cluster to update.",
          args: {
            name: "string",
            generators: generators.listClusters,
          },
        },
        {
          name: "--resources-vpc-config",
          description:
            "An object representing the VPC configuration to use for an Amazon EKS cluster.",
          args: {
            name: "structure",
            description:
              "subnetIds=string,string,securityGroupIds=string,string,endpointPublicAccess=boolean,endpointPrivateAccess=boolean,publicAccessCidrs=string,string",
          },
        },
        {
          name: "--logging",
          description:
            "Enable or disable exporting the Kubernetes control plane logs for your cluster to CloudWatch Logs. By default, cluster control plane logs aren't exported to CloudWatch Logs. For more information, see Amazon EKS Cluster Control Plane Logs in the  Amazon EKS User Guide .  CloudWatch Logs ingestion, archive storage, and data scanning rates apply to exported control plane logs. For more information, see Amazon CloudWatch Pricing.",
          args: {
            name: "structure",
          },
        },
        {
          name: "--client-request-token",
          description:
            "Unique, case-sensitive identifier that you provide to ensure the idempotency of the request.",
          args: {
            name: "string",
          },
        },
        {
          name: "--cli-input-json",
          description:
            "Performs service operation based on the JSON string provided. The JSON string follows the format provided by ``--generate-cli-skeleton``. If other arguments are provided on the command line, the CLI values will override the JSON-provided values. It is not possible to pass arbitrary binary values using a JSON-provided value as the string will be taken literally.",
          args: {
            name: "string",
            generators: generators.listFiles,
          },
        },
        {
          name: "--generate-cli-skeleton",
          description:
            "Prints a JSON skeleton to standard output without sending an API request. If provided with no value or the value ``input``, prints a sample input JSON that can be used as an argument for ``--cli-input-json``. If provided with the value ``output``, it validates the command inputs and returns a sample output JSON for that command.",
          args: {
            name: "string",
            suggestions: ["input", "output"],
          },
        },
      ],
    },
    {
      name: "update-cluster-version",
      description:
        "Updates an Amazon EKS cluster to the specified Kubernetes version. Your cluster continues to function during the update. The response output includes an update ID that you can use to track the status of your cluster update with the DescribeUpdate API operation. Cluster updates are asynchronous, and they should finish within a few minutes. During an update, the cluster status moves to UPDATING (this status transition is eventually consistent). When the update is complete (either Failed or Successful), the cluster status moves to Active. If your cluster has managed node groups attached to it, all of your node groups\u2019 Kubernetes versions must match the cluster\u2019s Kubernetes version in order to update the cluster to a new Kubernetes version.",
      options: [
        {
          name: "--name",
          description: "The name of the Amazon EKS cluster to update.",
          args: {
            name: "string",
            generators: generators.listClusters,
          },
        },
        {
          name: "--client-request-token",
          description:
            "Unique, case-sensitive identifier that you provide to ensure the idempotency of the request.",
          args: {
            name: "string",
          },
        },
        {
          name: "--kubernetes-version",
          description:
            "The desired Kubernetes version following a successful update.",
          args: {
            name: "string",
            suggestions: kubernetesVersions,
          },
        },
        {
          name: "--cli-input-json",
          description:
            "Performs service operation based on the JSON string provided. The JSON string follows the format provided by ``--generate-cli-skeleton``. If other arguments are provided on the command line, the CLI values will override the JSON-provided values. It is not possible to pass arbitrary binary values using a JSON-provided value as the string will be taken literally.",
          args: {
            name: "string",
            generators: generators.listFiles,
          },
        },
        {
          name: "--generate-cli-skeleton",
          description:
            "Prints a JSON skeleton to standard output without sending an API request. If provided with no value or the value ``input``, prints a sample input JSON that can be used as an argument for ``--cli-input-json``. If provided with the value ``output``, it validates the command inputs and returns a sample output JSON for that command.",
          args: {
            name: "string",
            suggestions: ["input", "output"],
          },
        },
      ],
    },
    {
      name: "update-nodegroup-config",
      description:
        "Updates an Amazon EKS managed node group configuration. Your node group continues to function during the update. The response output includes an update ID that you can use to track the status of your node group update with the DescribeUpdate API operation. Currently you can update the Kubernetes labels for a node group or the scaling configuration.",
      options: [
        {
          name: "--cluster-name",
          description:
            "The name of the Amazon EKS cluster that the managed node group resides in.",
          args: {
            name: "string",
            generators: generators.listClusters,
          },
        },
        {
          name: "--nodegroup-name",
          description: "The name of the managed node group to update.",
          args: {
            name: "string",
            generators: generators.listNodeGroupsForCluster,
          },
        },
        {
          name: "--labels",
          description:
            "The Kubernetes labels to be applied to the nodes in the node group after the update.",
          args: {
            name: "structure",
            description:
              "addOrUpdateLabels={Key1=string,Key2=string},removeLabels=string,string",
          },
        },
        {
          name: "--scaling-config",
          description:
            "The scaling configuration details for the Auto Scaling group after the update.",
          args: {
            name: "structure",
            description: "minSize=integer,maxSize=integer,desiredSize=integer",
          },
        },
        {
          name: "--client-request-token",
          description:
            "Unique, case-sensitive identifier that you provide to ensure the idempotency of the request.",
          args: {
            name: "string",
          },
        },
        {
          name: "--cli-input-json",
          description:
            "Performs service operation based on the JSON string provided. The JSON string follows the format provided by ``--generate-cli-skeleton``. If other arguments are provided on the command line, the CLI values will override the JSON-provided values. It is not possible to pass arbitrary binary values using a JSON-provided value as the string will be taken literally.",
          args: {
            name: "string",
            generators: generators.listFiles,
          },
        },
        {
          name: "--generate-cli-skeleton",
          description:
            "Prints a JSON skeleton to standard output without sending an API request. If provided with no value or the value ``input``, prints a sample input JSON that can be used as an argument for ``--cli-input-json``. If provided with the value ``output``, it validates the command inputs and returns a sample output JSON for that command.",
          args: {
            name: "string",
            suggestions: ["input", "output"],
          },
        },
      ],
    },
    {
      name: "update-nodegroup-version",
      description:
        "Updates the Kubernetes version or AMI version of an Amazon EKS managed node group. You can update a node group using a launch template only if the node group was originally deployed with a launch template. If you need to update a custom AMI in a node group that was deployed with a launch template, then update your custom AMI, specify the new ID in a new version of the launch template, and then update the node group to the new version of the launch template. If you update without a launch template, then you can update to the latest available AMI version of a node group's current Kubernetes version by not specifying a Kubernetes version in the request. You can update to the latest AMI version of your cluster's current Kubernetes version by specifying your cluster's Kubernetes version in the request. For more information, see Amazon EKS optimized Amazon Linux 2 AMI versions in the Amazon EKS User Guide. You cannot roll back a node group to an earlier Kubernetes version or AMI version. When a node in a managed node group is terminated due to a scaling action or update, the pods in that node are drained first. Amazon EKS attempts to drain the nodes gracefully and will fail if it is unable to do so. You can force the update if Amazon EKS is unable to drain the nodes as a result of a pod disruption budget issue.",
      options: [
        {
          name: "--cluster-name",
          description:
            "The name of the Amazon EKS cluster that is associated with the managed node group to update.",
          args: {
            name: "string",
            generators: generators.listClusters,
          },
        },
        {
          name: "--nodegroup-name",
          description: "The name of the managed node group to update.",
          args: {
            name: "string",
            generators: generators.listNodeGroupsForCluster,
          },
        },
        {
          name: "--release-version",
          description:
            "The AMI version of the Amazon EKS optimized AMI to use for the update. By default, the latest available AMI version for the node group's Kubernetes version is used. For more information, see Amazon EKS optimized Amazon Linux 2 AMI versions  in the Amazon EKS User Guide. If you specify launchTemplate, and your launch template uses a custom AMI, then don't specify releaseVersion, or the node group update will fail. For more information about using launch templates with Amazon EKS, see Launch template support in the Amazon EKS User Guide.",
          args: {
            name: "string",
          },
        },
        {
          name: "--launch-template",
          description:
            "An object representing a node group's launch template specification. You can only update a node group using a launch template if the node group was originally deployed with a launch template.",
          args: {
            name: "structure",
            description: "name=string,version=string,id=string",
          },
        },
        {
          name: "--force",
          description:
            "Force the update if the existing node group's pods are unable to be drained due to a pod disruption budget issue. If an update fails because pods could not be drained, you can force the update after it fails to terminate the old node whether or not any pods are running on the node.",
        },
        {
          name: "--no-force",
          description:
            "Force the update if the existing node group's pods are unable to be drained due to a pod disruption budget issue. If an update fails because pods could not be drained, you can force the update after it fails to terminate the old node whether or not any pods are running on the node.",
        },
        {
          name: "--client-request-token",
          description:
            "Unique, case-sensitive identifier that you provide to ensure the idempotency of the request.",
          args: {
            name: "string",
          },
        },
        {
          name: "--kubernetes-version",
          description:
            "The Kubernetes version to update to. If no version is specified, then the Kubernetes version of the node group does not change. You can specify the Kubernetes version of the cluster to update the node group to the latest AMI version of the cluster's Kubernetes version. If you specify launchTemplate, and your launch template uses a custom AMI, then don't specify version, or the node group update will fail. For more information about using launch templates with Amazon EKS, see Launch template support in the Amazon EKS User Guide.",
          args: {
            name: "string",
            suggestions: kubernetesVersions,
          },
        },
        {
          name: "--cli-input-json",
          description:
            "Performs service operation based on the JSON string provided. The JSON string follows the format provided by ``--generate-cli-skeleton``. If other arguments are provided on the command line, the CLI values will override the JSON-provided values. It is not possible to pass arbitrary binary values using a JSON-provided value as the string will be taken literally.",
          args: {
            name: "string",
            generators: generators.listFiles,
          },
        },
        {
          name: "--generate-cli-skeleton",
          description:
            "Prints a JSON skeleton to standard output without sending an API request. If provided with no value or the value ``input``, prints a sample input JSON that can be used as an argument for ``--cli-input-json``. If provided with the value ``output``, it validates the command inputs and returns a sample output JSON for that command.",
          args: {
            name: "string",
            suggestions: ["input", "output"],
          },
        },
      ],
    },
    {
      name: "update-kubeconfig",
      description:
        "Configures kubectl so that you can connect to an Amazon EKS cluster.\n\nNote:\n To use the resulting configuration, you must have kubectl installed and in your PATH environment variable.\n\nThis command constructs a configuration with prepopulated server and certificate authority data values for a specified cluster. \nYou can specify an IAM role ARN with the --role-arn option to use for authentication when you issue kubectl commands. \nOtherwise, the IAM entity in your default AWS CLI or SDK credential chain is used. \nYou can view your default AWS CLI or SDK identity by running the ``aws sts get-caller-identity`` command.\n\nThe resulting kubeconfig is created as a new file or merged with an existing kubeconfig file using the following logic:\n\n* If you specify a path with the --kubeconfig option, then the resulting configuration file is created there or merged with an existing kubeconfig at that location.\n* Or, if you have the KUBECONFIG environment variable set, then the resulting configuration file is created at the first entry in that variable or merged with an existing kubeconfig at that location. \n* Otherwise, by default, the resulting configuration file is created at the default kubeconfig path (.kube/config) in your home directory or merged with an existing kubeconfig at that location.\n* If a previous cluster configuration exists for an Amazon EKS cluster with the same name at the specified path, the existing configuration is overwritten with the new configuration.\n* When update-kubeconfig writes a configuration to a kubeconfig file, the current-context of the kubeconfig file is set to that configuration.\n\nYou can use the --dry-run option to print the resulting configuration to stdout instead of writing it to the specified location.\n",
      options: [
        {
          name: "--name",
          description:
            "The name of the cluster for which to create a kubeconfig entry. This cluster must exist in your account and in the specified or configured default Region for your AWS CLI installation.",
          args: {
            name: "string",
            generators: generators.listClusters,
          },
        },
        {
          name: "--kubeconfig",
          description:
            "Optionally specify a kubeconfig file to append with your configuration. By default, the configuration is written to the first file path in the KUBECONFIG environment variable (if it is set) or the default kubeconfig path (.kube/config) in your home directory.",
          args: {
            name: "string",
            generators: generators.listFiles,
          },
        },
        {
          name: "--role-arn",
          description:
            "To assume a role for cluster authentication, specify an IAM role ARN with this option. For example, if you created a cluster while assuming an IAM role, then you must also assume that role to connect to the cluster the first time.",
          args: {
            name: "string",
            generators: generators.listEKSClusterRoles,
          },
        },
        {
          name: "--dry-run",
          description:
            "Print the merged kubeconfig to stdout instead of writing it to the specified file.",
        },
        {
          name: "--verbose",
          description:
            "Print more detailed output when writing to the kubeconfig file, including the appended entries.",
        },
        {
          name: "--alias",
          description:
            "Alias for the cluster context name. Defaults to match cluster ARN.",
          args: {
            name: "string",
          },
        },
      ],
    },
    {
      name: "get-token",
      description:
        "Get a token for authentication with an Amazon EKS cluster. This can be used as an alternative to the aws-iam-authenticator.",
      options: [
        {
          name: "--cluster-name",
          description:
            "Specify the name of the Amazon EKS cluster to create a token for.",
          args: {
            name: "string",
            generators: generators.listClusters,
          },
        },
        {
          name: "--role-arn",
          description:
            "Assume this role for credentials when signing the token.",
          args: {
            name: "string",
            generators: generators.listRoles,
          },
        },
      ],
    },
    {
      name: "wait",
      description:
        "Wait until a particular condition is satisfied. Each subcommand polls an API until the listed requirement is met.",
      subcommands: [
        {
          name: "addon-active",
          description:
            "Wait until JMESPath query addon.status returns ACTIVE when polling with ``describe-addon``. It will poll every 10 seconds until a successful state has been reached. This will exit with a return code of 255 after 60 failed checks.",
          options: [
            {
              name: "--cluster-name",
              description: "The name of the cluster.",
              args: {
                name: "string",
                generators: generators.listClusters,
              },
            },
            {
              name: "--addon-name",
              description:
                "The name of the add-on. The name must match one of the names returned by  ListAddons .",
              args: {
                name: "string",
                generators: generators.listAddonsForCluster,
              },
            },
            {
              name: "--cli-input-json",
              description:
                "Performs service operation based on the JSON string provided. The JSON string follows the format provided by ``--generate-cli-skeleton``. If other arguments are provided on the command line, the CLI values will override the JSON-provided values. It is not possible to pass arbitrary binary values using a JSON-provided value as the string will be taken literally.",
              args: {
                name: "string",
                generators: generators.listFiles,
              },
            },
            {
              name: "--generate-cli-skeleton",
              description:
                "Prints a JSON skeleton to standard output without sending an API request. If provided with no value or the value ``input``, prints a sample input JSON that can be used as an argument for ``--cli-input-json``. If provided with the value ``output``, it validates the command inputs and returns a sample output JSON for that command.",
              args: {
                name: "string",
                suggestions: ["input", "output"],
              },
            },
          ],
        },
        {
          name: "addon-deleted",
          description:
            "Wait until ResourceNotFoundException is thrown when polling with ``describe-addon``. It will poll every 10 seconds until a successful state has been reached. This will exit with a return code of 255 after 60 failed checks.",
          options: [
            {
              name: "--cluster-name",
              description: "The name of the cluster.",
              args: {
                name: "string",
                generators: generators.listClusters,
              },
            },
            {
              name: "--addon-name",
              description:
                "The name of the add-on. The name must match one of the names returned by  ListAddons .",
              args: {
                name: "string",
                generators: generators.listAddonsForCluster,
              },
            },
            {
              name: "--cli-input-json",
              description:
                "Performs service operation based on the JSON string provided. The JSON string follows the format provided by ``--generate-cli-skeleton``. If other arguments are provided on the command line, the CLI values will override the JSON-provided values. It is not possible to pass arbitrary binary values using a JSON-provided value as the string will be taken literally.",
              args: {
                name: "string",
                generators: generators.listFiles,
              },
            },
            {
              name: "--generate-cli-skeleton",
              description:
                "Prints a JSON skeleton to standard output without sending an API request. If provided with no value or the value ``input``, prints a sample input JSON that can be used as an argument for ``--cli-input-json``. If provided with the value ``output``, it validates the command inputs and returns a sample output JSON for that command.",
              args: {
                name: "string",
                suggestions: ["input", "output"],
              },
            },
          ],
        },
        {
          name: "cluster-active",
          description:
            "Wait until JMESPath query cluster.status returns ACTIVE when polling with ``describe-cluster``. It will poll every 30 seconds until a successful state has been reached. This will exit with a return code of 255 after 40 failed checks.",
          options: [
            {
              name: "--name",
              description: "The name of the cluster to describe.",
              args: {
                name: "string",
                generators: generators.listClusters,
              },
            },
            {
              name: "--cli-input-json",
              description:
                "Performs service operation based on the JSON string provided. The JSON string follows the format provided by ``--generate-cli-skeleton``. If other arguments are provided on the command line, the CLI values will override the JSON-provided values. It is not possible to pass arbitrary binary values using a JSON-provided value as the string will be taken literally.",
              args: {
                name: "string",
                generators: generators.listFiles,
              },
            },
            {
              name: "--generate-cli-skeleton",
              description:
                "Prints a JSON skeleton to standard output without sending an API request. If provided with no value or the value ``input``, prints a sample input JSON that can be used as an argument for ``--cli-input-json``. If provided with the value ``output``, it validates the command inputs and returns a sample output JSON for that command.",
              args: {
                name: "string",
                suggestions: ["input", "output"],
              },
            },
          ],
        },
        {
          name: "cluster-deleted",
          description:
            "Wait until ResourceNotFoundException is thrown when polling with ``describe-cluster``. It will poll every 30 seconds until a successful state has been reached. This will exit with a return code of 255 after 40 failed checks.",
          options: [
            {
              name: "--name",
              description: "The name of the cluster to describe.",
              args: {
                name: "string",
                generators: generators.listClusters,
              },
            },
            {
              name: "--cli-input-json",
              description:
                "Performs service operation based on the JSON string provided. The JSON string follows the format provided by ``--generate-cli-skeleton``. If other arguments are provided on the command line, the CLI values will override the JSON-provided values. It is not possible to pass arbitrary binary values using a JSON-provided value as the string will be taken literally.",
              args: {
                name: "string",
                generators: generators.listFiles,
              },
            },
            {
              name: "--generate-cli-skeleton",
              description:
                "Prints a JSON skeleton to standard output without sending an API request. If provided with no value or the value ``input``, prints a sample input JSON that can be used as an argument for ``--cli-input-json``. If provided with the value ``output``, it validates the command inputs and returns a sample output JSON for that command.",
              args: {
                name: "string",
                suggestions: ["input", "output"],
              },
            },
          ],
        },
        {
          name: "nodegroup-active",
          description:
            "Wait until JMESPath query nodegroup.status returns ACTIVE when polling with ``describe-nodegroup``. It will poll every 30 seconds until a successful state has been reached. This will exit with a return code of 255 after 80 failed checks.",
          options: [
            {
              name: "--cluster-name",
              description:
                "The name of the Amazon EKS cluster associated with the node group.",
              args: {
                name: "string",
                generators: generators.listClusters,
              },
            },
            {
              name: "--nodegroup-name",
              description: "The name of the node group to describe.",
              args: {
                name: "string",
                generators: generators.listNodeGroupsForCluster,
              },
            },
            {
              name: "--cli-input-json",
              description:
                "Performs service operation based on the JSON string provided. The JSON string follows the format provided by ``--generate-cli-skeleton``. If other arguments are provided on the command line, the CLI values will override the JSON-provided values. It is not possible to pass arbitrary binary values using a JSON-provided value as the string will be taken literally.",
              args: {
                name: "string",
                generators: generators.listFiles,
              },
            },
            {
              name: "--generate-cli-skeleton",
              description:
                "Prints a JSON skeleton to standard output without sending an API request. If provided with no value or the value ``input``, prints a sample input JSON that can be used as an argument for ``--cli-input-json``. If provided with the value ``output``, it validates the command inputs and returns a sample output JSON for that command.",
              args: {
                name: "string",
                suggestions: ["input", "output"],
              },
            },
          ],
        },
        {
          name: "nodegroup-deleted",
          description:
            "Wait until ResourceNotFoundException is thrown when polling with ``describe-nodegroup``. It will poll every 30 seconds until a successful state has been reached. This will exit with a return code of 255 after 40 failed checks.",
          options: [
            {
              name: "--cluster-name",
              description:
                "The name of the Amazon EKS cluster associated with the node group.",
              args: {
                name: "string",
                generators: generators.listClusters,
              },
            },
            {
              name: "--nodegroup-name",
              description: "The name of the node group to describe.",
              args: {
                name: "string",
                generators: generators.listNodeGroupsForCluster,
              },
            },
            {
              name: "--cli-input-json",
              description:
                "Performs service operation based on the JSON string provided. The JSON string follows the format provided by ``--generate-cli-skeleton``. If other arguments are provided on the command line, the CLI values will override the JSON-provided values. It is not possible to pass arbitrary binary values using a JSON-provided value as the string will be taken literally.",
              args: {
                name: "string",
                generators: generators.listFiles,
              },
            },
            {
              name: "--generate-cli-skeleton",
              description:
                "Prints a JSON skeleton to standard output without sending an API request. If provided with no value or the value ``input``, prints a sample input JSON that can be used as an argument for ``--cli-input-json``. If provided with the value ``output``, it validates the command inputs and returns a sample output JSON for that command.",
              args: {
                name: "string",
                suggestions: ["input", "output"],
              },
            },
          ],
        },
      ],
    },
  ],
};

export default completionSpec;<|MERGE_RESOLUTION|>--- conflicted
+++ resolved
@@ -1,6 +1,3 @@
-<<<<<<< HEAD
-const completionSpec: Fig.Spec = {
-=======
 const kubernetesVersions = [
   "1.21.2",
   "1.20.4",
@@ -365,8 +362,7 @@
   },
 };
 
-export const completionSpec: Fig.Spec = {
->>>>>>> 1153aa90
+const completionSpec: Fig.Spec = {
   name: "eks",
   description:
     "Amazon Elastic Kubernetes Service (Amazon EKS) is a managed service that makes it easy for you to run Kubernetes on AWS without needing to stand up or maintain your own Kubernetes control plane. Kubernetes is an open-source system for automating the deployment, scaling, and management of containerized applications.  Amazon EKS runs up-to-date versions of the open-source Kubernetes software, so you can use all the existing plugins and tooling from the Kubernetes community. Applications running on Amazon EKS are fully compatible with applications running on any standard Kubernetes environment, whether running in on-premises data centers or public clouds. This means that you can easily migrate any standard Kubernetes application to Amazon EKS without any code modification required.",
