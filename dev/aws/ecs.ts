<<<<<<< HEAD
const completionSpec: Fig.Spec = {
=======
const tags = ["TAGS"];
const launchTypes = ["EC2", "FARGATE", "EXTERNAL"];
const schedulingStrategy = ["REPLICA", "DAEMON"];
const tagsToPropagate = ["TASK_DEFINITION", "SERVICE"];

const clusterInformation = [
  "ATTACHMENTS",
  "CONFIGURATIONS",
  "SETTINGS",
  "STATISTICS",
  "TAGS",
];
const accountSettingsResourceNames = [
  "serviceLongArnFormat",
  "taskLongArnFormat",
  "containerInstanceLongArnFormat",
  "awsvpcTrunking",
  "containerInsights",
];
const status = [
  "ACTIVE",
  "DRAINING",
  "REGISTERING",
  "DEREGISTERING",
  "REGISTRATION_FAILED",
];
const taskDefinitionFamilyStatus = ["ACTIVE", "INACTIVE", "ALL"];

const postPrecessGenerator = (
  out: string,
  parentKey: string,
  childKey = ""
): Fig.Suggestion[] => {
  try {
    const list = JSON.parse(out)[parentKey];
    if (!Array.isArray(list)) {
      return [
        {
          name: list[childKey],
          icon: "fig://icon?type=aws",
        },
      ];
    }

    return list.map((resource) => {
      const name = (childKey ? resource[childKey] : resource) as string;
      return {
        name,
        icon: "fig://icon?type=aws",
      };
    });
  } catch (e) {
    console.log(e);
  }
  return [];
};

const customGenerator = async (
  context: string[],
  executeShellCommand: Fig.ExecuteShellCommandFunction,
  command: string,
  options: string[],
  parentKey: string,
  childKey = ""
): Promise<Fig.Suggestion[]> => {
  try {
    let cmd = `aws ecs ${command}`;

    for (const option of options) {
      const idx = context.indexOf(option);
      if (idx < 0) {
        continue;
      }
      const param = context[idx + 1];
      cmd += ` ${option} ${param}`;
    }

    const out = await executeShellCommand(cmd);

    const list = JSON.parse(out)[parentKey];

    if (!Array.isArray(list)) {
      return [
        {
          name: list[childKey],
          icon: "fig://icon?type=aws",
        },
      ];
    }

    return list.map((resource) => {
      const name = (childKey ? resource[childKey] : resource) as string;
      return {
        name,
        icon: "fig://icon?type=aws",
      };
    });
  } catch (e) {
    console.log(e);
  }
  return [];
};

const MultiSuggestionsGenerator = async (
  context: string[],
  executeShellCommand: Fig.ExecuteShellCommandFunction,
  enabled: Record<string, string>[]
) => {
  try {
    const list: Fig.Suggestion[][] = [];
    const promises: Promise<string>[] = [];
    for (let i = 0; i < enabled.length; i++) {
      promises[i] = executeShellCommand(enabled[i]["command"]);
    }
    const result = await Promise.all(promises);

    for (let i = 0; i < enabled.length; i++) {
      list[i] = postPrecessGenerator(
        result[i],
        enabled[i]["parentKey"],
        enabled[i]["childKey"]
      );
    }

    return list.flat();
  } catch (e) {
    console.log(e);
  }
  return [];
};

const _prefixFile = "file://";

const appendFolderPath = (tokens: string[], prefix: string): string => {
  const baseLSCommand = "\\ls -1ApL ";
  let whatHasUserTyped = tokens[tokens.length - 1];

  if (!whatHasUserTyped.startsWith(prefix)) {
    return `echo '${prefix}'`;
  }
  whatHasUserTyped = whatHasUserTyped.slice(prefix.length);

  let folderPath = "";
  const lastSlashIndex = whatHasUserTyped.lastIndexOf("/");

  if (lastSlashIndex > -1) {
    if (whatHasUserTyped.startsWith("/") && lastSlashIndex === 0) {
      folderPath = "/";
    } else {
      folderPath = whatHasUserTyped.slice(0, lastSlashIndex + 1);
    }
  }

  return baseLSCommand + folderPath;
};

const postProcessFiles = (out: string, prefix: string): Fig.Suggestion[] => {
  if (out.trim() === prefix) {
    return [
      {
        name: prefix,
        insertValue: prefix,
      },
    ];
  }
  return sortSuggestions(out.split("\n"), false);
};

const triggerPrefix = (
  newToken: string,
  oldToken: string,
  prefix: string
): boolean => {
  if (!newToken.startsWith(prefix)) {
    if (!oldToken) return false;

    return oldToken.startsWith(prefix);
  }

  return newToken.lastIndexOf("/") !== oldToken.lastIndexOf("/");
};

const filterWithPrefix = (token: string, prefix: string): string => {
  if (!token.startsWith(prefix)) return token;
  return token.slice(token.lastIndexOf("/") + 1);
};

const sortSuggestions = (arr: string[], isS3?: boolean): Fig.Suggestion[] => {
  const sortFnStrings = (a, b) => {
    return a.localeCompare(b);
  };

  const alphabeticalSortFilesAndFolders = (arr) => {
    const dots_arr = [];
    const other_arr = [];

    arr.map((fsObject) => {
      if (fsObject.toLowerCase() == ".ds_store") return;
      if (fsObject.slice(0, 1) === ".") {
        dots_arr.push(fsObject);
      } else {
        other_arr.push(fsObject);
      }
    });

    if (isS3) {
      return [
        ...other_arr.sort(sortFnStrings),
        ...dots_arr.sort(sortFnStrings),
      ];
    }

    return [
      ...other_arr.sort(sortFnStrings),
      "../",
      ...dots_arr.sort(sortFnStrings),
    ];
  };

  const temp_array = alphabeticalSortFilesAndFolders(arr);

  const final_array = [];

  temp_array.forEach((item) => {
    if (item !== "" && item !== null) {
      const outputType = item.slice(-1) === "/" ? "folder" : "file";

      final_array.push({
        type: outputType,
        name: item,
        insertValue: item,
      });
    }
  });

  return final_array;
};

const generators: Record<string, Fig.Generator> = {
  listFiles: {
    script: (tokens) => {
      return appendFolderPath(tokens, _prefixFile);
    },
    postProcess: (out) => {
      return postProcessFiles(out, _prefixFile);
    },

    trigger: (newToken, oldToken) => {
      return triggerPrefix(newToken, oldToken, _prefixFile);
    },

    filterTerm: (token) => {
      return filterWithPrefix(token, _prefixFile);
    },
  },

  listCapacityProviders: {
    script: "aws ecs describe-capacity-providers",
    postProcess: (out) =>
      postPrecessGenerator(out, "capacityProviders", "name"),
  },

  listClusters: {
    script: "aws ecs list-clusters",
    postProcess: (out) => postPrecessGenerator(out, "clusterArns"),
  },

  listTaskDefinitions: {
    script: "aws ecs list-task-definitions",
    postProcess: (out) => postPrecessGenerator(out, "taskDefinitionArns"),
  },

  listTaskSets: {
    custom: (out, executeShellCommand) =>
      customGenerator(
        out,
        executeShellCommand,
        "describe-task-sets",
        ["--cluster", "--service"],
        "taskSets",
        "taskSetArn"
      ),
  },

  listRoles: {
    script: "aws iam list-roles",
    postProcess: (out) => postPrecessGenerator(out, "Roles", "RoleName"),
  },

  listServices: {
    script: "aws ecs list-services",
    postProcess: (out) => postPrecessGenerator(out, "serviceArns"),
  },

  listUsers: {
    script: "aws iam list-users",
    postProcess: (out) => postPrecessGenerator(out, "Users", "Arn"),
  },

  listContainerInstances: {
    script: "aws ecs list-container-instances",
    postProcess: (out) => postPrecessGenerator(out, "containerInstanceArns"),
  },

  listTasks: {
    script: "aws ecs list-tasks",
    postProcess: (out) => postPrecessGenerator(out, "taskArns"),
  },

  listAttributeNames: {
    script: "aws ecs list-attributes --target-type container-instance",
    postProcess: (out) => postPrecessGenerator(out, "attributes", "name"),
  },

  listAttributeValueForName: {
    custom: (out, executeShellCommand) =>
      customGenerator(
        out,
        executeShellCommand,
        "list-attributes --target-type container-instance",
        ["--attribute-name"],
        "attributes",
        "value"
      ),
  },

  listTaskDefinitionFamilies: {
    script: "aws ecs list-task-definition-families",
    postProcess: (out) => postPrecessGenerator(out, "families"),
  },

  listStartedBy: {
    custom: async (context, executeShellCommand) => {
      const out = await executeShellCommand("aws ecs list-tasks");
      const list = JSON.parse(out)["taskArns"];
      const tasks = list.map((arn) => ({
        command: `aws ecs describe-tasks --tasks ${arn}`,
        parentKey: "tasks",
        childKey: "startedBy",
      }));
      return MultiSuggestionsGenerator(context, executeShellCommand, [
        ...tasks,
      ]);
    },
  },

  listTaskGroups: {
    custom: async (context, executeShellCommand) => {
      const idx = context.indexOf("--cluster");
      if (idx < 0) {
        return;
      }
      const param = context[idx + 1];

      const out = await executeShellCommand(
        `aws ecs list-tasks --cluster ${param}`
      );
      const list = JSON.parse(out)["taskArns"];
      const tasks = list.map((arn) => ({
        command: `aws ecs describe-tasks --tasks ${arn}`,
        parentKey: "tasks",
        childKey: "group",
      }));
      return MultiSuggestionsGenerator(context, executeShellCommand, [
        ...tasks,
      ]);
    },
  },

  listTagsForResource: {
    custom: (out, executeShellCommand) =>
      customGenerator(
        out,
        executeShellCommand,
        "aws ecs list-tags-for-resource",
        ["--resource-arn"],
        "tags",
        "key"
      ),
  },

  listCodedeployApplications: {
    script: "aws deploy list-applications",
    postProcess: (out) => postPrecessGenerator(out, "applications"),
  },

  listCodedeployDeploymentGroups: {
    custom: async (context, executeShellCommand) => {
      try {
        const idx = context.indexOf("--codedeploy-application");
        if (idx < 0) {
          return;
        }
        const param = context[idx + 1];

        const out = await executeShellCommand(
          `aws deploy list-deployment-groups --application-name ${param}`
        );
        const list = JSON.parse(out)["deploymentGroups"];
        return list.map((group) => {
          return {
            name: group,
            icon: "fig://icon?type=aws",
          };
        });
      } catch (e) {
        console.log(e);
      }
    },
  },
};

export const completionSpec: Fig.Spec = {
>>>>>>> 1153aa90
  name: "ecs",
  description:
    "Amazon Elastic Container Service Amazon Elastic Container Service (Amazon ECS) is a highly scalable, fast, container management service that makes it easy to run, stop, and manage Docker containers on a cluster. You can host your cluster on a serverless infrastructure that is managed by Amazon ECS by launching your services or tasks on AWS Fargate. For more control, you can host your tasks on a cluster of Amazon Elastic Compute Cloud (Amazon EC2) instances that you manage. Amazon ECS makes it easy to launch and stop container-based applications with simple API calls, allows you to get the state of your cluster from a centralized service, and gives you access to many familiar Amazon EC2 features. You can use Amazon ECS to schedule the placement of containers across your cluster based on your resource needs, isolation policies, and availability requirements. Amazon ECS eliminates the need for you to operate your own cluster management and configuration management systems or worry about scaling your management infrastructure.",
  subcommands: [
    {
      name: "create-capacity-provider",
      description:
        "Creates a new capacity provider. Capacity providers are associated with an Amazon ECS cluster and are used in capacity provider strategies to facilitate cluster auto scaling. Only capacity providers using an Auto Scaling group can be created. Amazon ECS tasks on AWS Fargate use the FARGATE and FARGATE_SPOT capacity providers which are already created and available to all accounts in Regions supported by AWS Fargate.",
      options: [
        {
          name: "--name",
          description:
            'The name of the capacity provider. Up to 255 characters are allowed, including letters (upper and lowercase), numbers, underscores, and hyphens. The name cannot be prefixed with "aws", "ecs", or "fargate".',
          args: {
            name: "string",
          },
        },
        {
          name: "--auto-scaling-group-provider",
          description:
            "The details of the Auto Scaling group for the capacity provider.",
          args: {
            name: "structure",
          },
        },
        {
          name: "--tags",
          description:
            "The metadata that you apply to the capacity provider to help you categorize and organize them. Each tag consists of a key and an optional value, both of which you define. The following basic restrictions apply to tags:   Maximum number of tags per resource - 50   For each resource, each tag key must be unique, and each tag key can have only one value.   Maximum key length - 128 Unicode characters in UTF-8   Maximum value length - 256 Unicode characters in UTF-8   If your tagging schema is used across multiple services and resources, remember that other services may have restrictions on allowed characters. Generally allowed characters are: letters, numbers, and spaces representable in UTF-8, and the following characters: + - = . _ : / @.   Tag keys and values are case-sensitive.   Do not use aws:, AWS:, or any upper or lowercase combination of such as a prefix for either keys or values as it is reserved for AWS use. You cannot edit or delete tag keys or values with this prefix. Tags with this prefix do not count against your tags per resource limit.",
          args: {
            name: "list",
            variadic: true,
            description: "key=string,value=string",
          },
        },
        {
          name: "--cli-input-json",
          description:
            "Performs service operation based on the JSON string provided. The JSON string follows the format provided by ``--generate-cli-skeleton``. If other arguments are provided on the command line, the CLI values will override the JSON-provided values. It is not possible to pass arbitrary binary values using a JSON-provided value as the string will be taken literally.",
          args: {
            name: "string",
            generators: generators.listFiles,
          },
        },
        {
          name: "--generate-cli-skeleton",
          description:
            "Prints a JSON skeleton to standard output without sending an API request. If provided with no value or the value ``input``, prints a sample input JSON that can be used as an argument for ``--cli-input-json``. If provided with the value ``output``, it validates the command inputs and returns a sample output JSON for that command.",
          args: {
            name: "string",
            suggestions: ["input", "output"],
          },
        },
      ],
    },
    {
      name: "create-cluster",
      description:
        "Creates a new Amazon ECS cluster. By default, your account receives a default cluster when you launch your first container instance. However, you can create your own cluster with a unique name with the CreateCluster action.  When you call the CreateCluster API operation, Amazon ECS attempts to create the Amazon ECS service-linked role for your account so that required resources in other AWS services can be managed on your behalf. However, if the IAM user that makes the call does not have permissions to create the service-linked role, it is not created. For more information, see Using Service-Linked Roles for Amazon ECS in the Amazon Elastic Container Service Developer Guide.",
      options: [
        {
          name: "--cluster-name",
          description:
            "The name of your cluster. If you do not specify a name for your cluster, you create a cluster named default. Up to 255 letters (uppercase and lowercase), numbers, and hyphens are allowed.",
          args: {
            name: "string",
          },
        },
        {
          name: "--tags",
          description:
            "The metadata that you apply to the cluster to help you categorize and organize them. Each tag consists of a key and an optional value, both of which you define. The following basic restrictions apply to tags:   Maximum number of tags per resource - 50   For each resource, each tag key must be unique, and each tag key can have only one value.   Maximum key length - 128 Unicode characters in UTF-8   Maximum value length - 256 Unicode characters in UTF-8   If your tagging schema is used across multiple services and resources, remember that other services may have restrictions on allowed characters. Generally allowed characters are: letters, numbers, and spaces representable in UTF-8, and the following characters: + - = . _ : / @.   Tag keys and values are case-sensitive.   Do not use aws:, AWS:, or any upper or lowercase combination of such as a prefix for either keys or values as it is reserved for AWS use. You cannot edit or delete tag keys or values with this prefix. Tags with this prefix do not count against your tags per resource limit.",
          args: {
            name: "list",
            variadic: true,
            description: "key=string,value=string",
          },
        },
        {
          name: "--settings",
          description:
            "The setting to use when creating a cluster. This parameter is used to enable CloudWatch Container Insights for a cluster. If this value is specified, it will override the containerInsights value set with PutAccountSetting or PutAccountSettingDefault.",
          args: {
            name: "list",
            variadic: true,
            suggestions: [
              "name=containerInsights,value=enabled",
              "name=containerInsights,value=disabled",
            ],
          },
        },
        {
          name: "--configuration",
          description: "The execute command configuration for the cluster.",
          args: {
            name: "structure",
          },
        },
        {
          name: "--capacity-providers",
          description:
            "The short name of one or more capacity providers to associate with the cluster. A capacity provider must be associated with a cluster before it can be included as part of the default capacity provider strategy of the cluster or used in a capacity provider strategy when calling the CreateService or RunTask actions. If specifying a capacity provider that uses an Auto Scaling group, the capacity provider must already be created and not already associated with another cluster. New Auto Scaling group capacity providers can be created with the CreateCapacityProvider API operation. To use a AWS Fargate capacity provider, specify either the FARGATE or FARGATE_SPOT capacity providers. The AWS Fargate capacity providers are available to all accounts and only need to be associated with a cluster to be used. The PutClusterCapacityProviders API operation is used to update the list of available capacity providers for a cluster after the cluster is created.",
          args: {
            name: "list",
            variadic: true,
            generators: generators.listCapacityProviders,
          },
        },
        {
          name: "--default-capacity-provider-strategy",
          description:
            "The capacity provider strategy to set as the default for the cluster. When a default capacity provider strategy is set for a cluster, when calling the RunTask or CreateService APIs wtih no capacity provider strategy or launch type specified, the default capacity provider strategy for the cluster is used. If a default capacity provider strategy is not defined for a cluster during creation, it can be defined later with the PutClusterCapacityProviders API operation.",
          args: {
            name: "list",
            variadic: true,
            description: "capacityProvider=string,weight=integer,base=integer",
          },
        },
        {
          name: "--cli-input-json",
          description:
            "Performs service operation based on the JSON string provided. The JSON string follows the format provided by ``--generate-cli-skeleton``. If other arguments are provided on the command line, the CLI values will override the JSON-provided values. It is not possible to pass arbitrary binary values using a JSON-provided value as the string will be taken literally.",
          args: {
            name: "string",
            generators: generators.listFiles,
          },
        },
        {
          name: "--generate-cli-skeleton",
          description:
            "Prints a JSON skeleton to standard output without sending an API request. If provided with no value or the value ``input``, prints a sample input JSON that can be used as an argument for ``--cli-input-json``. If provided with the value ``output``, it validates the command inputs and returns a sample output JSON for that command.",
          args: {
            name: "string",
            suggestions: ["input", "output"],
          },
        },
      ],
    },
    {
      name: "create-service",
      description:
        "Runs and maintains a desired number of tasks from a specified task definition. If the number of tasks running in a service drops below the desiredCount, Amazon ECS runs another copy of the task in the specified cluster. To update an existing service, see the UpdateService action. In addition to maintaining the desired count of tasks in your service, you can optionally run your service behind one or more load balancers. The load balancers distribute traffic across the tasks that are associated with the service. For more information, see Service Load Balancing in the Amazon Elastic Container Service Developer Guide. Tasks for services that do not use a load balancer are considered healthy if they're in the RUNNING state. Tasks for services that do use a load balancer are considered healthy if they're in the RUNNING state and the container instance that they're hosted on is reported as healthy by the load balancer. There are two service scheduler strategies available:    REPLICA - The replica scheduling strategy places and maintains the desired number of tasks across your cluster. By default, the service scheduler spreads tasks across Availability Zones. You can use task placement strategies and constraints to customize task placement decisions. For more information, see Service Scheduler Concepts in the Amazon Elastic Container Service Developer Guide.    DAEMON - The daemon scheduling strategy deploys exactly one task on each active container instance that meets all of the task placement constraints that you specify in your cluster. The service scheduler also evaluates the task placement constraints for running tasks and will stop tasks that do not meet the placement constraints. When using this strategy, you don't need to specify a desired number of tasks, a task placement strategy, or use Service Auto Scaling policies. For more information, see Service Scheduler Concepts in the Amazon Elastic Container Service Developer Guide.   You can optionally specify a deployment configuration for your service. The deployment is triggered by changing properties, such as the task definition or the desired count of a service, with an UpdateService operation. The default value for a replica service for minimumHealthyPercent is 100%. The default value for a daemon service for minimumHealthyPercent is 0%. If a service is using the ECS deployment controller, the minimum healthy percent represents a lower limit on the number of tasks in a service that must remain in the RUNNING state during a deployment, as a percentage of the desired number of tasks (rounded up to the nearest integer), and while any container instances are in the DRAINING state if the service contains tasks using the EC2 launch type. This parameter enables you to deploy without using additional cluster capacity. For example, if your service has a desired number of four tasks and a minimum healthy percent of 50%, the scheduler might stop two existing tasks to free up cluster capacity before starting two new tasks. Tasks for services that do not use a load balancer are considered healthy if they're in the RUNNING state. Tasks for services that do use a load balancer are considered healthy if they're in the RUNNING state and they're reported as healthy by the load balancer. The default value for minimum healthy percent is 100%. If a service is using the ECS deployment controller, the maximum percent parameter represents an upper limit on the number of tasks in a service that are allowed in the RUNNING or PENDING state during a deployment, as a percentage of the desired number of tasks (rounded down to the nearest integer), and while any container instances are in the DRAINING state if the service contains tasks using the EC2 launch type. This parameter enables you to define the deployment batch size. For example, if your service has a desired number of four tasks and a maximum percent value of 200%, the scheduler may start four new tasks before stopping the four older tasks (provided that the cluster resources required to do this are available). The default value for maximum percent is 200%. If a service is using either the CODE_DEPLOY or EXTERNAL deployment controller types and tasks that use the EC2 launch type, the minimum healthy percent and maximum percent values are used only to define the lower and upper limit on the number of the tasks in the service that remain in the RUNNING state while the container instances are in the DRAINING state. If the tasks in the service use the Fargate launch type, the minimum healthy percent and maximum percent values aren't used, although they're currently visible when describing your service. When creating a service that uses the EXTERNAL deployment controller, you can specify only parameters that aren't controlled at the task set level. The only required parameter is the service name. You control your services using the CreateTaskSet operation. For more information, see Amazon ECS Deployment Types in the Amazon Elastic Container Service Developer Guide. When the service scheduler launches new tasks, it determines task placement in your cluster using the following logic:   Determine which of the container instances in your cluster can support your service's task definition (for example, they have the required CPU, memory, ports, and container instance attributes).   By default, the service scheduler attempts to balance tasks across Availability Zones in this manner (although you can choose a different placement strategy) with the placementStrategy parameter):   Sort the valid container instances, giving priority to instances that have the fewest number of running tasks for this service in their respective Availability Zone. For example, if zone A has one running service task and zones B and C each have zero, valid container instances in either zone B or C are considered optimal for placement.   Place the new service task on a valid container instance in an optimal Availability Zone (based on the previous steps), favoring container instances with the fewest number of running tasks for this service.",
      options: [
        {
          name: "--cluster",
          description:
            "The short name or full Amazon Resource Name (ARN) of the cluster on which to run your service. If you do not specify a cluster, the default cluster is assumed.",
          args: {
            name: "string",
            generators: generators.listlistClusters,
          },
        },
        {
          name: "--service-name",
          description:
            "The name of your service. Up to 255 letters (uppercase and lowercase), numbers, and hyphens are allowed. Service names must be unique within a cluster, but you can have similarly named services in multiple clusters within a Region or across multiple Regions.",
          args: {
            name: "string",
          },
        },
        {
          name: "--task-definition",
          description:
            "The family and revision (family:revision) or full ARN of the task definition to run in your service. If a revision is not specified, the latest ACTIVE revision is used. A task definition must be specified if the service is using either the ECS or CODE_DEPLOY deployment controllers.",
          args: {
            name: "string",
            generators: generators.listTaskDefinitions,
          },
        },
        {
          name: "--load-balancers",
          description:
            "A load balancer object representing the load balancers to use with your service. For more information, see Service Load Balancing in the Amazon Elastic Container Service Developer Guide. If the service is using the rolling update (ECS) deployment controller and using either an Application Load Balancer or Network Load Balancer, you must specify one or more target group ARNs to attach to the service. The service-linked role is required for services that make use of multiple target groups. For more information, see Using service-linked roles for Amazon ECS in the Amazon Elastic Container Service Developer Guide. If the service is using the CODE_DEPLOY deployment controller, the service is required to use either an Application Load Balancer or Network Load Balancer. When creating an AWS CodeDeploy deployment group, you specify two target groups (referred to as a targetGroupPair). During a deployment, AWS CodeDeploy determines which task set in your service has the status PRIMARY and associates one target group with it, and then associates the other target group with the replacement task set. The load balancer can also have up to two listeners: a required listener for production traffic and an optional listener that allows you perform validation tests with Lambda functions before routing production traffic to it. After you create a service using the ECS deployment controller, the load balancer name or target group ARN, container name, and container port specified in the service definition are immutable. If you are using the CODE_DEPLOY deployment controller, these values can be changed when updating the service. For Application Load Balancers and Network Load Balancers, this object must contain the load balancer target group ARN, the container name (as it appears in a container definition), and the container port to access from the load balancer. The load balancer name parameter must be omitted. When a task from this service is placed on a container instance, the container instance and port combination is registered as a target in the target group specified here. For Classic Load Balancers, this object must contain the load balancer name, the container name (as it appears in a container definition), and the container port to access from the load balancer. The target group ARN parameter must be omitted. When a task from this service is placed on a container instance, the container instance is registered with the load balancer specified here. Services with tasks that use the awsvpc network mode (for example, those with the Fargate launch type) only support Application Load Balancers and Network Load Balancers. Classic Load Balancers are not supported. Also, when you create any target groups for these services, you must choose ip as the target type, not instance, because tasks that use the awsvpc network mode are associated with an elastic network interface, not an Amazon EC2 instance.",
          args: {
            name: "list",
            variadic: true,
            description:
              "targetGroupArn=string,loadBalancerName=string,containerName=string,containerPort=integer",
          },
        },
        {
          name: "--service-registries",
          description:
            "The details of the service discovery registries to assign to this service. For more information, see Service discovery.  Service discovery is supported for Fargate tasks if you are using platform version v1.1.0 or later. For more information, see AWS Fargate platform versions.",
          args: {
            name: "list",
            variadic: true,
            description:
              "registryArn=string,port=integer,containerName=string,containerPort=integer",
          },
        },
        {
          name: "--desired-count",
          description:
            "The number of instantiations of the specified task definition to place and keep running on your cluster. This is required if schedulingStrategy is REPLICA or is not specified. If schedulingStrategy is DAEMON then this is not required.",
          args: {
            name: "integer",
          },
        },
        {
          name: "--client-token",
          description:
            "Unique, case-sensitive identifier that you provide to ensure the idempotency of the request. Up to 32 ASCII characters are allowed.",
          args: {
            name: "string",
          },
        },
        {
          name: "--launch-type",
          description:
            "The launch type on which to run your service. The accepted values are FARGATE and EC2. For more information, see Amazon ECS launch types in the Amazon Elastic Container Service Developer Guide. When a value of FARGATE is specified, your tasks are launched on AWS Fargate On-Demand infrastructure. To use Fargate Spot, you must use a capacity provider strategy with the FARGATE_SPOT capacity provider. When a value of EC2 is specified, your tasks are launched on Amazon EC2 instances registered to your cluster. If a launchType is specified, the capacityProviderStrategy parameter must be omitted.",
          args: {
            name: "string",
            suggestions: launchTypes,
          },
        },
        {
          name: "--capacity-provider-strategy",
          description:
            "The capacity provider strategy to use for the service. If a capacityProviderStrategy is specified, the launchType parameter must be omitted. If no capacityProviderStrategy or launchType is specified, the defaultCapacityProviderStrategy for the cluster is used.",
          args: {
            name: "list",
            variadic: true,
            description: "capacityProvider=string,weight=integer,base=integer",
          },
        },
        {
          name: "--platform-version",
          description:
            "The platform version that your tasks in the service are running on. A platform version is specified only for tasks using the Fargate launch type. If one isn't specified, the LATEST platform version is used by default. For more information, see AWS Fargate platform versions in the Amazon Elastic Container Service Developer Guide.",
          args: {
            name: "string",
          },
        },
        {
          name: "--role",
          description:
            "The name or full Amazon Resource Name (ARN) of the IAM role that allows Amazon ECS to make calls to your load balancer on your behalf. This parameter is only permitted if you are using a load balancer with your service and your task definition does not use the awsvpc network mode. If you specify the role parameter, you must also specify a load balancer object with the loadBalancers parameter.  If your account has already created the Amazon ECS service-linked role, that role is used by default for your service unless you specify a role here. The service-linked role is required if your task definition uses the awsvpc network mode or if the service is configured to use service discovery, an external deployment controller, multiple target groups, or Elastic Inference accelerators in which case you should not specify a role here. For more information, see Using service-linked roles for Amazon ECS in the Amazon Elastic Container Service Developer Guide.  If your specified role has a path other than /, then you must either specify the full role ARN (this is recommended) or prefix the role name with the path. For example, if a role with the name bar has a path of /foo/ then you would specify /foo/bar as the role name. For more information, see Friendly names and paths in the IAM User Guide.",
          args: {
            name: "string",
            generators: generators.listRoles,
          },
        },
        {
          name: "--deployment-configuration",
          description:
            "Optional deployment parameters that control how many tasks run during the deployment and the ordering of stopping and starting tasks.",
          args: {
            name: "structure",
            variadic: true,
          },
        },
        {
          name: "--placement-constraints",
          description:
            "An array of placement constraint objects to use for tasks in your service. You can specify a maximum of 10 constraints per task (this limit includes constraints in the task definition and those specified at runtime).",
          args: {
            name: "list",
            variadic: true,
            description: "type=distinctInstance|memberOf,expression=string",
          },
        },
        {
          name: "--placement-strategy",
          description:
            "The placement strategy objects to use for tasks in your service. You can specify a maximum of five strategy rules per service.",
          args: {
            name: "list",
            variadic: true,
            description: "type=random|spread|binpack,field=string",
          },
        },
        {
          name: "--network-configuration",
          description:
            "The network configuration for the service. This parameter is required for task definitions that use the awsvpc network mode to receive their own elastic network interface, and it is not supported for other network modes. For more information, see Task networking in the Amazon Elastic Container Service Developer Guide.",
          args: {
            name: "structure",
            description:
              "awsvpcConfiguration={subnets=[string,string],securityGroups=[string,string],assignPublicIp=ENABLED|DISABLED}",
          },
        },
        {
          name: "--health-check-grace-period-seconds",
          description:
            "The period of time, in seconds, that the Amazon ECS service scheduler should ignore unhealthy Elastic Load Balancing target health checks after a task has first started. This is only used when your service is configured to use a load balancer. If your service has a load balancer defined and you don't specify a health check grace period value, the default value of 0 is used. If your service's tasks take a while to start and respond to Elastic Load Balancing health checks, you can specify a health check grace period of up to 2,147,483,647 seconds. During that time, the Amazon ECS service scheduler ignores health check status. This grace period can prevent the service scheduler from marking tasks as unhealthy and stopping them before they have time to come up.",
          args: {
            name: "integer",
          },
        },
        {
          name: "--scheduling-strategy",
          description:
            "The scheduling strategy to use for the service. For more information, see Services. There are two service scheduler strategies available:    REPLICA-The replica scheduling strategy places and maintains the desired number of tasks across your cluster. By default, the service scheduler spreads tasks across Availability Zones. You can use task placement strategies and constraints to customize task placement decisions. This scheduler strategy is required if the service is using the CODE_DEPLOY or EXTERNAL deployment controller types.    DAEMON-The daemon scheduling strategy deploys exactly one task on each active container instance that meets all of the task placement constraints that you specify in your cluster. The service scheduler also evaluates the task placement constraints for running tasks and will stop tasks that do not meet the placement constraints. When you're using this strategy, you don't need to specify a desired number of tasks, a task placement strategy, or use Service Auto Scaling policies.  Tasks using the Fargate launch type or the CODE_DEPLOY or EXTERNAL deployment controller types don't support the DAEMON scheduling strategy.",
          args: {
            name: "string",
            suggestions: ["REPLICA", "DAEMON"],
          },
        },
        {
          name: "--deployment-controller",
          description: "The deployment controller to use for the service.",
          args: {
            name: "structure",
            suggestions: ["type=ECS", "type=CODE_DEPLOY", "type=EXTERNAL"],
          },
        },
        {
          name: "--tags",
          description:
            "The metadata that you apply to the service to help you categorize and organize them. Each tag consists of a key and an optional value, both of which you define. When a service is deleted, the tags are deleted as well. The following basic restrictions apply to tags:   Maximum number of tags per resource - 50   For each resource, each tag key must be unique, and each tag key can have only one value.   Maximum key length - 128 Unicode characters in UTF-8   Maximum value length - 256 Unicode characters in UTF-8   If your tagging schema is used across multiple services and resources, remember that other services may have restrictions on allowed characters. Generally allowed characters are: letters, numbers, and spaces representable in UTF-8, and the following characters: + - = . _ : / @.   Tag keys and values are case-sensitive.   Do not use aws:, AWS:, or any upper or lowercase combination of such as a prefix for either keys or values as it is reserved for AWS use. You cannot edit or delete tag keys or values with this prefix. Tags with this prefix do not count against your tags per resource limit.",
          args: {
            name: "list",
            variadic: true,
            description: "key=string,value=string",
          },
        },
        {
          name: "--enable-ecs-managed-tags",
          description:
            "Specifies whether to enable Amazon ECS managed tags for the tasks within the service. For more information, see Tagging Your Amazon ECS Resources in the Amazon Elastic Container Service Developer Guide.",
        },
        {
          name: "--no-enable-ecs-managed-tags",
          description:
            "Specifies whether to enable Amazon ECS managed tags for the tasks within the service. For more information, see Tagging Your Amazon ECS Resources in the Amazon Elastic Container Service Developer Guide.",
        },
        {
          name: "--propagate-tags",
          description:
            "Specifies whether to propagate the tags from the task definition or the service to the tasks in the service. If no value is specified, the tags are not propagated. Tags can only be propagated to the tasks within the service during service creation. To add tags to a task after service creation, use the TagResource API action.",
          args: {
            name: "string",
            suggestions: ["TASK_DEFINITION", "SERVICE"],
          },
        },
        {
          name: "--enable-execute-command",
          description:
            "Whether or not the execute command functionality is enabled for the service. If true, this enables execute command functionality on all containers in the service tasks.",
        },
        {
          name: "--disable-execute-command",
          description:
            "Whether or not the execute command functionality is enabled for the service. If true, this enables execute command functionality on all containers in the service tasks.",
        },
        {
          name: "--cli-input-json",
          description:
            "Performs service operation based on the JSON string provided. The JSON string follows the format provided by ``--generate-cli-skeleton``. If other arguments are provided on the command line, the CLI values will override the JSON-provided values. It is not possible to pass arbitrary binary values using a JSON-provided value as the string will be taken literally.",
          args: {
            name: "string",
            generators: generators.listFiles,
          },
        },
        {
          name: "--generate-cli-skeleton",
          description:
            "Prints a JSON skeleton to standard output without sending an API request. If provided with no value or the value ``input``, prints a sample input JSON that can be used as an argument for ``--cli-input-json``. If provided with the value ``output``, it validates the command inputs and returns a sample output JSON for that command.",
          args: {
            name: "string",
            suggestions: ["input", "output"],
          },
        },
      ],
    },
    {
      name: "create-task-set",
      description:
        "Create a task set in the specified cluster and service. This is used when a service uses the EXTERNAL deployment controller type. For more information, see Amazon ECS Deployment Types in the Amazon Elastic Container Service Developer Guide.",
      options: [
        {
          name: "--service",
          description:
            "The short name or full Amazon Resource Name (ARN) of the service to create the task set in.",
          args: {
            name: "string",
            generators: generators.listServices,
          },
        },
        {
          name: "--cluster",
          description:
            "The short name or full Amazon Resource Name (ARN) of the cluster that hosts the service to create the task set in.",
          args: {
            name: "string",
            generators: generators.listClusters,
          },
        },
        {
          name: "--external-id",
          description:
            "An optional non-unique tag that identifies this task set in external systems. If the task set is associated with a service discovery registry, the tasks in this task set will have the ECS_TASK_SET_EXTERNAL_ID AWS Cloud Map attribute set to the provided value.",
          args: {
            name: "string",
          },
        },
        {
          name: "--task-definition",
          description:
            "The task definition for the tasks in the task set to use.",
          args: {
            name: "string",
            generators: generators.listTaskDefinitions,
          },
        },
        {
          name: "--network-configuration",
          description:
            "An object representing the network configuration for a task or service.",
          args: {
            name: "structure",
            description:
              "awsvpcConfiguration={subnets=[string,string],securityGroups=[string,string],assignPublicIp=string}",
          },
        },
        {
          name: "--load-balancers",
          description:
            "A load balancer object representing the load balancer to use with the task set. The supported load balancer types are either an Application Load Balancer or a Network Load Balancer.",
          args: {
            name: "list",
            variadic: true,
            description:
              "targetGroupArn=string,loadBalancerName=string,containerName=string,containerPort=integer",
          },
        },
        {
          name: "--service-registries",
          description:
            "The details of the service discovery registries to assign to this task set. For more information, see Service Discovery.",
          args: {
            name: "list",
            variadic: true,
            description:
              "registryArn=string,port=integer,containerName=string,containerPort=integer",
          },
        },
        {
          name: "--launch-type",
          description:
            "The launch type that new tasks in the task set will use. For more information, see Amazon ECS Launch Types in the Amazon Elastic Container Service Developer Guide. If a launchType is specified, the capacityProviderStrategy parameter must be omitted.",
          args: {
            name: "string",
            suggestions: launchTypes,
          },
        },
        {
          name: "--capacity-provider-strategy",
          description:
            "The capacity provider strategy to use for the task set. A capacity provider strategy consists of one or more capacity providers along with the base and weight to assign to them. A capacity provider must be associated with the cluster to be used in a capacity provider strategy. The PutClusterCapacityProviders API is used to associate a capacity provider with a cluster. Only capacity providers with an ACTIVE or UPDATING status can be used. If a capacityProviderStrategy is specified, the launchType parameter must be omitted. If no capacityProviderStrategy or launchType is specified, the defaultCapacityProviderStrategy for the cluster is used. If specifying a capacity provider that uses an Auto Scaling group, the capacity provider must already be created. New capacity providers can be created with the CreateCapacityProvider API operation. To use a AWS Fargate capacity provider, specify either the FARGATE or FARGATE_SPOT capacity providers. The AWS Fargate capacity providers are available to all accounts and only need to be associated with a cluster to be used. The PutClusterCapacityProviders API operation is used to update the list of available capacity providers for a cluster after the cluster is created.",
          args: {
            name: "list",
            variadic: true,
            description: "capacityProvider=string,weight=integer,base=integer",
          },
        },
        {
          name: "--platform-version",
          description:
            "The platform version that the tasks in the task set should use. A platform version is specified only for tasks using the Fargate launch type. If one isn't specified, the LATEST platform version is used by default.",
          args: {
            name: "string",
          },
        },
        {
          name: "--scale",
          description:
            "A floating-point percentage of the desired number of tasks to place and keep running in the task set.",
          args: {
            name: "structure",
            description: "value=double,unit=string",
          },
        },
        {
          name: "--client-token",
          description:
            "Unique, case-sensitive identifier that you provide to ensure the idempotency of the request. Up to 32 ASCII characters are allowed.",
          args: {
            name: "string",
          },
        },
        {
          name: "--tags",
          description:
            "The metadata that you apply to the task set to help you categorize and organize them. Each tag consists of a key and an optional value, both of which you define. When a service is deleted, the tags are deleted as well. The following basic restrictions apply to tags:   Maximum number of tags per resource - 50   For each resource, each tag key must be unique, and each tag key can have only one value.   Maximum key length - 128 Unicode characters in UTF-8   Maximum value length - 256 Unicode characters in UTF-8   If your tagging schema is used across multiple services and resources, remember that other services may have restrictions on allowed characters. Generally allowed characters are: letters, numbers, and spaces representable in UTF-8, and the following characters: + - = . _ : / @.   Tag keys and values are case-sensitive.   Do not use aws:, AWS:, or any upper or lowercase combination of such as a prefix for either keys or values as it is reserved for AWS use. You cannot edit or delete tag keys or values with this prefix. Tags with this prefix do not count against your tags per resource limit.",
          args: {
            name: "list",
            variadic: true,
            description: "key=string,value=string",
          },
        },
        {
          name: "--cli-input-json",
          description:
            "Performs service operation based on the JSON string provided. The JSON string follows the format provided by ``--generate-cli-skeleton``. If other arguments are provided on the command line, the CLI values will override the JSON-provided values. It is not possible to pass arbitrary binary values using a JSON-provided value as the string will be taken literally.",
          args: {
            name: "string",
            generators: generators.listFiles,
          },
        },
        {
          name: "--generate-cli-skeleton",
          description:
            "Prints a JSON skeleton to standard output without sending an API request. If provided with no value or the value ``input``, prints a sample input JSON that can be used as an argument for ``--cli-input-json``. If provided with the value ``output``, it validates the command inputs and returns a sample output JSON for that command.",
          args: {
            name: "string",
            suggestions: ["input", "output"],
          },
        },
      ],
    },
    {
      name: "delete-account-setting",
      description:
        "Disables an account setting for a specified IAM user, IAM role, or the root user for an account.",
      options: [
        {
          name: "--name",
          description:
            "The resource name for which to disable the account setting. If serviceLongArnFormat is specified, the ARN for your Amazon ECS services is affected. If taskLongArnFormat is specified, the ARN and resource ID for your Amazon ECS tasks is affected. If containerInstanceLongArnFormat is specified, the ARN and resource ID for your Amazon ECS container instances is affected. If awsvpcTrunking is specified, the ENI limit for your Amazon ECS container instances is affected.",
          args: {
            name: "string",
            suggestions: accountSettingsResourceNames,
          },
        },
        {
          name: "--principal-arn",
          description:
            "The ARN of the principal, which can be an IAM user, IAM role, or the root user. If you specify the root user, it disables the account setting for all IAM users, IAM roles, and the root user of the account unless an IAM user or role explicitly overrides these settings. If this field is omitted, the setting is changed only for the authenticated user.",
          args: {
            name: "string",
            generators: [generators.listRoles, generators.listUsers],
          },
        },
        {
          name: "--cli-input-json",
          description:
            "Performs service operation based on the JSON string provided. The JSON string follows the format provided by ``--generate-cli-skeleton``. If other arguments are provided on the command line, the CLI values will override the JSON-provided values. It is not possible to pass arbitrary binary values using a JSON-provided value as the string will be taken literally.",
          args: {
            name: "string",
            generators: generators.listUsers,
          },
        },
        {
          name: "--generate-cli-skeleton",
          description:
            "Prints a JSON skeleton to standard output without sending an API request. If provided with no value or the value ``input``, prints a sample input JSON that can be used as an argument for ``--cli-input-json``. If provided with the value ``output``, it validates the command inputs and returns a sample output JSON for that command.",
          args: {
            name: "string",
            suggestions: ["input", "output"],
          },
        },
      ],
    },
    {
      name: "delete-attributes",
      description:
        "Deletes one or more custom attributes from an Amazon ECS resource.",
      options: [
        {
          name: "--cluster",
          description:
            "The short name or full Amazon Resource Name (ARN) of the cluster that contains the resource to delete attributes. If you do not specify a cluster, the default cluster is assumed.",
          args: {
            name: "string",
            generators: generators.listClusters,
          },
        },
        {
          name: "--attributes",
          description:
            "The attributes to delete from your resource. You can specify up to 10 attributes per request. For custom attributes, specify the attribute name and target ID, but do not specify the value. If you specify the target ID using the short form, you must also specify the target type.",
          args: {
            name: "list",
            variadic: true,
            description:
              "name=string,value=string,targetType=string,targetId=string",
          },
        },
        {
          name: "--cli-input-json",
          description:
            "Performs service operation based on the JSON string provided. The JSON string follows the format provided by ``--generate-cli-skeleton``. If other arguments are provided on the command line, the CLI values will override the JSON-provided values. It is not possible to pass arbitrary binary values using a JSON-provided value as the string will be taken literally.",
          args: {
            name: "string",
            generators: generators.listFiles,
          },
        },
        {
          name: "--generate-cli-skeleton",
          description:
            "Prints a JSON skeleton to standard output without sending an API request. If provided with no value or the value ``input``, prints a sample input JSON that can be used as an argument for ``--cli-input-json``. If provided with the value ``output``, it validates the command inputs and returns a sample output JSON for that command.",
          args: {
            name: "string",
            suggestions: ["input", "output"],
          },
        },
      ],
    },
    {
      name: "delete-capacity-provider",
      description:
        "Deletes the specified capacity provider.  The FARGATE and FARGATE_SPOT capacity providers are reserved and cannot be deleted. You can disassociate them from a cluster using either the PutClusterCapacityProviders API or by deleting the cluster.  Prior to a capacity provider being deleted, the capacity provider must be removed from the capacity provider strategy from all services. The UpdateService API can be used to remove a capacity provider from a service's capacity provider strategy. When updating a service, the forceNewDeployment option can be used to ensure that any tasks using the Amazon EC2 instance capacity provided by the capacity provider are transitioned to use the capacity from the remaining capacity providers. Only capacity providers that are not associated with a cluster can be deleted. To remove a capacity provider from a cluster, you can either use PutClusterCapacityProviders or delete the cluster.",
      options: [
        {
          name: "--capacity-provider",
          description:
            "The short name or full Amazon Resource Name (ARN) of the capacity provider to delete.",
          args: {
            name: "string",
            generators: generators.listCapacityProviders,
          },
        },
        {
          name: "--cli-input-json",
          description:
            "Performs service operation based on the JSON string provided. The JSON string follows the format provided by ``--generate-cli-skeleton``. If other arguments are provided on the command line, the CLI values will override the JSON-provided values. It is not possible to pass arbitrary binary values using a JSON-provided value as the string will be taken literally.",
          args: {
            name: "string",
            generators: generators.listFiles,
          },
        },
        {
          name: "--generate-cli-skeleton",
          description:
            "Prints a JSON skeleton to standard output without sending an API request. If provided with no value or the value ``input``, prints a sample input JSON that can be used as an argument for ``--cli-input-json``. If provided with the value ``output``, it validates the command inputs and returns a sample output JSON for that command.",
          args: {
            name: "string",
            suggestions: ["input", "output"],
          },
        },
      ],
    },
    {
      name: "delete-cluster",
      description:
        "Deletes the specified cluster. The cluster will transition to the INACTIVE state. Clusters with an INACTIVE status may remain discoverable in your account for a period of time. However, this behavior is subject to change in the future, so you should not rely on INACTIVE clusters persisting. You must deregister all container instances from this cluster before you may delete it. You can list the container instances in a cluster with ListContainerInstances and deregister them with DeregisterContainerInstance.",
      options: [
        {
          name: "--cluster",
          description:
            "The short name or full Amazon Resource Name (ARN) of the cluster to delete.",
          args: {
            name: "string",
            generators: generators.listClusters,
          },
        },
        {
          name: "--cli-input-json",
          description:
            "Performs service operation based on the JSON string provided. The JSON string follows the format provided by ``--generate-cli-skeleton``. If other arguments are provided on the command line, the CLI values will override the JSON-provided values. It is not possible to pass arbitrary binary values using a JSON-provided value as the string will be taken literally.",
          args: {
            name: "string",
            generators: generators.listFiles,
          },
        },
        {
          name: "--generate-cli-skeleton",
          description:
            "Prints a JSON skeleton to standard output without sending an API request. If provided with no value or the value ``input``, prints a sample input JSON that can be used as an argument for ``--cli-input-json``. If provided with the value ``output``, it validates the command inputs and returns a sample output JSON for that command.",
          args: {
            name: "string",
            suggestions: ["input", "output"],
          },
        },
      ],
    },
    {
      name: "delete-service",
      description:
        "Deletes a specified service within a cluster. You can delete a service if you have no running tasks in it and the desired task count is zero. If the service is actively maintaining tasks, you cannot delete it, and you must update the service to a desired task count of zero. For more information, see UpdateService.  When you delete a service, if there are still running tasks that require cleanup, the service status moves from ACTIVE to DRAINING, and the service is no longer visible in the console or in the ListServices API operation. After all tasks have transitioned to either STOPPING or STOPPED status, the service status moves from DRAINING to INACTIVE. Services in the DRAINING or INACTIVE status can still be viewed with the DescribeServices API operation. However, in the future, INACTIVE services may be cleaned up and purged from Amazon ECS record keeping, and DescribeServices calls on those services return a ServiceNotFoundException error.   If you attempt to create a new service with the same name as an existing service in either ACTIVE or DRAINING status, you receive an error.",
      options: [
        {
          name: "--cluster",
          description:
            "The short name or full Amazon Resource Name (ARN) of the cluster that hosts the service to delete. If you do not specify a cluster, the default cluster is assumed.",
          args: {
            name: "string",
            generators: generators.listClusters,
          },
        },
        {
          name: "--service",
          description: "The name of the service to delete.",
          args: {
            name: "string",
            generators: generators.listServices,
          },
        },
        {
          name: "--force",
          description:
            "If true, allows you to delete a service even if it has not been scaled down to zero tasks. It is only necessary to use this if the service is using the REPLICA scheduling strategy.",
        },
        {
          name: "--no-force",
          description:
            "If true, allows you to delete a service even if it has not been scaled down to zero tasks. It is only necessary to use this if the service is using the REPLICA scheduling strategy.",
        },
        {
          name: "--cli-input-json",
          description:
            "Performs service operation based on the JSON string provided. The JSON string follows the format provided by ``--generate-cli-skeleton``. If other arguments are provided on the command line, the CLI values will override the JSON-provided values. It is not possible to pass arbitrary binary values using a JSON-provided value as the string will be taken literally.",
          args: {
            name: "string",
            generators: generators.listFiles,
          },
        },
        {
          name: "--generate-cli-skeleton",
          description:
            "Prints a JSON skeleton to standard output without sending an API request. If provided with no value or the value ``input``, prints a sample input JSON that can be used as an argument for ``--cli-input-json``. If provided with the value ``output``, it validates the command inputs and returns a sample output JSON for that command.",
          args: {
            name: "string",
            suggestions: ["input", "output"],
          },
        },
      ],
    },
    {
      name: "delete-task-set",
      description:
        "Deletes a specified task set within a service. This is used when a service uses the EXTERNAL deployment controller type. For more information, see Amazon ECS Deployment Types in the Amazon Elastic Container Service Developer Guide.",
      options: [
        {
          name: "--cluster",
          description:
            "The short name or full Amazon Resource Name (ARN) of the cluster that hosts the service that the task set exists in to delete.",
          args: {
            name: "string",
            generators: generators.listClusters,
          },
        },
        {
          name: "--service",
          description:
            "The short name or full Amazon Resource Name (ARN) of the service that hosts the task set to delete.",
          args: {
            name: "string",
            generators: generators.listServices,
          },
        },
        {
          name: "--task-set",
          description:
            "The task set ID or full Amazon Resource Name (ARN) of the task set to delete.",
          args: {
            name: "string",
            generators: generators.listTaskSets,
          },
        },
        {
          name: "--force",
          description:
            "If true, this allows you to delete a task set even if it hasn't been scaled down to zero.",
        },
        {
          name: "--no-force",
          description:
            "If true, this allows you to delete a task set even if it hasn't been scaled down to zero.",
        },
        {
          name: "--cli-input-json",
          description:
            "Performs service operation based on the JSON string provided. The JSON string follows the format provided by ``--generate-cli-skeleton``. If other arguments are provided on the command line, the CLI values will override the JSON-provided values. It is not possible to pass arbitrary binary values using a JSON-provided value as the string will be taken literally.",
          args: {
            name: "string",
            generators: generators.listFiles,
          },
        },
        {
          name: "--generate-cli-skeleton",
          description:
            "Prints a JSON skeleton to standard output without sending an API request. If provided with no value or the value ``input``, prints a sample input JSON that can be used as an argument for ``--cli-input-json``. If provided with the value ``output``, it validates the command inputs and returns a sample output JSON for that command.",
          args: {
            name: "string",
            suggestions: ["input", "output"],
          },
        },
      ],
    },
    {
      name: "deregister-container-instance",
      description:
        "Deregisters an Amazon ECS container instance from the specified cluster. This instance is no longer available to run tasks. If you intend to use the container instance for some other purpose after deregistration, you should stop all of the tasks running on the container instance before deregistration. That prevents any orphaned tasks from consuming resources. Deregistering a container instance removes the instance from a cluster, but it does not terminate the EC2 instance. If you are finished using the instance, be sure to terminate it in the Amazon EC2 console to stop billing.  If you terminate a running container instance, Amazon ECS automatically deregisters the instance from your cluster (stopped container instances or instances with disconnected agents are not automatically deregistered when terminated).",
      options: [
        {
          name: "--cluster",
          description:
            "The short name or full Amazon Resource Name (ARN) of the cluster that hosts the container instance to deregister. If you do not specify a cluster, the default cluster is assumed.",
          args: {
            name: "string",
            generators: generators.listClusters,
          },
        },
        {
          name: "--container-instance",
          description:
            "The container instance ID or full ARN of the container instance to deregister. The ARN contains the arn:aws:ecs namespace, followed by the Region of the container instance, the AWS account ID of the container instance owner, the container-instance namespace, and then the container instance ID. For example, arn:aws:ecs:region:aws_account_id:container-instance/container_instance_ID.",
          args: {
            name: "string",
            generators: generators.listContainerInstances,
          },
        },
        {
          name: "--force",
          description:
            "Forces the deregistration of the container instance. If you have tasks running on the container instance when you deregister it with the force option, these tasks remain running until you terminate the instance or the tasks stop through some other means, but they are orphaned (no longer monitored or accounted for by Amazon ECS). If an orphaned task on your container instance is part of an Amazon ECS service, then the service scheduler starts another copy of that task, on a different container instance if possible.  Any containers in orphaned service tasks that are registered with a Classic Load Balancer or an Application Load Balancer target group are deregistered. They begin connection draining according to the settings on the load balancer or target group.",
        },
        {
          name: "--no-force",
          description:
            "Forces the deregistration of the container instance. If you have tasks running on the container instance when you deregister it with the force option, these tasks remain running until you terminate the instance or the tasks stop through some other means, but they are orphaned (no longer monitored or accounted for by Amazon ECS). If an orphaned task on your container instance is part of an Amazon ECS service, then the service scheduler starts another copy of that task, on a different container instance if possible.  Any containers in orphaned service tasks that are registered with a Classic Load Balancer or an Application Load Balancer target group are deregistered. They begin connection draining according to the settings on the load balancer or target group.",
        },
        {
          name: "--cli-input-json",
          description:
            "Performs service operation based on the JSON string provided. The JSON string follows the format provided by ``--generate-cli-skeleton``. If other arguments are provided on the command line, the CLI values will override the JSON-provided values. It is not possible to pass arbitrary binary values using a JSON-provided value as the string will be taken literally.",
          args: {
            name: "string",
            generators: generators.listFiles,
          },
        },
        {
          name: "--generate-cli-skeleton",
          description:
            "Prints a JSON skeleton to standard output without sending an API request. If provided with no value or the value ``input``, prints a sample input JSON that can be used as an argument for ``--cli-input-json``. If provided with the value ``output``, it validates the command inputs and returns a sample output JSON for that command.",
          args: {
            name: "string",
            suggestions: ["input", "output"],
          },
        },
      ],
    },
    {
      name: "deregister-task-definition",
      description:
        "Deregisters the specified task definition by family and revision. Upon deregistration, the task definition is marked as INACTIVE. Existing tasks and services that reference an INACTIVE task definition continue to run without disruption. Existing services that reference an INACTIVE task definition can still scale up or down by modifying the service's desired count. You cannot use an INACTIVE task definition to run new tasks or create new services, and you cannot update an existing service to reference an INACTIVE task definition. However, there may be up to a 10-minute window following deregistration where these restrictions have not yet taken effect.  At this time, INACTIVE task definitions remain discoverable in your account indefinitely. However, this behavior is subject to change in the future, so you should not rely on INACTIVE task definitions persisting beyond the lifecycle of any associated tasks and services.",
      options: [
        {
          name: "--task-definition",
          description:
            "The family and revision (family:revision) or full Amazon Resource Name (ARN) of the task definition to deregister. You must specify a revision.",
          args: {
            name: "string",
            generators: generators.listTaskDefinitions,
          },
        },
        {
          name: "--cli-input-json",
          description:
            "Performs service operation based on the JSON string provided. The JSON string follows the format provided by ``--generate-cli-skeleton``. If other arguments are provided on the command line, the CLI values will override the JSON-provided values. It is not possible to pass arbitrary binary values using a JSON-provided value as the string will be taken literally.",
          args: {
            name: "string",
            generators: generators.listFiles,
          },
        },
        {
          name: "--generate-cli-skeleton",
          description:
            "Prints a JSON skeleton to standard output without sending an API request. If provided with no value or the value ``input``, prints a sample input JSON that can be used as an argument for ``--cli-input-json``. If provided with the value ``output``, it validates the command inputs and returns a sample output JSON for that command.",
          args: {
            name: "string",
            suggestions: ["input", "output"],
          },
        },
      ],
    },
    {
      name: "describe-capacity-providers",
      description: "Describes one or more of your capacity providers.",
      options: [
        {
          name: "--capacity-providers",
          description:
            "The short name or full Amazon Resource Name (ARN) of one or more capacity providers. Up to 100 capacity providers can be described in an action.",
          args: {
            name: "list",
            variadic: true,
            generators: generators.listCapacityProviders,
          },
        },
        {
          name: "--include",
          description:
            "Specifies whether or not you want to see the resource tags for the capacity provider. If TAGS is specified, the tags are included in the response. If this field is omitted, tags are not included in the response.",
          args: {
            name: "list",
            variadic: true,
            suggestions: tags,
          },
        },
        {
          name: "--max-results",
          description:
            "The maximum number of account setting results returned by DescribeCapacityProviders in paginated output. When this parameter is used, DescribeCapacityProviders only returns maxResults results in a single page along with a nextToken response element. The remaining results of the initial request can be seen by sending another DescribeCapacityProviders request with the returned nextToken value. This value can be between 1 and 10. If this parameter is not used, then DescribeCapacityProviders returns up to 10 results and a nextToken value if applicable.",
          args: {
            name: "integer",
          },
        },
        {
          name: "--next-token",
          description:
            "The nextToken value returned from a previous paginated DescribeCapacityProviders request where maxResults was used and the results exceeded the value of that parameter. Pagination continues from the end of the previous results that returned the nextToken value.  This token should be treated as an opaque identifier that is only used to retrieve the next items in a list and not for other programmatic purposes.",
          args: {
            name: "string",
          },
        },
        {
          name: "--cli-input-json",
          description:
            "Performs service operation based on the JSON string provided. The JSON string follows the format provided by ``--generate-cli-skeleton``. If other arguments are provided on the command line, the CLI values will override the JSON-provided values. It is not possible to pass arbitrary binary values using a JSON-provided value as the string will be taken literally.",
          args: {
            name: "string",
            generators: generators.listFiles,
          },
        },
        {
          name: "--generate-cli-skeleton",
          description:
            "Prints a JSON skeleton to standard output without sending an API request. If provided with no value or the value ``input``, prints a sample input JSON that can be used as an argument for ``--cli-input-json``. If provided with the value ``output``, it validates the command inputs and returns a sample output JSON for that command.",
          args: {
            name: "string",
            suggestions: ["input", "output"],
          },
        },
      ],
    },
    {
      name: "describe-clusters",
      description: "Describes one or more of your clusters.",
      options: [
        {
          name: "--clusters",
          description:
            "A list of up to 100 cluster names or full cluster Amazon Resource Name (ARN) entries. If you do not specify a cluster, the default cluster is assumed.",
          args: {
            name: "list",
            variadic: true,
            generators: generators.listClusters,
          },
        },
        {
          name: "--include",
          description:
            "Whether to include additional information about your clusters in the response. If this field is omitted, the attachments, statistics, and tags are not included. If ATTACHMENTS is specified, the attachments for the container instances or tasks within the cluster are included. If SETTINGS is specified, the settings for the cluster are included. If STATISTICS is specified, the following additional information, separated by launch type, is included:   runningEC2TasksCount   runningFargateTasksCount   pendingEC2TasksCount   pendingFargateTasksCount   activeEC2ServiceCount   activeFargateServiceCount   drainingEC2ServiceCount   drainingFargateServiceCount   If TAGS is specified, the metadata tags associated with the cluster are included.",
          args: {
            name: "list",
            variadic: true,
            suggestions: clusterInformation,
          },
        },
        {
          name: "--cli-input-json",
          description:
            "Performs service operation based on the JSON string provided. The JSON string follows the format provided by ``--generate-cli-skeleton``. If other arguments are provided on the command line, the CLI values will override the JSON-provided values. It is not possible to pass arbitrary binary values using a JSON-provided value as the string will be taken literally.",
          args: {
            name: "string",
            generators: generators.listFiles,
          },
        },
        {
          name: "--generate-cli-skeleton",
          description:
            "Prints a JSON skeleton to standard output without sending an API request. If provided with no value or the value ``input``, prints a sample input JSON that can be used as an argument for ``--cli-input-json``. If provided with the value ``output``, it validates the command inputs and returns a sample output JSON for that command.",
          args: {
            name: "string",
            suggestions: ["input", "output"],
          },
        },
      ],
    },
    {
      name: "describe-container-instances",
      description:
        "Describes Amazon Elastic Container Service container instances. Returns metadata about registered and remaining resources on each container instance requested.",
      options: [
        {
          name: "--cluster",
          description:
            "The short name or full Amazon Resource Name (ARN) of the cluster that hosts the container instances to describe. If you do not specify a cluster, the default cluster is assumed. This parameter is required if the container instance or container instances you are describing were launched in any cluster other than the default cluster.",
          args: {
            name: "string",
            generators: generators.listClusters,
          },
        },
        {
          name: "--container-instances",
          description:
            "A list of up to 100 container instance IDs or full Amazon Resource Name (ARN) entries.",
          args: {
            name: "list",
            variadic: true,
            generators: generators.listContainerInstances,
          },
        },
        {
          name: "--include",
          description:
            "Specifies whether you want to see the resource tags for the container instance. If TAGS is specified, the tags are included in the response. If this field is omitted, tags are not included in the response.",
          args: {
            name: "list",
            variadic: true,
            suggestions: tags,
          },
        },
        {
          name: "--cli-input-json",
          description:
            "Performs service operation based on the JSON string provided. The JSON string follows the format provided by ``--generate-cli-skeleton``. If other arguments are provided on the command line, the CLI values will override the JSON-provided values. It is not possible to pass arbitrary binary values using a JSON-provided value as the string will be taken literally.",
          args: {
            name: "string",
            generators: generators.listFiles,
          },
        },
        {
          name: "--generate-cli-skeleton",
          description:
            "Prints a JSON skeleton to standard output without sending an API request. If provided with no value or the value ``input``, prints a sample input JSON that can be used as an argument for ``--cli-input-json``. If provided with the value ``output``, it validates the command inputs and returns a sample output JSON for that command.",
          args: {
            name: "string",
            suggestions: ["input", "output"],
          },
        },
      ],
    },
    {
      name: "describe-services",
      description: "Describes the specified services running in your cluster.",
      options: [
        {
          name: "--cluster",
          description:
            "The short name or full Amazon Resource Name (ARN)the cluster that hosts the service to describe. If you do not specify a cluster, the default cluster is assumed. This parameter is required if the service or services you are describing were launched in any cluster other than the default cluster.",
          args: {
            name: "string",
            generators: generators.listClusters,
          },
        },
        {
          name: "--services",
          description:
            "A list of services to describe. You may specify up to 10 services to describe in a single operation.",
          args: {
            name: "list",
            variadic: true,
            generators: generators.listServices,
          },
        },
        {
          name: "--include",
          description:
            "Specifies whether you want to see the resource tags for the service. If TAGS is specified, the tags are included in the response. If this field is omitted, tags are not included in the response.",
          args: {
            name: "list",
            variadic: true,
            suggestions: tags,
          },
        },
        {
          name: "--cli-input-json",
          description:
            "Performs service operation based on the JSON string provided. The JSON string follows the format provided by ``--generate-cli-skeleton``. If other arguments are provided on the command line, the CLI values will override the JSON-provided values. It is not possible to pass arbitrary binary values using a JSON-provided value as the string will be taken literally.",
          args: {
            name: "string",
            generators: generators.listFiles,
          },
        },
        {
          name: "--generate-cli-skeleton",
          description:
            "Prints a JSON skeleton to standard output without sending an API request. If provided with no value or the value ``input``, prints a sample input JSON that can be used as an argument for ``--cli-input-json``. If provided with the value ``output``, it validates the command inputs and returns a sample output JSON for that command.",
          args: {
            name: "string",
            suggestions: ["input", "output"],
          },
        },
      ],
    },
    {
      name: "describe-task-definition",
      description:
        "Describes a task definition. You can specify a family and revision to find information about a specific task definition, or you can simply specify the family to find the latest ACTIVE revision in that family.  You can only describe INACTIVE task definitions while an active task or service references them.",
      options: [
        {
          name: "--task-definition",
          description:
            "The family for the latest ACTIVE revision, family and revision (family:revision) for a specific revision in the family, or full Amazon Resource Name (ARN) of the task definition to describe.",
          args: {
            name: "string",
            generators: generators.listTaskDefinitions,
          },
        },
        {
          name: "--include",
          description:
            "Specifies whether to see the resource tags for the task definition. If TAGS is specified, the tags are included in the response. If this field is omitted, tags are not included in the response.",
          args: {
            name: "list",
            variadic: true,
            suggestions: tags,
          },
        },
        {
          name: "--cli-input-json",
          description:
            "Performs service operation based on the JSON string provided. The JSON string follows the format provided by ``--generate-cli-skeleton``. If other arguments are provided on the command line, the CLI values will override the JSON-provided values. It is not possible to pass arbitrary binary values using a JSON-provided value as the string will be taken literally.",
          args: {
            name: "string",
            generators: generators.listFiles,
          },
        },
        {
          name: "--generate-cli-skeleton",
          description:
            "Prints a JSON skeleton to standard output without sending an API request. If provided with no value or the value ``input``, prints a sample input JSON that can be used as an argument for ``--cli-input-json``. If provided with the value ``output``, it validates the command inputs and returns a sample output JSON for that command.",
          args: {
            name: "string",
            suggestions: ["input", "output"],
          },
        },
      ],
    },
    {
      name: "describe-task-sets",
      description:
        "Describes the task sets in the specified cluster and service. This is used when a service uses the EXTERNAL deployment controller type. For more information, see Amazon ECS Deployment Types in the Amazon Elastic Container Service Developer Guide.",
      options: [
        {
          name: "--cluster",
          description:
            "The short name or full Amazon Resource Name (ARN) of the cluster that hosts the service that the task sets exist in.",
          args: {
            name: "string",
            generators: generators.listClusters,
          },
        },
        {
          name: "--service",
          description:
            "The short name or full Amazon Resource Name (ARN) of the service that the task sets exist in.",
          args: {
            name: "string",
            generators: generators.listServices,
          },
        },
        {
          name: "--task-sets",
          description:
            "The ID or full Amazon Resource Name (ARN) of task sets to describe.",
          args: {
            name: "list",
            variadic: true,
            generators: generators.listTaskSets,
          },
        },
        {
          name: "--include",
          description:
            "Specifies whether to see the resource tags for the task set. If TAGS is specified, the tags are included in the response. If this field is omitted, tags are not included in the response.",
          args: {
            name: "list",
            variadic: true,
            suggestions: tags,
          },
        },
        {
          name: "--cli-input-json",
          description:
            "Performs service operation based on the JSON string provided. The JSON string follows the format provided by ``--generate-cli-skeleton``. If other arguments are provided on the command line, the CLI values will override the JSON-provided values. It is not possible to pass arbitrary binary values using a JSON-provided value as the string will be taken literally.",
          args: {
            name: "string",
            generators: generators.listFiles,
          },
        },
        {
          name: "--generate-cli-skeleton",
          description:
            "Prints a JSON skeleton to standard output without sending an API request. If provided with no value or the value ``input``, prints a sample input JSON that can be used as an argument for ``--cli-input-json``. If provided with the value ``output``, it validates the command inputs and returns a sample output JSON for that command.",
          args: {
            name: "string",
            suggestions: ["input", "output"],
          },
        },
      ],
    },
    {
      name: "describe-tasks",
      description: "Describes a specified task or tasks.",
      options: [
        {
          name: "--cluster",
          description:
            "The short name or full Amazon Resource Name (ARN) of the cluster that hosts the task or tasks to describe. If you do not specify a cluster, the default cluster is assumed. This parameter is required if the task or tasks you are describing were launched in any cluster other than the default cluster.",
          args: {
            name: "string",
            generators: generators.listClusters,
          },
        },
        {
          name: "--tasks",
          description: "A list of up to 100 task IDs or full ARN entries.",
          args: {
            name: "list",
            variadic: true,
            generators: generators.listTasks,
          },
        },
        {
          name: "--include",
          description:
            "Specifies whether you want to see the resource tags for the task. If TAGS is specified, the tags are included in the response. If this field is omitted, tags are not included in the response.",
          args: {
            name: "list",
            variadic: true,
            suggestions: tags,
          },
        },
        {
          name: "--cli-input-json",
          description:
            "Performs service operation based on the JSON string provided. The JSON string follows the format provided by ``--generate-cli-skeleton``. If other arguments are provided on the command line, the CLI values will override the JSON-provided values. It is not possible to pass arbitrary binary values using a JSON-provided value as the string will be taken literally.",
          args: {
            name: "string",
            generators: generators.listFiles,
          },
        },
        {
          name: "--generate-cli-skeleton",
          description:
            "Prints a JSON skeleton to standard output without sending an API request. If provided with no value or the value ``input``, prints a sample input JSON that can be used as an argument for ``--cli-input-json``. If provided with the value ``output``, it validates the command inputs and returns a sample output JSON for that command.",
          args: {
            name: "string",
            suggestions: ["input", "output"],
          },
        },
      ],
    },
    {
      name: "discover-poll-endpoint",
      description:
        "This action is only used by the Amazon ECS agent, and it is not intended for use outside of the agent.  Returns an endpoint for the Amazon ECS agent to poll for updates.",
      options: [
        {
          name: "--container-instance",
          description:
            "The container instance ID or full ARN of the container instance. The ARN contains the arn:aws:ecs namespace, followed by the Region of the container instance, the AWS account ID of the container instance owner, the container-instance namespace, and then the container instance ID. For example, arn:aws:ecs:region:aws_account_id:container-instance/container_instance_ID.",
          args: {
            name: "string",
            generators: generators.listContainerInstances,
          },
        },
        {
          name: "--cluster",
          description:
            "The short name or full Amazon Resource Name (ARN) of the cluster to which the container instance belongs.",
          args: {
            name: "string",
            generators: generators.listClusters,
          },
        },
        {
          name: "--cli-input-json",
          description:
            "Performs service operation based on the JSON string provided. The JSON string follows the format provided by ``--generate-cli-skeleton``. If other arguments are provided on the command line, the CLI values will override the JSON-provided values. It is not possible to pass arbitrary binary values using a JSON-provided value as the string will be taken literally.",
          args: {
            name: "string",
            generators: generators.listFiles,
          },
        },
        {
          name: "--generate-cli-skeleton",
          description:
            "Prints a JSON skeleton to standard output without sending an API request. If provided with no value or the value ``input``, prints a sample input JSON that can be used as an argument for ``--cli-input-json``. If provided with the value ``output``, it validates the command inputs and returns a sample output JSON for that command.",
          args: {
            name: "string",
            suggestions: ["input", "output"],
          },
        },
      ],
    },
    {
      name: "execute-command",
      description: "Runs a command remotely on a container within a task.",
      options: [
        {
          name: "--cluster",
          description:
            "The Amazon Resource Name (ARN) or short name of the cluster the task is running in. If you do not specify a cluster, the default cluster is assumed.",
          args: {
            name: "string",
            generators: generators.listClusters,
          },
        },
        {
          name: "--container",
          description:
            "The name of the container to execute the command on. A container name only needs to be specified for tasks containing multiple containers.",
          args: {
            name: "string",
          },
        },
        {
          name: "--command",
          description: "The command to run on the container.",
          args: {
            name: "string",
          },
        },
        {
          name: "--interactive",
          description: "Use this flag to run your command in interactive mode.",
        },
        {
          name: "--task",
          description:
            "The Amazon Resource Name (ARN) or ID of the task the container is part of.",
          args: {
            name: "string",
            generators: generators.listTasks,
          },
        },
        {
          name: "--non-interactive",
          description: "Use this flag to run your command in interactive mode.",
        },
        {
          name: "--cli-input-json",
          description:
            "Performs service operation based on the JSON string provided. The JSON string follows the format provided by ``--generate-cli-skeleton``. If other arguments are provided on the command line, the CLI values will override the JSON-provided values. It is not possible to pass arbitrary binary values using a JSON-provided value as the string will be taken literally.",
          args: {
            name: "string",
            generators: generators.listFiles,
          },
        },
        {
          name: "--generate-cli-skeleton",
          description:
            "Prints a JSON skeleton to standard output without sending an API request. If provided with no value or the value ``input``, prints a sample input JSON that can be used as an argument for ``--cli-input-json``. If provided with the value ``output``, it validates the command inputs and returns a sample output JSON for that command.",
          args: {
            name: "string",
            suggestions: ["input", "output"],
          },
        },
      ],
    },
    {
      name: "list-account-settings",
      description: "Lists the account settings for a specified principal.",
      options: [
        {
          name: "--name",
          description:
            "The name of the account setting you want to list the settings for.",
          args: {
            name: "string",
            suggestions: accountSettingsResourceNames,
          },
        },
        {
          name: "--value",
          description:
            "The value of the account settings with which to filter results. You must also specify an account setting name to use this parameter.",
          args: {
            name: "string",
          },
        },
        {
          name: "--principal-arn",
          description:
            "The ARN of the principal, which can be an IAM user, IAM role, or the root user. If this field is omitted, the account settings are listed only for the authenticated user.",
          args: {
            name: "string",
            generators: [generators.listRoles, generators.listUsers],
          },
        },
        {
          name: "--effective-settings",
          description:
            "Specifies whether to return the effective settings. If true, the account settings for the root user or the default setting for the principalArn are returned. If false, the account settings for the principalArn are returned if they are set. Otherwise, no account settings are returned.",
        },
        {
          name: "--no-effective-settings",
          description:
            "Specifies whether to return the effective settings. If true, the account settings for the root user or the default setting for the principalArn are returned. If false, the account settings for the principalArn are returned if they are set. Otherwise, no account settings are returned.",
        },
        {
          name: "--next-token",
          description:
            "The nextToken value returned from a ListAccountSettings request indicating that more results are available to fulfill the request and further calls will be needed. If maxResults was provided, it is possible the number of results to be fewer than maxResults.  This token should be treated as an opaque identifier that is only used to retrieve the next items in a list and not for other programmatic purposes.",
          args: {
            name: "string",
          },
        },
        {
          name: "--max-results",
          description:
            "The maximum number of account setting results returned by ListAccountSettings in paginated output. When this parameter is used, ListAccountSettings only returns maxResults results in a single page along with a nextToken response element. The remaining results of the initial request can be seen by sending another ListAccountSettings request with the returned nextToken value. This value can be between 1 and 10. If this parameter is not used, then ListAccountSettings returns up to 10 results and a nextToken value if applicable.",
          args: {
            name: "integer",
          },
        },
        {
          name: "--cli-input-json",
          description:
            "Performs service operation based on the JSON string provided. The JSON string follows the format provided by ``--generate-cli-skeleton``. If other arguments are provided on the command line, the CLI values will override the JSON-provided values. It is not possible to pass arbitrary binary values using a JSON-provided value as the string will be taken literally.",
          args: {
            name: "string",
            generators: generators.listFiles,
          },
        },
        {
          name: "--starting-token",
          description:
            "A token to specify where to start paginating.  This is the\nNextToken from a previously truncated response.\nFor usage examples, see Pagination in the AWS Command Line Interface User\nGuide.",
          args: {
            name: "string",
          },
        },
        {
          name: "--page-size",
          description:
            "The size of each page to get in the AWS service call.  This\ndoes not affect the number of items returned in the command's\noutput.  Setting a smaller page size results in more calls to\nthe AWS service, retrieving fewer items in each call.  This can\nhelp prevent the AWS service calls from timing out.\nFor usage examples, see Pagination in the AWS Command Line Interface User\nGuide.",
          args: {
            name: "integer",
          },
        },
        {
          name: "--max-items",
          description:
            "The total number of items to return in the command's output.\nIf the total number of items available is more than the value\nspecified, a NextToken is provided in the command's\noutput.  To resume pagination, provide the\nNextToken value in the starting-token\nargument of a subsequent command.  Do not use the\nNextToken response element directly outside of the\nAWS CLI.\nFor usage examples, see Pagination in the AWS Command Line Interface User\nGuide.",
          args: {
            name: "integer",
          },
        },
        {
          name: "--generate-cli-skeleton",
          description:
            "Prints a JSON skeleton to standard output without sending an API request. If provided with no value or the value ``input``, prints a sample input JSON that can be used as an argument for ``--cli-input-json``. If provided with the value ``output``, it validates the command inputs and returns a sample output JSON for that command.",
          args: {
            name: "string",
            suggestions: ["input", "output"],
          },
        },
      ],
    },
    {
      name: "list-attributes",
      description:
        "Lists the attributes for Amazon ECS resources within a specified target type and cluster. When you specify a target type and cluster, ListAttributes returns a list of attribute objects, one for each attribute on each resource. You can filter the list of results to a single attribute name to only return results that have that name. You can also filter the results by attribute name and value, for example, to see which container instances in a cluster are running a Linux AMI (ecs.os-type=linux).",
      options: [
        {
          name: "--cluster",
          description:
            "The short name or full Amazon Resource Name (ARN) of the cluster to list attributes. If you do not specify a cluster, the default cluster is assumed.",
          args: {
            name: "string",
            generators: generators.listClusters,
          },
        },
        {
          name: "--target-type",
          description: "The type of the target with which to list attributes.",
          args: {
            name: "string",
            suggestions: ["container-instance"],
          },
        },
        {
          name: "--attribute-name",
          description:
            "The name of the attribute with which to filter the results.",
          args: {
            name: "string",
            generators: generators.listAttributeNames,
          },
        },
        {
          name: "--attribute-value",
          description:
            "The value of the attribute with which to filter results. You must also specify an attribute name to use this parameter.",
          args: {
            name: "string",
            generators: generators.listAttributeValueForName,
          },
        },
        {
          name: "--next-token",
          description:
            "The nextToken value returned from a ListAttributes request indicating that more results are available to fulfill the request and further calls will be needed. If maxResults was provided, it is possible the number of results to be fewer than maxResults.  This token should be treated as an opaque identifier that is only used to retrieve the next items in a list and not for other programmatic purposes.",
          args: {
            name: "string",
          },
        },
        {
          name: "--max-results",
          description:
            "The maximum number of cluster results returned by ListAttributes in paginated output. When this parameter is used, ListAttributes only returns maxResults results in a single page along with a nextToken response element. The remaining results of the initial request can be seen by sending another ListAttributes request with the returned nextToken value. This value can be between 1 and 100. If this parameter is not used, then ListAttributes returns up to 100 results and a nextToken value if applicable.",
          args: {
            name: "integer",
          },
        },
        {
          name: "--cli-input-json",
          description:
            "Performs service operation based on the JSON string provided. The JSON string follows the format provided by ``--generate-cli-skeleton``. If other arguments are provided on the command line, the CLI values will override the JSON-provided values. It is not possible to pass arbitrary binary values using a JSON-provided value as the string will be taken literally.",
          args: {
            name: "string",
            generators: generators.listFiles,
          },
        },
        {
          name: "--starting-token",
          description:
            "A token to specify where to start paginating.  This is the\nNextToken from a previously truncated response.\nFor usage examples, see Pagination in the AWS Command Line Interface User\nGuide.",
          args: {
            name: "string",
          },
        },
        {
          name: "--page-size",
          description:
            "The size of each page to get in the AWS service call.  This\ndoes not affect the number of items returned in the command's\noutput.  Setting a smaller page size results in more calls to\nthe AWS service, retrieving fewer items in each call.  This can\nhelp prevent the AWS service calls from timing out.\nFor usage examples, see Pagination in the AWS Command Line Interface User\nGuide.",
          args: {
            name: "integer",
          },
        },
        {
          name: "--max-items",
          description:
            "The total number of items to return in the command's output.\nIf the total number of items available is more than the value\nspecified, a NextToken is provided in the command's\noutput.  To resume pagination, provide the\nNextToken value in the starting-token\nargument of a subsequent command.  Do not use the\nNextToken response element directly outside of the\nAWS CLI.\nFor usage examples, see Pagination in the AWS Command Line Interface User\nGuide.",
          args: {
            name: "integer",
          },
        },
        {
          name: "--generate-cli-skeleton",
          description:
            "Prints a JSON skeleton to standard output without sending an API request. If provided with no value or the value ``input``, prints a sample input JSON that can be used as an argument for ``--cli-input-json``. If provided with the value ``output``, it validates the command inputs and returns a sample output JSON for that command.",
          args: {
            name: "string",
            suggestions: ["input", "output"],
          },
        },
      ],
    },
    {
      name: "list-clusters",
      description: "Returns a list of existing clusters.",
      options: [
        {
          name: "--next-token",
          description:
            "The nextToken value returned from a ListClusters request indicating that more results are available to fulfill the request and further calls will be needed. If maxResults was provided, it is possible the number of results to be fewer than maxResults.  This token should be treated as an opaque identifier that is only used to retrieve the next items in a list and not for other programmatic purposes.",
          args: {
            name: "string",
          },
        },
        {
          name: "--max-results",
          description:
            "The maximum number of cluster results returned by ListClusters in paginated output. When this parameter is used, ListClusters only returns maxResults results in a single page along with a nextToken response element. The remaining results of the initial request can be seen by sending another ListClusters request with the returned nextToken value. This value can be between 1 and 100. If this parameter is not used, then ListClusters returns up to 100 results and a nextToken value if applicable.",
          args: {
            name: "integer",
          },
        },
        {
          name: "--cli-input-json",
          description:
            "Performs service operation based on the JSON string provided. The JSON string follows the format provided by ``--generate-cli-skeleton``. If other arguments are provided on the command line, the CLI values will override the JSON-provided values. It is not possible to pass arbitrary binary values using a JSON-provided value as the string will be taken literally.",
          args: {
            name: "string",
            generators: generators.listFiles,
          },
        },
        {
          name: "--starting-token",
          description:
            "A token to specify where to start paginating.  This is the\nNextToken from a previously truncated response.\nFor usage examples, see Pagination in the AWS Command Line Interface User\nGuide.",
          args: {
            name: "string",
          },
        },
        {
          name: "--page-size",
          description:
            "The size of each page to get in the AWS service call.  This\ndoes not affect the number of items returned in the command's\noutput.  Setting a smaller page size results in more calls to\nthe AWS service, retrieving fewer items in each call.  This can\nhelp prevent the AWS service calls from timing out.\nFor usage examples, see Pagination in the AWS Command Line Interface User\nGuide.",
          args: {
            name: "integer",
          },
        },
        {
          name: "--max-items",
          description:
            "The total number of items to return in the command's output.\nIf the total number of items available is more than the value\nspecified, a NextToken is provided in the command's\noutput.  To resume pagination, provide the\nNextToken value in the starting-token\nargument of a subsequent command.  Do not use the\nNextToken response element directly outside of the\nAWS CLI.\nFor usage examples, see Pagination in the AWS Command Line Interface User\nGuide.",
          args: {
            name: "integer",
          },
        },
        {
          name: "--generate-cli-skeleton",
          description:
            "Prints a JSON skeleton to standard output without sending an API request. If provided with no value or the value ``input``, prints a sample input JSON that can be used as an argument for ``--cli-input-json``. If provided with the value ``output``, it validates the command inputs and returns a sample output JSON for that command.",
          args: {
            name: "string",
            suggestions: ["input", "output"],
          },
        },
      ],
    },
    {
      name: "list-container-instances",
      description:
        "Returns a list of container instances in a specified cluster. You can filter the results of a ListContainerInstances operation with cluster query language statements inside the filter parameter. For more information, see Cluster Query Language in the Amazon Elastic Container Service Developer Guide.",
      options: [
        {
          name: "--cluster",
          description:
            "The short name or full Amazon Resource Name (ARN) of the cluster that hosts the container instances to list. If you do not specify a cluster, the default cluster is assumed.",
          args: {
            name: "string",
            generators: generators.listClusters,
          },
        },
        {
          name: "--filter",
          description:
            "You can filter the results of a ListContainerInstances operation with cluster query language statements. For more information, see Cluster Query Language in the Amazon Elastic Container Service Developer Guide.",
          args: {
            name: "string",
          },
        },
        {
          name: "--next-token",
          description:
            "The nextToken value returned from a ListContainerInstances request indicating that more results are available to fulfill the request and further calls will be needed. If maxResults was provided, it is possible the number of results to be fewer than maxResults.  This token should be treated as an opaque identifier that is only used to retrieve the next items in a list and not for other programmatic purposes.",
          args: {
            name: "string",
          },
        },
        {
          name: "--max-results",
          description:
            "The maximum number of container instance results returned by ListContainerInstances in paginated output. When this parameter is used, ListContainerInstances only returns maxResults results in a single page along with a nextToken response element. The remaining results of the initial request can be seen by sending another ListContainerInstances request with the returned nextToken value. This value can be between 1 and 100. If this parameter is not used, then ListContainerInstances returns up to 100 results and a nextToken value if applicable.",
          args: {
            name: "integer",
          },
        },
        {
          name: "--status",
          description:
            "Filters the container instances by status. For example, if you specify the DRAINING status, the results include only container instances that have been set to DRAINING using UpdateContainerInstancesState. If you do not specify this parameter, the default is to include container instances set to all states other than INACTIVE.",
          args: {
            name: "string",
            suggestions: status,
          },
        },
        {
          name: "--cli-input-json",
          description:
            "Performs service operation based on the JSON string provided. The JSON string follows the format provided by ``--generate-cli-skeleton``. If other arguments are provided on the command line, the CLI values will override the JSON-provided values. It is not possible to pass arbitrary binary values using a JSON-provided value as the string will be taken literally.",
          args: {
            name: "string",
            generators: generators.listFiles,
          },
        },
        {
          name: "--starting-token",
          description:
            "A token to specify where to start paginating.  This is the\nNextToken from a previously truncated response.\nFor usage examples, see Pagination in the AWS Command Line Interface User\nGuide.",
          args: {
            name: "string",
          },
        },
        {
          name: "--page-size",
          description:
            "The size of each page to get in the AWS service call.  This\ndoes not affect the number of items returned in the command's\noutput.  Setting a smaller page size results in more calls to\nthe AWS service, retrieving fewer items in each call.  This can\nhelp prevent the AWS service calls from timing out.\nFor usage examples, see Pagination in the AWS Command Line Interface User\nGuide.",
          args: {
            name: "integer",
          },
        },
        {
          name: "--max-items",
          description:
            "The total number of items to return in the command's output.\nIf the total number of items available is more than the value\nspecified, a NextToken is provided in the command's\noutput.  To resume pagination, provide the\nNextToken value in the starting-token\nargument of a subsequent command.  Do not use the\nNextToken response element directly outside of the\nAWS CLI.\nFor usage examples, see Pagination in the AWS Command Line Interface User\nGuide.",
          args: {
            name: "integer",
          },
        },
        {
          name: "--generate-cli-skeleton",
          description:
            "Prints a JSON skeleton to standard output without sending an API request. If provided with no value or the value ``input``, prints a sample input JSON that can be used as an argument for ``--cli-input-json``. If provided with the value ``output``, it validates the command inputs and returns a sample output JSON for that command.",
          args: {
            name: "string",
            suggestions: ["input", "output"],
          },
        },
      ],
    },
    {
      name: "list-services",
      description:
        "Lists the services that are running in a specified cluster.",
      options: [
        {
          name: "--cluster",
          description:
            "The short name or full Amazon Resource Name (ARN) of the cluster that hosts the services to list. If you do not specify a cluster, the default cluster is assumed.",
          args: {
            name: "string",
            generators: generators.listClusters,
          },
        },
        {
          name: "--next-token",
          description:
            "The nextToken value returned from a ListServices request indicating that more results are available to fulfill the request and further calls will be needed. If maxResults was provided, it is possible the number of results to be fewer than maxResults.  This token should be treated as an opaque identifier that is only used to retrieve the next items in a list and not for other programmatic purposes.",
          args: {
            name: "string",
          },
        },
        {
          name: "--max-results",
          description:
            "The maximum number of service results returned by ListServices in paginated output. When this parameter is used, ListServices only returns maxResults results in a single page along with a nextToken response element. The remaining results of the initial request can be seen by sending another ListServices request with the returned nextToken value. This value can be between 1 and 100. If this parameter is not used, then ListServices returns up to 10 results and a nextToken value if applicable.",
          args: {
            name: "integer",
          },
        },
        {
          name: "--launch-type",
          description: "The launch type for the services to list.",
          args: {
            name: "string",
            suggestions: launchTypes,
          },
        },
        {
          name: "--scheduling-strategy",
          description: "The scheduling strategy for services to list.",
          args: {
            name: "string",
            suggestions: schedulingStrategy,
          },
        },
        {
          name: "--cli-input-json",
          description:
            "Performs service operation based on the JSON string provided. The JSON string follows the format provided by ``--generate-cli-skeleton``. If other arguments are provided on the command line, the CLI values will override the JSON-provided values. It is not possible to pass arbitrary binary values using a JSON-provided value as the string will be taken literally.",
          args: {
            name: "string",
            generators: generators.listFiles,
          },
        },
        {
          name: "--starting-token",
          description:
            "A token to specify where to start paginating.  This is the\nNextToken from a previously truncated response.\nFor usage examples, see Pagination in the AWS Command Line Interface User\nGuide.",
          args: {
            name: "string",
          },
        },
        {
          name: "--page-size",
          description:
            "The size of each page to get in the AWS service call.  This\ndoes not affect the number of items returned in the command's\noutput.  Setting a smaller page size results in more calls to\nthe AWS service, retrieving fewer items in each call.  This can\nhelp prevent the AWS service calls from timing out.\nFor usage examples, see Pagination in the AWS Command Line Interface User\nGuide.",
          args: {
            name: "integer",
          },
        },
        {
          name: "--max-items",
          description:
            "The total number of items to return in the command's output.\nIf the total number of items available is more than the value\nspecified, a NextToken is provided in the command's\noutput.  To resume pagination, provide the\nNextToken value in the starting-token\nargument of a subsequent command.  Do not use the\nNextToken response element directly outside of the\nAWS CLI.\nFor usage examples, see Pagination in the AWS Command Line Interface User\nGuide.",
          args: {
            name: "integer",
          },
        },
        {
          name: "--generate-cli-skeleton",
          description:
            "Prints a JSON skeleton to standard output without sending an API request. If provided with no value or the value ``input``, prints a sample input JSON that can be used as an argument for ``--cli-input-json``. If provided with the value ``output``, it validates the command inputs and returns a sample output JSON for that command.",
          args: {
            name: "string",
            suggestions: ["input", "output"],
          },
        },
      ],
    },
    {
      name: "list-tags-for-resource",
      description: "List the tags for an Amazon ECS resource.",
      options: [
        {
          name: "--resource-arn",
          description:
            "The Amazon Resource Name (ARN) that identifies the resource for which to list the tags. Currently, the supported resources are Amazon ECS tasks, services, task definitions, clusters, and container instances.",
          args: {
            name: "string",
            generators: [
              generators.listTasks,
              generators.ListTaskDefinitions,
              generators.listClusters,
              generators.listServices,
              generators.listContainerInstances,
            ],
          },
        },
        {
          name: "--cli-input-json",
          description:
            "Performs service operation based on the JSON string provided. The JSON string follows the format provided by ``--generate-cli-skeleton``. If other arguments are provided on the command line, the CLI values will override the JSON-provided values. It is not possible to pass arbitrary binary values using a JSON-provided value as the string will be taken literally.",
          args: {
            name: "string",
            generators: generators.listFiles,
          },
        },
        {
          name: "--generate-cli-skeleton",
          description:
            "Prints a JSON skeleton to standard output without sending an API request. If provided with no value or the value ``input``, prints a sample input JSON that can be used as an argument for ``--cli-input-json``. If provided with the value ``output``, it validates the command inputs and returns a sample output JSON for that command.",
          args: {
            name: "string",
            suggestions: ["input", "output"],
          },
        },
      ],
    },
    {
      name: "list-task-definition-families",
      description:
        "Returns a list of task definition families that are registered to your account (which may include task definition families that no longer have any ACTIVE task definition revisions). You can filter out task definition families that do not contain any ACTIVE task definition revisions by setting the status parameter to ACTIVE. You can also filter the results with the familyPrefix parameter.",
      options: [
        {
          name: "--family-prefix",
          description:
            "The familyPrefix is a string that is used to filter the results of ListTaskDefinitionFamilies. If you specify a familyPrefix, only task definition family names that begin with the familyPrefix string are returned.",
          args: {
            name: "string",
          },
        },
        {
          name: "--status",
          description:
            "The task definition family status with which to filter the ListTaskDefinitionFamilies results. By default, both ACTIVE and INACTIVE task definition families are listed. If this parameter is set to ACTIVE, only task definition families that have an ACTIVE task definition revision are returned. If this parameter is set to INACTIVE, only task definition families that do not have any ACTIVE task definition revisions are returned. If you paginate the resulting output, be sure to keep the status value constant in each subsequent request.",
          args: {
            name: "string",
            suggestions: taskDefinitionFamilyStatus,
          },
        },
        {
          name: "--next-token",
          description:
            "The nextToken value returned from a ListTaskDefinitionFamilies request indicating that more results are available to fulfill the request and further calls will be needed. If maxResults was provided, it is possible the number of results to be fewer than maxResults.  This token should be treated as an opaque identifier that is only used to retrieve the next items in a list and not for other programmatic purposes.",
          args: {
            name: "string",
          },
        },
        {
          name: "--max-results",
          description:
            "The maximum number of task definition family results returned by ListTaskDefinitionFamilies in paginated output. When this parameter is used, ListTaskDefinitions only returns maxResults results in a single page along with a nextToken response element. The remaining results of the initial request can be seen by sending another ListTaskDefinitionFamilies request with the returned nextToken value. This value can be between 1 and 100. If this parameter is not used, then ListTaskDefinitionFamilies returns up to 100 results and a nextToken value if applicable.",
          args: {
            name: "integer",
          },
        },
        {
          name: "--cli-input-json",
          description:
            "Performs service operation based on the JSON string provided. The JSON string follows the format provided by ``--generate-cli-skeleton``. If other arguments are provided on the command line, the CLI values will override the JSON-provided values. It is not possible to pass arbitrary binary values using a JSON-provided value as the string will be taken literally.",
          args: {
            name: "string",
            generators: generators.listFiles,
          },
        },
        {
          name: "--starting-token",
          description:
            "A token to specify where to start paginating.  This is the\nNextToken from a previously truncated response.\nFor usage examples, see Pagination in the AWS Command Line Interface User\nGuide.",
          args: {
            name: "string",
          },
        },
        {
          name: "--page-size",
          description:
            "The size of each page to get in the AWS service call.  This\ndoes not affect the number of items returned in the command's\noutput.  Setting a smaller page size results in more calls to\nthe AWS service, retrieving fewer items in each call.  This can\nhelp prevent the AWS service calls from timing out.\nFor usage examples, see Pagination in the AWS Command Line Interface User\nGuide.",
          args: {
            name: "integer",
          },
        },
        {
          name: "--max-items",
          description:
            "The total number of items to return in the command's output.\nIf the total number of items available is more than the value\nspecified, a NextToken is provided in the command's\noutput.  To resume pagination, provide the\nNextToken value in the starting-token\nargument of a subsequent command.  Do not use the\nNextToken response element directly outside of the\nAWS CLI.\nFor usage examples, see Pagination in the AWS Command Line Interface User\nGuide.",
          args: {
            name: "integer",
          },
        },
        {
          name: "--generate-cli-skeleton",
          description:
            "Prints a JSON skeleton to standard output without sending an API request. If provided with no value or the value ``input``, prints a sample input JSON that can be used as an argument for ``--cli-input-json``. If provided with the value ``output``, it validates the command inputs and returns a sample output JSON for that command.",
          args: {
            name: "string",
            suggestions: ["input", "output"],
          },
        },
      ],
    },
    {
      name: "list-task-definitions",
      description:
        "Returns a list of task definitions that are registered to your account. You can filter the results by family name with the familyPrefix parameter or by status with the status parameter.",
      options: [
        {
          name: "--family-prefix",
          description:
            "The full family name with which to filter the ListTaskDefinitions results. Specifying a familyPrefix limits the listed task definitions to task definition revisions that belong to that family.",
          args: {
            name: "string",
          },
        },
        {
          name: "--status",
          description:
            "The task definition status with which to filter the ListTaskDefinitions results. By default, only ACTIVE task definitions are listed. By setting this parameter to INACTIVE, you can view task definitions that are INACTIVE as long as an active task or service still references them. If you paginate the resulting output, be sure to keep the status value constant in each subsequent request.",
          args: {
            name: "string",
            suggestions: ["ACTIVE", "INACTIVE"],
          },
        },
        {
          name: "--sort",
          description:
            "The order in which to sort the results. Valid values are ASC and DESC. By default (ASC), task definitions are listed lexicographically by family name and in ascending numerical order by revision so that the newest task definitions in a family are listed last. Setting this parameter to DESC reverses the sort order on family name and revision so that the newest task definitions in a family are listed first.",
          args: {
            name: "string",
            suggestions: ["ASC", "DESC"],
          },
        },
        {
          name: "--next-token",
          description:
            "The nextToken value returned from a ListTaskDefinitions request indicating that more results are available to fulfill the request and further calls will be needed. If maxResults was provided, it is possible the number of results to be fewer than maxResults.  This token should be treated as an opaque identifier that is only used to retrieve the next items in a list and not for other programmatic purposes.",
          args: {
            name: "string",
          },
        },
        {
          name: "--max-results",
          description:
            "The maximum number of task definition results returned by ListTaskDefinitions in paginated output. When this parameter is used, ListTaskDefinitions only returns maxResults results in a single page along with a nextToken response element. The remaining results of the initial request can be seen by sending another ListTaskDefinitions request with the returned nextToken value. This value can be between 1 and 100. If this parameter is not used, then ListTaskDefinitions returns up to 100 results and a nextToken value if applicable.",
          args: {
            name: "integer",
          },
        },
        {
          name: "--cli-input-json",
          description:
            "Performs service operation based on the JSON string provided. The JSON string follows the format provided by ``--generate-cli-skeleton``. If other arguments are provided on the command line, the CLI values will override the JSON-provided values. It is not possible to pass arbitrary binary values using a JSON-provided value as the string will be taken literally.",
          args: {
            name: "string",
            generators: generators.listFiles,
          },
        },
        {
          name: "--starting-token",
          description:
            "A token to specify where to start paginating.  This is the\nNextToken from a previously truncated response.\nFor usage examples, see Pagination in the AWS Command Line Interface User\nGuide.",
          args: {
            name: "string",
          },
        },
        {
          name: "--page-size",
          description:
            "The size of each page to get in the AWS service call.  This\ndoes not affect the number of items returned in the command's\noutput.  Setting a smaller page size results in more calls to\nthe AWS service, retrieving fewer items in each call.  This can\nhelp prevent the AWS service calls from timing out.\nFor usage examples, see Pagination in the AWS Command Line Interface User\nGuide.",
          args: {
            name: "integer",
          },
        },
        {
          name: "--max-items",
          description:
            "The total number of items to return in the command's output.\nIf the total number of items available is more than the value\nspecified, a NextToken is provided in the command's\noutput.  To resume pagination, provide the\nNextToken value in the starting-token\nargument of a subsequent command.  Do not use the\nNextToken response element directly outside of the\nAWS CLI.\nFor usage examples, see Pagination in the AWS Command Line Interface User\nGuide.",
          args: {
            name: "integer",
          },
        },
        {
          name: "--generate-cli-skeleton",
          description:
            "Prints a JSON skeleton to standard output without sending an API request. If provided with no value or the value ``input``, prints a sample input JSON that can be used as an argument for ``--cli-input-json``. If provided with the value ``output``, it validates the command inputs and returns a sample output JSON for that command.",
          args: {
            name: "string",
            suggestions: ["input", "output"],
          },
        },
      ],
    },
    {
      name: "list-tasks",
      description:
        "Returns a list of tasks for a specified cluster. You can filter the results by family name, by a particular container instance, or by the desired status of the task with the family, containerInstance, and desiredStatus parameters. Recently stopped tasks might appear in the returned results. Currently, stopped tasks appear in the returned results for at least one hour.",
      options: [
        {
          name: "--cluster",
          description:
            "The short name or full Amazon Resource Name (ARN) of the cluster that hosts the tasks to list. If you do not specify a cluster, the default cluster is assumed.",
          args: {
            name: "string",
            generators: generators.listClusters,
          },
        },
        {
          name: "--container-instance",
          description:
            "The container instance ID or full ARN of the container instance with which to filter the ListTasks results. Specifying a containerInstance limits the results to tasks that belong to that container instance.",
          args: {
            name: "string",
            generators: generators.listContainerInstances,
          },
        },
        {
          name: "--family",
          description:
            "The name of the family with which to filter the ListTasks results. Specifying a family limits the results to tasks that belong to that family.",
          args: {
            name: "string",
            generators: generators.listTaskDefinitionFamilies,
          },
        },
        {
          name: "--next-token",
          description:
            "The nextToken value returned from a ListTasks request indicating that more results are available to fulfill the request and further calls will be needed. If maxResults was provided, it is possible the number of results to be fewer than maxResults.  This token should be treated as an opaque identifier that is only used to retrieve the next items in a list and not for other programmatic purposes.",
          args: {
            name: "string",
          },
        },
        {
          name: "--max-results",
          description:
            "The maximum number of task results returned by ListTasks in paginated output. When this parameter is used, ListTasks only returns maxResults results in a single page along with a nextToken response element. The remaining results of the initial request can be seen by sending another ListTasks request with the returned nextToken value. This value can be between 1 and 100. If this parameter is not used, then ListTasks returns up to 100 results and a nextToken value if applicable.",
          args: {
            name: "integer",
          },
        },
        {
          name: "--started-by",
          description:
            "The startedBy value with which to filter the task results. Specifying a startedBy value limits the results to tasks that were started with that value.",
          args: {
            name: "string",
            generators: generators.listStartedBy,
          },
        },
        {
          name: "--service-name",
          description:
            "The name of the service with which to filter the ListTasks results. Specifying a serviceName limits the results to tasks that belong to that service.",
          args: {
            name: "string",
          },
        },
        {
          name: "--desired-status",
          description:
            "The task desired status with which to filter the ListTasks results. Specifying a desiredStatus of STOPPED limits the results to tasks that Amazon ECS has set the desired status to STOPPED. This can be useful for debugging tasks that are not starting properly or have died or finished. The default status filter is RUNNING, which shows tasks that Amazon ECS has set the desired status to RUNNING.  Although you can filter results based on a desired status of PENDING, this does not return any results. Amazon ECS never sets the desired status of a task to that value (only a task's lastStatus may have a value of PENDING).",
          args: {
            name: "string",
            suggestions: ["RUNNING", "PENDING", "STOPPED"],
          },
        },
        {
          name: "--launch-type",
          description: "The launch type for services to list.",
          args: {
            name: "string",
            suggestions: launchTypes,
          },
        },
        {
          name: "--cli-input-json",
          description:
            "Performs service operation based on the JSON string provided. The JSON string follows the format provided by ``--generate-cli-skeleton``. If other arguments are provided on the command line, the CLI values will override the JSON-provided values. It is not possible to pass arbitrary binary values using a JSON-provided value as the string will be taken literally.",
          args: {
            name: "string",
            generators: generators.listFiles,
          },
        },
        {
          name: "--starting-token",
          description:
            "A token to specify where to start paginating.  This is the\nNextToken from a previously truncated response.\nFor usage examples, see Pagination in the AWS Command Line Interface User\nGuide.",
          args: {
            name: "string",
          },
        },
        {
          name: "--page-size",
          description:
            "The size of each page to get in the AWS service call.  This\ndoes not affect the number of items returned in the command's\noutput.  Setting a smaller page size results in more calls to\nthe AWS service, retrieving fewer items in each call.  This can\nhelp prevent the AWS service calls from timing out.\nFor usage examples, see Pagination in the AWS Command Line Interface User\nGuide.",
          args: {
            name: "integer",
          },
        },
        {
          name: "--max-items",
          description:
            "The total number of items to return in the command's output.\nIf the total number of items available is more than the value\nspecified, a NextToken is provided in the command's\noutput.  To resume pagination, provide the\nNextToken value in the starting-token\nargument of a subsequent command.  Do not use the\nNextToken response element directly outside of the\nAWS CLI.\nFor usage examples, see Pagination in the AWS Command Line Interface User\nGuide.",
          args: {
            name: "integer",
          },
        },
        {
          name: "--generate-cli-skeleton",
          description:
            "Prints a JSON skeleton to standard output without sending an API request. If provided with no value or the value ``input``, prints a sample input JSON that can be used as an argument for ``--cli-input-json``. If provided with the value ``output``, it validates the command inputs and returns a sample output JSON for that command.",
          args: {
            name: "string",
            suggestions: ["input", "output"],
          },
        },
      ],
    },
    {
      name: "put-account-setting",
      description:
        "Modifies an account setting. Account settings are set on a per-Region basis. If you change the account setting for the root user, the default settings for all of the IAM users and roles for which no individual account setting has been specified are reset. For more information, see Account Settings in the Amazon Elastic Container Service Developer Guide. When serviceLongArnFormat, taskLongArnFormat, or containerInstanceLongArnFormat are specified, the Amazon Resource Name (ARN) and resource ID format of the resource type for a specified IAM user, IAM role, or the root user for an account is affected. The opt-in and opt-out account setting must be set for each Amazon ECS resource separately. The ARN and resource ID format of a resource will be defined by the opt-in status of the IAM user or role that created the resource. You must enable this setting to use Amazon ECS features such as resource tagging. When awsvpcTrunking is specified, the elastic network interface (ENI) limit for any new container instances that support the feature is changed. If awsvpcTrunking is enabled, any new container instances that support the feature are launched have the increased ENI limits available to them. For more information, see Elastic Network Interface Trunking in the Amazon Elastic Container Service Developer Guide. When containerInsights is specified, the default setting indicating whether CloudWatch Container Insights is enabled for your clusters is changed. If containerInsights is enabled, any new clusters that are created will have Container Insights enabled unless you disable it during cluster creation. For more information, see CloudWatch Container Insights in the Amazon Elastic Container Service Developer Guide.",
      options: [
        {
          name: "--name",
          description:
            "The Amazon ECS resource name for which to modify the account setting. If serviceLongArnFormat is specified, the ARN for your Amazon ECS services is affected. If taskLongArnFormat is specified, the ARN and resource ID for your Amazon ECS tasks is affected. If containerInstanceLongArnFormat is specified, the ARN and resource ID for your Amazon ECS container instances is affected. If awsvpcTrunking is specified, the elastic network interface (ENI) limit for your Amazon ECS container instances is affected. If containerInsights is specified, the default setting for CloudWatch Container Insights for your clusters is affected.",
          args: {
            name: "string",
            suggestions: accountSettingsResourceNames,
          },
        },
        {
          name: "--value",
          description:
            "The account setting value for the specified principal ARN. Accepted values are enabled and disabled.",
          args: {
            name: "string",
            suggestions: ["enabled", "disabled"],
          },
        },
        {
          name: "--principal-arn",
          description:
            "The ARN of the principal, which can be an IAM user, IAM role, or the root user. If you specify the root user, it modifies the account setting for all IAM users, IAM roles, and the root user of the account unless an IAM user or role explicitly overrides these settings. If this field is omitted, the setting is changed only for the authenticated user.",
          args: {
            name: "string",
            generators: [generators.listRoles, generators.listUsers],
          },
        },
        {
          name: "--cli-input-json",
          description:
            "Performs service operation based on the JSON string provided. The JSON string follows the format provided by ``--generate-cli-skeleton``. If other arguments are provided on the command line, the CLI values will override the JSON-provided values. It is not possible to pass arbitrary binary values using a JSON-provided value as the string will be taken literally.",
          args: {
            name: "string",
            generators: generators.listFiles,
          },
        },
        {
          name: "--generate-cli-skeleton",
          description:
            "Prints a JSON skeleton to standard output without sending an API request. If provided with no value or the value ``input``, prints a sample input JSON that can be used as an argument for ``--cli-input-json``. If provided with the value ``output``, it validates the command inputs and returns a sample output JSON for that command.",
          args: {
            name: "string",
            suggestions: ["input", "output"],
          },
        },
      ],
    },
    {
      name: "put-account-setting-default",
      description:
        "Modifies an account setting for all IAM users on an account for whom no individual account setting has been specified. Account settings are set on a per-Region basis.",
      options: [
        {
          name: "--name",
          description:
            "The resource name for which to modify the account setting. If serviceLongArnFormat is specified, the ARN for your Amazon ECS services is affected. If taskLongArnFormat is specified, the ARN and resource ID for your Amazon ECS tasks is affected. If containerInstanceLongArnFormat is specified, the ARN and resource ID for your Amazon ECS container instances is affected. If awsvpcTrunking is specified, the ENI limit for your Amazon ECS container instances is affected. If containerInsights is specified, the default setting for CloudWatch Container Insights for your clusters is affected.",
          args: {
            name: "string",
            suggestions: accountSettingsResourceNames,
          },
        },
        {
          name: "--value",
          description:
            "The account setting value for the specified principal ARN. Accepted values are enabled and disabled.",
          args: {
            name: "string",
            suggestions: ["enabled", "disabled"],
          },
        },
        {
          name: "--cli-input-json",
          description:
            "Performs service operation based on the JSON string provided. The JSON string follows the format provided by ``--generate-cli-skeleton``. If other arguments are provided on the command line, the CLI values will override the JSON-provided values. It is not possible to pass arbitrary binary values using a JSON-provided value as the string will be taken literally.",
          args: {
            name: "string",
            generators: generators.listFiles,
          },
        },
        {
          name: "--generate-cli-skeleton",
          description:
            "Prints a JSON skeleton to standard output without sending an API request. If provided with no value or the value ``input``, prints a sample input JSON that can be used as an argument for ``--cli-input-json``. If provided with the value ``output``, it validates the command inputs and returns a sample output JSON for that command.",
          args: {
            name: "string",
            suggestions: ["input", "output"],
          },
        },
      ],
    },
    {
      name: "put-attributes",
      description:
        "Create or update an attribute on an Amazon ECS resource. If the attribute does not exist, it is created. If the attribute exists, its value is replaced with the specified value. To delete an attribute, use DeleteAttributes. For more information, see Attributes in the Amazon Elastic Container Service Developer Guide.",
      options: [
        {
          name: "--cluster",
          description:
            "The short name or full Amazon Resource Name (ARN) of the cluster that contains the resource to apply attributes. If you do not specify a cluster, the default cluster is assumed.",
          args: {
            name: "string",
            generators: generators.listClusters,
          },
        },
        {
          name: "--attributes",
          description:
            "The attributes to apply to your resource. You can specify up to 10 custom attributes per resource. You can specify up to 10 attributes in a single call.",
          args: {
            name: "list",
            variadic: true,
            description:
              "name=string,value=string,targetType=string,targetId=string",
          },
        },
        {
          name: "--cli-input-json",
          description:
            "Performs service operation based on the JSON string provided. The JSON string follows the format provided by ``--generate-cli-skeleton``. If other arguments are provided on the command line, the CLI values will override the JSON-provided values. It is not possible to pass arbitrary binary values using a JSON-provided value as the string will be taken literally.",
          args: {
            name: "string",
            generators: generators.listFiles,
          },
        },
        {
          name: "--generate-cli-skeleton",
          description:
            "Prints a JSON skeleton to standard output without sending an API request. If provided with no value or the value ``input``, prints a sample input JSON that can be used as an argument for ``--cli-input-json``. If provided with the value ``output``, it validates the command inputs and returns a sample output JSON for that command.",
          args: {
            name: "string",
            suggestions: ["input", "output"],
          },
        },
      ],
    },
    {
      name: "put-cluster-capacity-providers",
      description:
        "Modifies the available capacity providers and the default capacity provider strategy for a cluster. You must specify both the available capacity providers and a default capacity provider strategy for the cluster. If the specified cluster has existing capacity providers associated with it, you must specify all existing capacity providers in addition to any new ones you want to add. Any existing capacity providers associated with a cluster that are omitted from a PutClusterCapacityProviders API call will be disassociated with the cluster. You can only disassociate an existing capacity provider from a cluster if it's not being used by any existing tasks. When creating a service or running a task on a cluster, if no capacity provider or launch type is specified, then the cluster's default capacity provider strategy is used. It is recommended to define a default capacity provider strategy for your cluster, however you may specify an empty array ([]) to bypass defining a default strategy.",
      options: [
        {
          name: "--cluster",
          description:
            "The short name or full Amazon Resource Name (ARN) of the cluster to modify the capacity provider settings for. If you do not specify a cluster, the default cluster is assumed.",
          args: {
            name: "string",
            generators: generators.listClusters,
          },
        },
        {
          name: "--capacity-providers",
          description:
            "The name of one or more capacity providers to associate with the cluster. If specifying a capacity provider that uses an Auto Scaling group, the capacity provider must already be created. New capacity providers can be created with the CreateCapacityProvider API operation. To use a AWS Fargate capacity provider, specify either the FARGATE or FARGATE_SPOT capacity providers. The AWS Fargate capacity providers are available to all accounts and only need to be associated with a cluster to be used.",
          args: {
            name: "list",
            variadic: true,
            generators: generators.listCapacityProviders,
          },
        },
        {
          name: "--default-capacity-provider-strategy",
          description:
            "The capacity provider strategy to use by default for the cluster. When creating a service or running a task on a cluster, if no capacity provider or launch type is specified then the default capacity provider strategy for the cluster is used. A capacity provider strategy consists of one or more capacity providers along with the base and weight to assign to them. A capacity provider must be associated with the cluster to be used in a capacity provider strategy. The PutClusterCapacityProviders API is used to associate a capacity provider with a cluster. Only capacity providers with an ACTIVE or UPDATING status can be used. If specifying a capacity provider that uses an Auto Scaling group, the capacity provider must already be created. New capacity providers can be created with the CreateCapacityProvider API operation. To use a AWS Fargate capacity provider, specify either the FARGATE or FARGATE_SPOT capacity providers. The AWS Fargate capacity providers are available to all accounts and only need to be associated with a cluster to be used.",
          args: {
            name: "list",
            variadic: true,
            description: "capacityProvider=string,weight=integer,base=integer",
          },
        },
        {
          name: "--cli-input-json",
          description:
            "Performs service operation based on the JSON string provided. The JSON string follows the format provided by ``--generate-cli-skeleton``. If other arguments are provided on the command line, the CLI values will override the JSON-provided values. It is not possible to pass arbitrary binary values using a JSON-provided value as the string will be taken literally.",
          args: {
            name: "string",
            generators: generators.listFiles,
          },
        },
        {
          name: "--generate-cli-skeleton",
          description:
            "Prints a JSON skeleton to standard output without sending an API request. If provided with no value or the value ``input``, prints a sample input JSON that can be used as an argument for ``--cli-input-json``. If provided with the value ``output``, it validates the command inputs and returns a sample output JSON for that command.",
          args: {
            name: "string",
            suggestions: ["input", "output"],
          },
        },
      ],
    },
    {
      name: "register-container-instance",
      description:
        "This action is only used by the Amazon ECS agent, and it is not intended for use outside of the agent.  Registers an EC2 instance into the specified cluster. This instance becomes available to place containers on.",
      options: [
        {
          name: "--cluster",
          description:
            "The short name or full Amazon Resource Name (ARN) of the cluster with which to register your container instance. If you do not specify a cluster, the default cluster is assumed.",
          args: {
            name: "string",
            generators: generators.listClusters,
          },
        },
        {
          name: "--instance-identity-document",
          description:
            "The instance identity document for the EC2 instance to register. This document can be found by running the following command from the instance: curl http://169.254.169.254/latest/dynamic/instance-identity/document/",
          args: {
            name: "string",
          },
        },
        {
          name: "--instance-identity-document-signature",
          description:
            "The instance identity document signature for the EC2 instance to register. This signature can be found by running the following command from the instance: curl http://169.254.169.254/latest/dynamic/instance-identity/signature/",
          args: {
            name: "string",
          },
        },
        {
          name: "--total-resources",
          description: "The resources available on the instance.",
          args: {
            name: "list",
            variadic: true,
            description:
              "name=string,type=string,doubleValue=double,longValue=long,integerValue=integer,stringSetValue=string,string",
          },
        },
        {
          name: "--version-info",
          description:
            "The version information for the Amazon ECS container agent and Docker daemon running on the container instance.",
          args: {
            name: "structure",
            description:
              "agentVersion=string,agentHash=string,dockerVersion=string",
          },
        },
        {
          name: "--container-instance-arn",
          description:
            "The ARN of the container instance (if it was previously registered).",
          args: {
            name: "string",
            generators: generators.listContainerInstances,
          },
        },
        {
          name: "--attributes",
          description:
            "The container instance attributes that this container instance supports.",
          args: {
            name: "list",
            variadic: true,
            description:
              "name=string,value=string,targetType=string,targetId=string",
          },
        },
        {
          name: "--platform-devices",
          description:
            "The devices that are available on the container instance. The only supported device type is a GPU.",
          args: {
            name: "list",
            variadic: true,
            description: "id=string,type=GPU",
          },
        },
        {
          name: "--tags",
          description:
            "The metadata that you apply to the container instance to help you categorize and organize them. Each tag consists of a key and an optional value, both of which you define. The following basic restrictions apply to tags:   Maximum number of tags per resource - 50   For each resource, each tag key must be unique, and each tag key can have only one value.   Maximum key length - 128 Unicode characters in UTF-8   Maximum value length - 256 Unicode characters in UTF-8   If your tagging schema is used across multiple services and resources, remember that other services may have restrictions on allowed characters. Generally allowed characters are: letters, numbers, and spaces representable in UTF-8, and the following characters: + - = . _ : / @.   Tag keys and values are case-sensitive.   Do not use aws:, AWS:, or any upper or lowercase combination of such as a prefix for either keys or values as it is reserved for AWS use. You cannot edit or delete tag keys or values with this prefix. Tags with this prefix do not count against your tags per resource limit.",
          args: {
            name: "list",
            variadic: true,
            description: "key=string,value=string",
          },
        },
        {
          name: "--cli-input-json",
          description:
            "Performs service operation based on the JSON string provided. The JSON string follows the format provided by ``--generate-cli-skeleton``. If other arguments are provided on the command line, the CLI values will override the JSON-provided values. It is not possible to pass arbitrary binary values using a JSON-provided value as the string will be taken literally.",
          args: {
            name: "string",
            generators: generators.listFiles,
          },
        },
        {
          name: "--generate-cli-skeleton",
          description:
            "Prints a JSON skeleton to standard output without sending an API request. If provided with no value or the value ``input``, prints a sample input JSON that can be used as an argument for ``--cli-input-json``. If provided with the value ``output``, it validates the command inputs and returns a sample output JSON for that command.",
          args: {
            name: "string",
            suggestions: ["input", "output"],
          },
        },
      ],
    },
    {
      name: "register-task-definition",
      description:
        "Registers a new task definition from the supplied family and containerDefinitions. Optionally, you can add data volumes to your containers with the volumes parameter. For more information about task definition parameters and defaults, see Amazon ECS Task Definitions in the Amazon Elastic Container Service Developer Guide. You can specify an IAM role for your task with the taskRoleArn parameter. When you specify an IAM role for a task, its containers can then use the latest versions of the AWS CLI or SDKs to make API requests to the AWS services that are specified in the IAM policy associated with the role. For more information, see IAM Roles for Tasks in the Amazon Elastic Container Service Developer Guide. You can specify a Docker networking mode for the containers in your task definition with the networkMode parameter. The available network modes correspond to those described in Network settings in the Docker run reference. If you specify the awsvpc network mode, the task is allocated an elastic network interface, and you must specify a NetworkConfiguration when you create a service or run a task with the task definition. For more information, see Task Networking in the Amazon Elastic Container Service Developer Guide.",
      options: [
        {
          name: "--family",
          description:
            "You must specify a family for a task definition, which allows you to track multiple versions of the same task definition. The family is used as a name for your task definition. Up to 255 letters (uppercase and lowercase), numbers, and hyphens are allowed.",
          args: {
            name: "string",
            generators: generators.listTaskDefinitionFamilies,
          },
        },
        {
          name: "--task-role-arn",
          description:
            "The short name or full Amazon Resource Name (ARN) of the IAM role that containers in this task can assume. All containers in this task are granted the permissions that are specified in this role. For more information, see IAM Roles for Tasks in the Amazon Elastic Container Service Developer Guide.",
          args: {
            name: "string",
            generators: generators.listTasks,
          },
        },
        {
          name: "--execution-role-arn",
          description:
            "The Amazon Resource Name (ARN) of the task execution role that grants the Amazon ECS container agent permission to make AWS API calls on your behalf. The task execution IAM role is required depending on the requirements of your task. For more information, see Amazon ECS task execution IAM role in the Amazon Elastic Container Service Developer Guide.",
          args: {
            name: "string",
            generators: generators.listRoles,
          },
        },
        {
          name: "--network-mode",
          description:
            "The Docker networking mode to use for the containers in the task. The valid values are none, bridge, awsvpc, and host. If no network mode is specified, the default is bridge. For Amazon ECS tasks on Fargate, the awsvpc network mode is required. For Amazon ECS tasks on Amazon EC2 instances, any network mode can be used. If the network mode is set to none, you cannot specify port mappings in your container definitions, and the tasks containers do not have external connectivity. The host and awsvpc network modes offer the highest networking performance for containers because they use the EC2 network stack instead of the virtualized network stack provided by the bridge mode. With the host and awsvpc network modes, exposed container ports are mapped directly to the corresponding host port (for the host network mode) or the attached elastic network interface port (for the awsvpc network mode), so you cannot take advantage of dynamic host port mappings.   When using the host network mode, you should not run containers using the root user (UID 0). It is considered best practice to use a non-root user.  If the network mode is awsvpc, the task is allocated an elastic network interface, and you must specify a NetworkConfiguration value when you create a service or run a task with the task definition. For more information, see Task Networking in the Amazon Elastic Container Service Developer Guide.  Currently, only Amazon ECS-optimized AMIs, other Amazon Linux variants with the ecs-init package, or AWS Fargate infrastructure support the awsvpc network mode.   If the network mode is host, you cannot run multiple instantiations of the same task on a single container instance when port mappings are used. Docker for Windows uses different network modes than Docker for Linux. When you register a task definition with Windows containers, you must not specify a network mode. If you use the console to register a task definition with Windows containers, you must choose the &lt;default&gt; network mode object.  For more information, see Network settings in the Docker run reference.",
          args: {
            name: "string",
            suggestions: ["bridge", "host", "awsvpc", "none"],
          },
        },
        {
          name: "--container-definitions",
          description:
            "A list of container definitions in JSON format that describe the different containers that make up your task.",
          args: {
            name: "list",
            variadic: true,
            generators: generators.listFiles,
          },
        },
        {
          name: "--volumes",
          description:
            "A list of volume definitions in JSON format that containers in your task may use.",
          args: {
            name: "list",
            variadic: true,
            generators: generators.listFiles,
          },
        },
        {
          name: "--placement-constraints",
          description:
            "An array of placement constraint objects to use for the task. You can specify a maximum of 10 constraints per task (this limit includes constraints in the task definition and those specified at runtime).",
          args: {
            name: "list",
            variadic: true,
            description: "type=string,expression=string",
          },
        },
        {
          name: "--requires-compatibilities",
          description:
            "The task launch type that Amazon ECS should validate the task definition against. A client exception is returned if the task definition doesn't validate against the compatibilities specified. If no value is specified, the parameter is omitted from the response.",
          args: {
            name: "list",
            suggestions: launchTypes,
          },
        },
        {
          name: "--cpu",
          description:
            "The number of CPU units used by the task. It can be expressed as an integer using CPU units, for example 1024, or as a string using vCPUs, for example 1 vCPU or 1 vcpu, in a task definition. String values are converted to an integer indicating the CPU units when the task definition is registered.  Task-level CPU and memory parameters are ignored for Windows containers. We recommend specifying container-level resources for Windows containers.  If you are using the EC2 launch type, this field is optional. Supported values are between 128 CPU units (0.125 vCPUs) and 10240 CPU units (10 vCPUs). If you are using the Fargate launch type, this field is required and you must use one of the following values, which determines your range of supported values for the memory parameter:   256 (.25 vCPU) - Available memory values: 512 (0.5 GB), 1024 (1 GB), 2048 (2 GB)   512 (.5 vCPU) - Available memory values: 1024 (1 GB), 2048 (2 GB), 3072 (3 GB), 4096 (4 GB)   1024 (1 vCPU) - Available memory values: 2048 (2 GB), 3072 (3 GB), 4096 (4 GB), 5120 (5 GB), 6144 (6 GB), 7168 (7 GB), 8192 (8 GB)   2048 (2 vCPU) - Available memory values: Between 4096 (4 GB) and 16384 (16 GB) in increments of 1024 (1 GB)   4096 (4 vCPU) - Available memory values: Between 8192 (8 GB) and 30720 (30 GB) in increments of 1024 (1 GB)",
          args: {
            name: "string",
          },
        },
        {
          name: "--memory",
          description:
            "The amount of memory (in MiB) used by the task. It can be expressed as an integer using MiB, for example 1024, or as a string using GB, for example 1GB or 1 GB, in a task definition. String values are converted to an integer indicating the MiB when the task definition is registered.  Task-level CPU and memory parameters are ignored for Windows containers. We recommend specifying container-level resources for Windows containers.  If using the EC2 launch type, this field is optional. If using the Fargate launch type, this field is required and you must use one of the following values, which determines your range of supported values for the cpu parameter:   512 (0.5 GB), 1024 (1 GB), 2048 (2 GB) - Available cpu values: 256 (.25 vCPU)   1024 (1 GB), 2048 (2 GB), 3072 (3 GB), 4096 (4 GB) - Available cpu values: 512 (.5 vCPU)   2048 (2 GB), 3072 (3 GB), 4096 (4 GB), 5120 (5 GB), 6144 (6 GB), 7168 (7 GB), 8192 (8 GB) - Available cpu values: 1024 (1 vCPU)   Between 4096 (4 GB) and 16384 (16 GB) in increments of 1024 (1 GB) - Available cpu values: 2048 (2 vCPU)   Between 8192 (8 GB) and 30720 (30 GB) in increments of 1024 (1 GB) - Available cpu values: 4096 (4 vCPU)",
          args: {
            name: "string",
          },
        },
        {
          name: "--tags",
          description:
            "The metadata that you apply to the task definition to help you categorize and organize them. Each tag consists of a key and an optional value, both of which you define. The following basic restrictions apply to tags:   Maximum number of tags per resource - 50   For each resource, each tag key must be unique, and each tag key can have only one value.   Maximum key length - 128 Unicode characters in UTF-8   Maximum value length - 256 Unicode characters in UTF-8   If your tagging schema is used across multiple services and resources, remember that other services may have restrictions on allowed characters. Generally allowed characters are: letters, numbers, and spaces representable in UTF-8, and the following characters: + - = . _ : / @.   Tag keys and values are case-sensitive.   Do not use aws:, AWS:, or any upper or lowercase combination of such as a prefix for either keys or values as it is reserved for AWS use. You cannot edit or delete tag keys or values with this prefix. Tags with this prefix do not count against your tags per resource limit.",
          args: {
            name: "list",
            variadic: true,
            description: "key=string,value=string",
          },
        },
        {
          name: "--pid-mode",
          description:
            "The process namespace to use for the containers in the task. The valid values are host or task. If host is specified, then all containers within the tasks that specified the host PID mode on the same container instance share the same process namespace with the host Amazon EC2 instance. If task is specified, all containers within the specified task share the same process namespace. If no value is specified, the default is a private namespace. For more information, see PID settings in the Docker run reference. If the host PID mode is used, be aware that there is a heightened risk of undesired process namespace expose. For more information, see Docker security.  This parameter is not supported for Windows containers or tasks run on AWS Fargate.",
          args: {
            name: "string",
            suggestions: ["host", "task"],
          },
        },
        {
          name: "--ipc-mode",
          description:
            "The IPC resource namespace to use for the containers in the task. The valid values are host, task, or none. If host is specified, then all containers within the tasks that specified the host IPC mode on the same container instance share the same IPC resources with the host Amazon EC2 instance. If task is specified, all containers within the specified task share the same IPC resources. If none is specified, then IPC resources within the containers of a task are private and not shared with other containers in a task or on the container instance. If no value is specified, then the IPC resource namespace sharing depends on the Docker daemon setting on the container instance. For more information, see IPC settings in the Docker run reference. If the host IPC mode is used, be aware that there is a heightened risk of undesired IPC namespace expose. For more information, see Docker security. If you are setting namespaced kernel parameters using systemControls for the containers in the task, the following will apply to your IPC resource namespace. For more information, see System Controls in the Amazon Elastic Container Service Developer Guide.   For tasks that use the host IPC mode, IPC namespace related systemControls are not supported.   For tasks that use the task IPC mode, IPC namespace related systemControls will apply to all containers within a task.    This parameter is not supported for Windows containers or tasks run on AWS Fargate.",
          args: {
            name: "string",
            suggestions: ["host", "task", "none"],
          },
        },
        {
          name: "--proxy-configuration",
          description:
            "The configuration details for the App Mesh proxy. For tasks using the EC2 launch type, the container instances require at least version 1.26.0 of the container agent and at least version 1.26.0-1 of the ecs-init package to enable a proxy configuration. If your container instances are launched from the Amazon ECS-optimized AMI version 20190301 or later, then they contain the required versions of the container agent and ecs-init. For more information, see Amazon ECS-optimized Linux AMI",
          args: {
            name: "structure",
            description:
              "type=string,containerName=string,properties=[{name=string,value=string},{name=string,value=string}]",
          },
        },
        {
          name: "--inference-accelerators",
          description:
            "The Elastic Inference accelerators to use for the containers in the task.",
          args: {
            name: "list",
            variadic: true,
            description: "deviceName=string,deviceType=string",
          },
        },
        {
          name: "--cli-input-json",
          description:
            "Performs service operation based on the JSON string provided. The JSON string follows the format provided by ``--generate-cli-skeleton``. If other arguments are provided on the command line, the CLI values will override the JSON-provided values. It is not possible to pass arbitrary binary values using a JSON-provided value as the string will be taken literally.",
          args: {
            name: "string",
            generators: generators.listFiles,
          },
        },
        {
          name: "--generate-cli-skeleton",
          description:
            "Prints a JSON skeleton to standard output without sending an API request. If provided with no value or the value ``input``, prints a sample input JSON that can be used as an argument for ``--cli-input-json``. If provided with the value ``output``, it validates the command inputs and returns a sample output JSON for that command.",
          args: {
            name: "string",
            suggestions: ["input", "output"],
          },
        },
      ],
    },
    {
      name: "run-task",
      description:
        "Starts a new task using the specified task definition. You can allow Amazon ECS to place tasks for you, or you can customize how Amazon ECS places tasks using placement constraints and placement strategies. For more information, see Scheduling Tasks in the Amazon Elastic Container Service Developer Guide. Alternatively, you can use StartTask to use your own scheduler or place tasks manually on specific container instances. The Amazon ECS API follows an eventual consistency model, due to the distributed nature of the system supporting the API. This means that the result of an API command you run that affects your Amazon ECS resources might not be immediately visible to all subsequent commands you run. Keep this in mind when you carry out an API command that immediately follows a previous API command. To manage eventual consistency, you can do the following:   Confirm the state of the resource before you run a command to modify it. Run the DescribeTasks command using an exponential backoff algorithm to ensure that you allow enough time for the previous command to propagate through the system. To do this, run the DescribeTasks command repeatedly, starting with a couple of seconds of wait time and increasing gradually up to five minutes of wait time.   Add wait time between subsequent commands, even if the DescribeTasks command returns an accurate response. Apply an exponential backoff algorithm starting with a couple of seconds of wait time, and increase gradually up to about five minutes of wait time.",
      options: [
        {
          name: "--capacity-provider-strategy",
          description:
            "The capacity provider strategy to use for the task. If a capacityProviderStrategy is specified, the launchType parameter must be omitted. If no capacityProviderStrategy or launchType is specified, the defaultCapacityProviderStrategy for the cluster is used.",
          args: {
            name: "list",
            variadic: true,
            description: "capacityProvider=string,weight=integer,base=integer",
          },
        },
        {
          name: "--cluster",
          description:
            "The short name or full Amazon Resource Name (ARN) of the cluster on which to run your task. If you do not specify a cluster, the default cluster is assumed.",
          args: {
            name: "string",
            generators: generators.listClusters,
          },
        },
        {
          name: "--count",
          description:
            "The number of instantiations of the specified task to place on your cluster. You can specify up to 10 tasks per call.",
          args: {
            name: "integer",
            suggestions: Array.from(
              { length: 10 },
              (_, i) => i + 1
            ).map((number) => number.toString()),
          },
        },
        {
          name: "--enable-ecs-managed-tags",
          description:
            "Specifies whether to enable Amazon ECS managed tags for the task. For more information, see Tagging Your Amazon ECS Resources in the Amazon Elastic Container Service Developer Guide.",
        },
        {
          name: "--no-enable-ecs-managed-tags",
          description:
            "Specifies whether to enable Amazon ECS managed tags for the task. For more information, see Tagging Your Amazon ECS Resources in the Amazon Elastic Container Service Developer Guide.",
        },
        {
          name: "--enable-execute-command",
          description:
            "Whether or not to enable the execute command functionality for the containers in this task. If true, this enables execute command functionality on all containers in the task.",
        },
        {
          name: "--group",
          description:
            "The name of the task group to associate with the task. The default value is the family name of the task definition (for example, family:my-family-name).",
          args: {
            name: "string",
            generators: generators.listTaskGroups,
          },
        },
        {
          name: "--launch-type",
          description:
            "The launch type on which to run your task. The accepted values are FARGATE and EC2. For more information, see Amazon ECS Launch Types in the Amazon Elastic Container Service Developer Guide. When a value of FARGATE is specified, your tasks are launched on AWS Fargate On-Demand infrastructure. To use Fargate Spot, you must use a capacity provider strategy with the FARGATE_SPOT capacity provider. When a value of EC2 is specified, your tasks are launched on Amazon EC2 instances registered to your cluster. If a launchType is specified, the capacityProviderStrategy parameter must be omitted.",
          args: {
            name: "string",
            suggestions: launchTypes,
          },
        },
        {
          name: "--network-configuration",
          description:
            "The network configuration for the task. This parameter is required for task definitions that use the awsvpc network mode to receive their own elastic network interface, and it is not supported for other network modes. For more information, see Task Networking in the Amazon Elastic Container Service Developer Guide.",
          args: {
            name: "structure",
            description:
              "awsvpcConfiguration={subnets=[string,string],securityGroups=[string,string],assignPublicIp=string}",
          },
        },
        {
          name: "--overrides",
          description:
            "A list of container overrides in JSON format that specify the name of a container in the specified task definition and the overrides it should receive. You can override the default command for a container (that is specified in the task definition or Docker image) with a command override. You can also override existing environment variables (that are specified in the task definition or Docker image) on a container or add new environment variables to it with an environment override.  A total of 8192 characters are allowed for overrides. This limit includes the JSON formatting characters of the override structure.",
          args: {
            name: "structure",
            generators: generators.listFiles,
          },
        },
        {
          name: "--placement-constraints",
          description:
            "An array of placement constraint objects to use for the task. You can specify up to 10 constraints per task (including constraints in the task definition and those specified at runtime).",
          args: {
            name: "list",
            variadic: true,
            suggestions: [
              "type=distinctInstance,expression=string",
              "type=memberOf,expression=string",
            ],
          },
        },
        {
          name: "--placement-strategy",
          description:
            "The placement strategy objects to use for the task. You can specify a maximum of five strategy rules per task.",
          args: {
            name: "list",
            variadic: true,
            suggestions: [
              "type=random,field=string",
              "type=spread,field=string",
              "type=binpack,field=string",
            ],
          },
        },
        {
          name: "--platform-version",
          description:
            "The platform version the task should run. A platform version is only specified for tasks using the Fargate launch type. If one is not specified, the LATEST platform version is used by default. For more information, see AWS Fargate Platform Versions in the Amazon Elastic Container Service Developer Guide.",
          args: {
            name: "string",
          },
        },
        {
          name: "--propagate-tags",
          description:
            "Specifies whether to propagate the tags from the task definition to the task. If no value is specified, the tags are not propagated. Tags can only be propagated to the task during task creation. To add tags to a task after task creation, use the TagResource API action.  An error will be received if you specify the SERVICE option when running a task.",
          args: {
            name: "string",
            suggestions: tagsToPropagate,
          },
        },
        {
          name: "--reference-id",
          description: "The reference ID to use for the task.",
          args: {
            name: "string",
          },
        },
        {
          name: "--started-by",
          description:
            "An optional tag specified when a task is started. For example, if you automatically trigger a task to run a batch process job, you could apply a unique identifier for that job to your task with the startedBy parameter. You can then identify which tasks belong to that job by filtering the results of a ListTasks call with the startedBy value. Up to 36 letters (uppercase and lowercase), numbers, hyphens, and underscores are allowed. If a task is started by an Amazon ECS service, then the startedBy parameter contains the deployment ID of the service that starts it.",
          args: {
            name: "string",
            generators: generators.startedBy,
          },
        },
        {
          name: "--tags",
          description:
            "The metadata that you apply to the task to help you categorize and organize them. Each tag consists of a key and an optional value, both of which you define. The following basic restrictions apply to tags:   Maximum number of tags per resource - 50   For each resource, each tag key must be unique, and each tag key can have only one value.   Maximum key length - 128 Unicode characters in UTF-8   Maximum value length - 256 Unicode characters in UTF-8   If your tagging schema is used across multiple services and resources, remember that other services may have restrictions on allowed characters. Generally allowed characters are: letters, numbers, and spaces representable in UTF-8, and the following characters: + - = . _ : / @.   Tag keys and values are case-sensitive.   Do not use aws:, AWS:, or any upper or lowercase combination of such as a prefix for either keys or values as it is reserved for AWS use. You cannot edit or delete tag keys or values with this prefix. Tags with this prefix do not count against your tags per resource limit.",
          args: {
            name: "list",
            variadic: true,
            description: "key=string,value=string",
          },
        },
        {
          name: "--task-definition",
          description:
            "The family and revision (family:revision) or full ARN of the task definition to run. If a revision is not specified, the latest ACTIVE revision is used.",
          args: {
            name: "string",
            generators: generators.listTaskDefinitions,
          },
        },
        {
          name: "--disable-execute-command",
          description:
            "Whether or not to enable the execute command functionality for the containers in this task. If true, this enables execute command functionality on all containers in the task.",
        },
        {
          name: "--cli-input-json",
          description:
            "Performs service operation based on the JSON string provided. The JSON string follows the format provided by ``--generate-cli-skeleton``. If other arguments are provided on the command line, the CLI values will override the JSON-provided values. It is not possible to pass arbitrary binary values using a JSON-provided value as the string will be taken literally.",
          args: {
            name: "string",
            generators: generators.listFiles,
          },
        },
        {
          name: "--generate-cli-skeleton",
          description:
            "Prints a JSON skeleton to standard output without sending an API request. If provided with no value or the value ``input``, prints a sample input JSON that can be used as an argument for ``--cli-input-json``. If provided with the value ``output``, it validates the command inputs and returns a sample output JSON for that command.",
          args: {
            name: "string",
            suggestions: ["input", "output"],
          },
        },
      ],
    },
    {
      name: "start-task",
      description:
        "Starts a new task from the specified task definition on the specified container instance or instances. Alternatively, you can use RunTask to place tasks for you. For more information, see Scheduling Tasks in the Amazon Elastic Container Service Developer Guide.",
      options: [
        {
          name: "--cluster",
          description:
            "The short name or full Amazon Resource Name (ARN) of the cluster on which to start your task. If you do not specify a cluster, the default cluster is assumed.",
          args: {
            name: "string",
            generators: generators.listClusters,
          },
        },
        {
          name: "--container-instances",
          description:
            "The container instance IDs or full ARN entries for the container instances on which you would like to place your task. You can specify up to 10 container instances.",
          args: {
            name: "list",
            variadic: true,
            generators: generators.listContainerInstances,
          },
        },
        {
          name: "--enable-ecs-managed-tags",
          description:
            "Specifies whether to enable Amazon ECS managed tags for the task. For more information, see Tagging Your Amazon ECS Resources in the Amazon Elastic Container Service Developer Guide.",
        },
        {
          name: "--no-enable-ecs-managed-tags",
          description:
            "Specifies whether to enable Amazon ECS managed tags for the task. For more information, see Tagging Your Amazon ECS Resources in the Amazon Elastic Container Service Developer Guide.",
        },
        {
          name: "--enable-execute-command",
          description:
            "Whether or not the execute command functionality is enabled for the task. If true, this enables execute command functionality on all containers in the task.",
        },
        {
          name: "--group",
          description:
            "The name of the task group to associate with the task. The default value is the family name of the task definition (for example, family:my-family-name).",
          args: {
            name: "string",
            generators: generators.listTaskGroups,
          },
        },
        {
          name: "--network-configuration",
          description:
            "The VPC subnet and security group configuration for tasks that receive their own elastic network interface by using the awsvpc networking mode.",
          args: {
            name: "structure",
            description:
              "awsvpcConfiguration={subnets=[string,string],securityGroups=[string,string],assignPublicIp=string}",
          },
        },
        {
          name: "--overrides",
          description:
            "A list of container overrides in JSON format that specify the name of a container in the specified task definition and the overrides it should receive. You can override the default command for a container (that is specified in the task definition or Docker image) with a command override. You can also override existing environment variables (that are specified in the task definition or Docker image) on a container or add new environment variables to it with an environment override.  A total of 8192 characters are allowed for overrides. This limit includes the JSON formatting characters of the override structure.",
          args: {
            name: "structure",
            generators: generators.listFiles,
          },
        },
        {
          name: "--propagate-tags",
          description:
            "Specifies whether to propagate the tags from the task definition or the service to the task. If no value is specified, the tags are not propagated.",
          args: {
            name: "string",
            suggestions: tagsToPropagate,
          },
        },
        {
          name: "--reference-id",
          description: "The reference ID to use for the task.",
          args: {
            name: "string",
          },
        },
        {
          name: "--started-by",
          description:
            "An optional tag specified when a task is started. For example, if you automatically trigger a task to run a batch process job, you could apply a unique identifier for that job to your task with the startedBy parameter. You can then identify which tasks belong to that job by filtering the results of a ListTasks call with the startedBy value. Up to 36 letters (uppercase and lowercase), numbers, hyphens, and underscores are allowed. If a task is started by an Amazon ECS service, then the startedBy parameter contains the deployment ID of the service that starts it.",
          args: {
            name: "string",
            generators: generators.listStartedBy,
          },
        },
        {
          name: "--tags",
          description:
            "The metadata that you apply to the task to help you categorize and organize them. Each tag consists of a key and an optional value, both of which you define. The following basic restrictions apply to tags:   Maximum number of tags per resource - 50   For each resource, each tag key must be unique, and each tag key can have only one value.   Maximum key length - 128 Unicode characters in UTF-8   Maximum value length - 256 Unicode characters in UTF-8   If your tagging schema is used across multiple services and resources, remember that other services may have restrictions on allowed characters. Generally allowed characters are: letters, numbers, and spaces representable in UTF-8, and the following characters: + - = . _ : / @.   Tag keys and values are case-sensitive.   Do not use aws:, AWS:, or any upper or lowercase combination of such as a prefix for either keys or values as it is reserved for AWS use. You cannot edit or delete tag keys or values with this prefix. Tags with this prefix do not count against your tags per resource limit.",
          args: {
            name: "list",
            variadic: true,
            description: "key=string,value=string",
          },
        },
        {
          name: "--task-definition",
          description:
            "The family and revision (family:revision) or full ARN of the task definition to start. If a revision is not specified, the latest ACTIVE revision is used.",
          args: {
            name: "string",
            generators: generators.listTaskDefinitions,
          },
        },
        {
          name: "--disable-execute-command",
          description:
            "Whether or not the execute command functionality is enabled for the task. If true, this enables execute command functionality on all containers in the task.",
        },
        {
          name: "--cli-input-json",
          description:
            "Performs service operation based on the JSON string provided. The JSON string follows the format provided by ``--generate-cli-skeleton``. If other arguments are provided on the command line, the CLI values will override the JSON-provided values. It is not possible to pass arbitrary binary values using a JSON-provided value as the string will be taken literally.",
          args: {
            name: "string",
            generators: generators.listFiles,
          },
        },
        {
          name: "--generate-cli-skeleton",
          description:
            "Prints a JSON skeleton to standard output without sending an API request. If provided with no value or the value ``input``, prints a sample input JSON that can be used as an argument for ``--cli-input-json``. If provided with the value ``output``, it validates the command inputs and returns a sample output JSON for that command.",
          args: {
            name: "string",
            suggestions: ["input", "output"],
          },
        },
      ],
    },
    {
      name: "stop-task",
      description:
        "Stops a running task. Any tags associated with the task will be deleted. When StopTask is called on a task, the equivalent of docker stop is issued to the containers running in the task. This results in a SIGTERM value and a default 30-second timeout, after which the SIGKILL value is sent and the containers are forcibly stopped. If the container handles the SIGTERM value gracefully and exits within 30 seconds from receiving it, no SIGKILL value is sent.  The default 30-second timeout can be configured on the Amazon ECS container agent with the ECS_CONTAINER_STOP_TIMEOUT variable. For more information, see Amazon ECS Container Agent Configuration in the Amazon Elastic Container Service Developer Guide.",
      options: [
        {
          name: "--cluster",
          description:
            "The short name or full Amazon Resource Name (ARN) of the cluster that hosts the task to stop. If you do not specify a cluster, the default cluster is assumed.",
          args: {
            name: "string",
            generators: generators.listClusters,
          },
        },
        {
          name: "--task",
          description:
            "The task ID or full Amazon Resource Name (ARN) of the task to stop.",
          args: {
            name: "string",
            generators: generators.listTasks,
          },
        },
        {
          name: "--reason",
          description:
            "An optional message specified when a task is stopped. For example, if you are using a custom scheduler, you can use this parameter to specify the reason for stopping the task here, and the message appears in subsequent DescribeTasks API operations on this task. Up to 255 characters are allowed in this message.",
          args: {
            name: "string",
          },
        },
        {
          name: "--cli-input-json",
          description:
            "Performs service operation based on the JSON string provided. The JSON string follows the format provided by ``--generate-cli-skeleton``. If other arguments are provided on the command line, the CLI values will override the JSON-provided values. It is not possible to pass arbitrary binary values using a JSON-provided value as the string will be taken literally.",
          args: {
            name: "string",
            generators: generators.listFiles,
          },
        },
        {
          name: "--generate-cli-skeleton",
          description:
            "Prints a JSON skeleton to standard output without sending an API request. If provided with no value or the value ``input``, prints a sample input JSON that can be used as an argument for ``--cli-input-json``. If provided with the value ``output``, it validates the command inputs and returns a sample output JSON for that command.",
          args: {
            name: "string",
            suggestions: ["input", "output"],
          },
        },
      ],
    },
    {
      name: "submit-attachment-state-changes",
      description:
        "This action is only used by the Amazon ECS agent, and it is not intended for use outside of the agent.  Sent to acknowledge that an attachment changed states.",
      options: [
        {
          name: "--cluster",
          description:
            "The short name or full ARN of the cluster that hosts the container instance the attachment belongs to.",
          args: {
            name: "string",
            generators: generators.listClusters,
          },
        },
        {
          name: "--attachments",
          description:
            "Any attachments associated with the state change request.",
          args: {
            name: "list",
            variadic: true,
            description: "attachmentArn=string,status=string",
          },
        },
        {
          name: "--cli-input-json",
          description:
            "Performs service operation based on the JSON string provided. The JSON string follows the format provided by ``--generate-cli-skeleton``. If other arguments are provided on the command line, the CLI values will override the JSON-provided values. It is not possible to pass arbitrary binary values using a JSON-provided value as the string will be taken literally.",
          args: {
            name: "string",
            generators: generators.listFiles,
          },
        },
        {
          name: "--generate-cli-skeleton",
          description:
            "Prints a JSON skeleton to standard output without sending an API request. If provided with no value or the value ``input``, prints a sample input JSON that can be used as an argument for ``--cli-input-json``. If provided with the value ``output``, it validates the command inputs and returns a sample output JSON for that command.",
          args: {
            name: "string",
            suggestions: ["input", "output"],
          },
        },
      ],
    },
    {
      name: "submit-container-state-change",
      description:
        "This action is only used by the Amazon ECS agent, and it is not intended for use outside of the agent.  Sent to acknowledge that a container changed states.",
      options: [
        {
          name: "--cluster",
          description:
            "The short name or full ARN of the cluster that hosts the container.",
          args: {
            name: "string",
            generators: generators.listFiles,
          },
        },
        {
          name: "--task",
          description:
            "The task ID or full Amazon Resource Name (ARN) of the task that hosts the container.",
          args: {
            name: "string",
            generators: generators.listTasks,
          },
        },
        {
          name: "--container-name",
          description: "The name of the container.",
          args: {
            name: "string",
          },
        },
        {
          name: "--runtime-id",
          description: "The ID of the Docker container.",
          args: {
            name: "string",
          },
        },
        {
          name: "--status",
          description: "The status of the state change request.",
          args: {
            name: "string",
          },
        },
        {
          name: "--exit-code",
          description: "The exit code returned for the state change request.",
          args: {
            name: "integer",
          },
        },
        {
          name: "--reason",
          description: "The reason for the state change request.",
          args: {
            name: "string",
          },
        },
        {
          name: "--network-bindings",
          description: "The network bindings of the container.",
          args: {
            name: "list",
            variadic: true,
            suggestions: [
              "bindIP=string,containerPort=integer,hostPort=integer,protocol=tcp",
              "bindIP=string,containerPort=integer,hostPort=integer,protocol=udp",
            ],
          },
        },
        {
          name: "--cli-input-json",
          description:
            "Performs service operation based on the JSON string provided. The JSON string follows the format provided by ``--generate-cli-skeleton``. If other arguments are provided on the command line, the CLI values will override the JSON-provided values. It is not possible to pass arbitrary binary values using a JSON-provided value as the string will be taken literally.",
          args: {
            name: "string",
            generators: generators.listFiles,
          },
        },
        {
          name: "--generate-cli-skeleton",
          description:
            "Prints a JSON skeleton to standard output without sending an API request. If provided with no value or the value ``input``, prints a sample input JSON that can be used as an argument for ``--cli-input-json``. If provided with the value ``output``, it validates the command inputs and returns a sample output JSON for that command.",
          args: {
            name: "string",
            suggestions: ["input", "output"],
          },
        },
      ],
    },
    {
      name: "submit-task-state-change",
      description:
        "This action is only used by the Amazon ECS agent, and it is not intended for use outside of the agent.  Sent to acknowledge that a task changed states.",
      options: [
        {
          name: "--cluster",
          description:
            "The short name or full Amazon Resource Name (ARN) of the cluster that hosts the task.",
          args: {
            name: "string",
            generators: generators.listClusters,
          },
        },
        {
          name: "--task",
          description:
            "The task ID or full ARN of the task in the state change request.",
          args: {
            name: "string",
            generators: generators.listTasks,
          },
        },
        {
          name: "--status",
          description: "The status of the state change request.",
          args: {
            name: "string",
          },
        },
        {
          name: "--reason",
          description: "The reason for the state change request.",
          args: {
            name: "string",
          },
        },
        {
          name: "--containers",
          description:
            "Any containers associated with the state change request.",
          args: {
            name: "list",
          },
        },
        {
          name: "--attachments",
          description:
            "Any attachments associated with the state change request.",
          args: {
            name: "list",
          },
        },
        {
          name: "--managed-agents",
          description:
            "The details for the managed agent associated with the task.",
          args: {
            name: "list",
            variadic: true,
            description:
              "containerName=string,managedAgentName=string,status=string,reason=string",
          },
        },
        {
          name: "--pull-started-at",
          description:
            "The Unix timestamp for when the container image pull began.",
          args: {
            name: "timestamp",
          },
        },
        {
          name: "--pull-stopped-at",
          description:
            "The Unix timestamp for when the container image pull completed.",
          args: {
            name: "timestamp",
          },
        },
        {
          name: "--execution-stopped-at",
          description:
            "The Unix timestamp for when the task execution stopped.",
          args: {
            name: "timestamp",
          },
        },
        {
          name: "--cli-input-json",
          description:
            "Performs service operation based on the JSON string provided. The JSON string follows the format provided by ``--generate-cli-skeleton``. If other arguments are provided on the command line, the CLI values will override the JSON-provided values. It is not possible to pass arbitrary binary values using a JSON-provided value as the string will be taken literally.",
          args: {
            name: "string",
            generators: generators.listFiles,
          },
        },
        {
          name: "--generate-cli-skeleton",
          description:
            "Prints a JSON skeleton to standard output without sending an API request. If provided with no value or the value ``input``, prints a sample input JSON that can be used as an argument for ``--cli-input-json``. If provided with the value ``output``, it validates the command inputs and returns a sample output JSON for that command.",
          args: {
            name: "string",
            suggestions: ["input", "output"],
          },
        },
      ],
    },
    {
      name: "tag-resource",
      description:
        "Associates the specified tags to a resource with the specified resourceArn. If existing tags on a resource are not specified in the request parameters, they are not changed. When a resource is deleted, the tags associated with that resource are deleted as well.",
      options: [
        {
          name: "--resource-arn",
          description:
            "The Amazon Resource Name (ARN) of the resource to which to add tags. Currently, the supported resources are Amazon ECS capacity providers, tasks, services, task definitions, clusters, and container instances.",
          args: {
            name: "string",
            generators: [
              generators.listTasks,
              generators.ListTaskDefinitions,
              generators.listClusters,
              generators.listServices,
              generators.listContainerInstances,
            ],
          },
        },
        {
          name: "--tags",
          description:
            "The tags to add to the resource. A tag is an array of key-value pairs. The following basic restrictions apply to tags:   Maximum number of tags per resource - 50   For each resource, each tag key must be unique, and each tag key can have only one value.   Maximum key length - 128 Unicode characters in UTF-8   Maximum value length - 256 Unicode characters in UTF-8   If your tagging schema is used across multiple services and resources, remember that other services may have restrictions on allowed characters. Generally allowed characters are: letters, numbers, and spaces representable in UTF-8, and the following characters: + - = . _ : / @.   Tag keys and values are case-sensitive.   Do not use aws:, AWS:, or any upper or lowercase combination of such as a prefix for either keys or values as it is reserved for AWS use. You cannot edit or delete tag keys or values with this prefix. Tags with this prefix do not count against your tags per resource limit.",
          args: {
            name: "list",
            variadic: true,
            description: "key=string,value=string",
          },
        },
        {
          name: "--cli-input-json",
          description:
            "Performs service operation based on the JSON string provided. The JSON string follows the format provided by ``--generate-cli-skeleton``. If other arguments are provided on the command line, the CLI values will override the JSON-provided values. It is not possible to pass arbitrary binary values using a JSON-provided value as the string will be taken literally.",
          args: {
            name: "string",
            generators: generators.listFiles,
          },
        },
        {
          name: "--generate-cli-skeleton",
          description:
            "Prints a JSON skeleton to standard output without sending an API request. If provided with no value or the value ``input``, prints a sample input JSON that can be used as an argument for ``--cli-input-json``. If provided with the value ``output``, it validates the command inputs and returns a sample output JSON for that command.",
          args: {
            name: "string",
            suggestions: ["input", "output"],
          },
        },
      ],
    },
    {
      name: "untag-resource",
      description: "Deletes specified tags from a resource.",
      options: [
        {
          name: "--resource-arn",
          description:
            "The Amazon Resource Name (ARN) of the resource from which to delete tags. Currently, the supported resources are Amazon ECS capacity providers, tasks, services, task definitions, clusters, and container instances.",
          args: {
            name: "string",
            generators: [
              generators.listTasks,
              generators.ListTaskDefinitions,
              generators.listClusters,
              generators.listServices,
              generators.listContainerInstances,
            ],
          },
        },
        {
          name: "--tag-keys",
          description: "The keys of the tags to be removed.",
          args: {
            name: "list",
            variadic: true,
            generators: generators.listTagsForResource,
          },
        },
        {
          name: "--cli-input-json",
          description:
            "Performs service operation based on the JSON string provided. The JSON string follows the format provided by ``--generate-cli-skeleton``. If other arguments are provided on the command line, the CLI values will override the JSON-provided values. It is not possible to pass arbitrary binary values using a JSON-provided value as the string will be taken literally.",
          args: {
            name: "string",
            generators: generators.listFiles,
          },
        },
        {
          name: "--generate-cli-skeleton",
          description:
            "Prints a JSON skeleton to standard output without sending an API request. If provided with no value or the value ``input``, prints a sample input JSON that can be used as an argument for ``--cli-input-json``. If provided with the value ``output``, it validates the command inputs and returns a sample output JSON for that command.",
          args: {
            name: "string",
            suggestions: ["input", "output"],
          },
        },
      ],
    },
    {
      name: "update-capacity-provider",
      description: "Modifies the parameters for a capacity provider.",
      options: [
        {
          name: "--name",
          description: "The name of the capacity provider to update.",
          args: {
            name: "string",
          },
        },
        {
          name: "--auto-scaling-group-provider",
          description:
            "An object representing the parameters to update for the Auto Scaling group capacity provider.",
          args: {
            name: "structure",
            description:
              "managedScaling={status=string,targetCapacity=integer,minimumScalingStepSize=integer,maximumScalingStepSize=integer,instanceWarmupPeriod=integer},managedTerminationProtection=string",
          },
        },
        {
          name: "--cli-input-json",
          description:
            "Performs service operation based on the JSON string provided. The JSON string follows the format provided by ``--generate-cli-skeleton``. If other arguments are provided on the command line, the CLI values will override the JSON-provided values. It is not possible to pass arbitrary binary values using a JSON-provided value as the string will be taken literally.",
          args: {
            name: "string",
            generators: generators.listFiles,
          },
        },
        {
          name: "--generate-cli-skeleton",
          description:
            "Prints a JSON skeleton to standard output without sending an API request. If provided with no value or the value ``input``, prints a sample input JSON that can be used as an argument for ``--cli-input-json``. If provided with the value ``output``, it validates the command inputs and returns a sample output JSON for that command.",
          args: {
            name: "string",
            suggestions: ["input", "output"],
          },
        },
      ],
    },
    {
      name: "update-cluster",
      description: "Updates the cluster.",
      options: [
        {
          name: "--cluster",
          description: "The name of the cluster to modify the settings for.",
          args: {
            name: "string",
            generators: generators.listClusters,
          },
        },
        {
          name: "--settings",
          description: "The cluster settings for your cluster.",
          args: {
            name: "list",
            variadic: true,
            suggestions: [
              "name=containerInsights,value=enabled",
              "name=containerInsights,value=disabled",
            ],
          },
        },
        {
          name: "--configuration",
          description: "The execute command configuration for the cluster.",
          args: {
            name: "structure",
          },
        },
        {
          name: "--cli-input-json",
          description:
            "Performs service operation based on the JSON string provided. The JSON string follows the format provided by ``--generate-cli-skeleton``. If other arguments are provided on the command line, the CLI values will override the JSON-provided values. It is not possible to pass arbitrary binary values using a JSON-provided value as the string will be taken literally.",
          args: {
            name: "string",
            generators: generators.listFiles,
          },
        },
        {
          name: "--generate-cli-skeleton",
          description:
            "Prints a JSON skeleton to standard output without sending an API request. If provided with no value or the value ``input``, prints a sample input JSON that can be used as an argument for ``--cli-input-json``. If provided with the value ``output``, it validates the command inputs and returns a sample output JSON for that command.",
          args: {
            name: "string",
            suggestions: ["input", "output"],
          },
        },
      ],
    },
    {
      name: "update-cluster-settings",
      description: "Modifies the settings to use for a cluster.",
      options: [
        {
          name: "--cluster",
          description: "The name of the cluster to modify the settings for.",
          args: {
            name: "string",
            generators: generators.listClusters,
          },
        },
        {
          name: "--settings",
          description:
            "The setting to use by default for a cluster. This parameter is used to enable CloudWatch Container Insights for a cluster. If this value is specified, it will override the containerInsights value set with PutAccountSetting or PutAccountSettingDefault.",
          args: {
            name: "list",
            variadic: true,
            suggestions: [
              "name=containerInsights,value=enabled",
              "name=containerInsights,value=disabled",
            ],
          },
        },
        {
          name: "--cli-input-json",
          description:
            "Performs service operation based on the JSON string provided. The JSON string follows the format provided by ``--generate-cli-skeleton``. If other arguments are provided on the command line, the CLI values will override the JSON-provided values. It is not possible to pass arbitrary binary values using a JSON-provided value as the string will be taken literally.",
          args: {
            name: "string",
            generators: generators.listFiles,
          },
        },
        {
          name: "--generate-cli-skeleton",
          description:
            "Prints a JSON skeleton to standard output without sending an API request. If provided with no value or the value ``input``, prints a sample input JSON that can be used as an argument for ``--cli-input-json``. If provided with the value ``output``, it validates the command inputs and returns a sample output JSON for that command.",
          args: {
            name: "string",
            suggestions: ["input", "output"],
          },
        },
      ],
    },
    {
      name: "update-container-agent",
      description:
        "Updates the Amazon ECS container agent on a specified container instance. Updating the Amazon ECS container agent does not interrupt running tasks or services on the container instance. The process for updating the agent differs depending on whether your container instance was launched with the Amazon ECS-optimized AMI or another operating system.  UpdateContainerAgent requires the Amazon ECS-optimized AMI or Amazon Linux with the ecs-init service installed and running. For help updating the Amazon ECS container agent on other operating systems, see Manually Updating the Amazon ECS Container Agent in the Amazon Elastic Container Service Developer Guide.",
      options: [
        {
          name: "--cluster",
          description:
            "The short name or full Amazon Resource Name (ARN) of the cluster that your container instance is running on. If you do not specify a cluster, the default cluster is assumed.",
          args: {
            name: "string",
            generators: generators.listClusters,
          },
        },
        {
          name: "--container-instance",
          description:
            "The container instance ID or full ARN entries for the container instance on which you would like to update the Amazon ECS container agent.",
          args: {
            name: "string",
            generators: generators.listContainerInstances,
          },
        },
        {
          name: "--cli-input-json",
          description:
            "Performs service operation based on the JSON string provided. The JSON string follows the format provided by ``--generate-cli-skeleton``. If other arguments are provided on the command line, the CLI values will override the JSON-provided values. It is not possible to pass arbitrary binary values using a JSON-provided value as the string will be taken literally.",
          args: {
            name: "string",
            generators: generators.listFiles,
          },
        },
        {
          name: "--generate-cli-skeleton",
          description:
            "Prints a JSON skeleton to standard output without sending an API request. If provided with no value or the value ``input``, prints a sample input JSON that can be used as an argument for ``--cli-input-json``. If provided with the value ``output``, it validates the command inputs and returns a sample output JSON for that command.",
          args: {
            name: "string",
            suggestions: ["input", "output"],
          },
        },
      ],
    },
    {
      name: "update-container-instances-state",
      description:
        "Modifies the status of an Amazon ECS container instance. Once a container instance has reached an ACTIVE state, you can change the status of a container instance to DRAINING to manually remove an instance from a cluster, for example to perform system updates, update the Docker daemon, or scale down the cluster size.  A container instance cannot be changed to DRAINING until it has reached an ACTIVE status. If the instance is in any other status, an error will be received.  When you set a container instance to DRAINING, Amazon ECS prevents new tasks from being scheduled for placement on the container instance and replacement service tasks are started on other container instances in the cluster if the resources are available. Service tasks on the container instance that are in the PENDING state are stopped immediately. Service tasks on the container instance that are in the RUNNING state are stopped and replaced according to the service's deployment configuration parameters, minimumHealthyPercent and maximumPercent. You can change the deployment configuration of your service using UpdateService.   If minimumHealthyPercent is below 100%, the scheduler can ignore desiredCount temporarily during task replacement. For example, desiredCount is four tasks, a minimum of 50% allows the scheduler to stop two existing tasks before starting two new tasks. If the minimum is 100%, the service scheduler can't remove existing tasks until the replacement tasks are considered healthy. Tasks for services that do not use a load balancer are considered healthy if they are in the RUNNING state. Tasks for services that use a load balancer are considered healthy if they are in the RUNNING state and the container instance they are hosted on is reported as healthy by the load balancer.   The maximumPercent parameter represents an upper limit on the number of running tasks during task replacement, which enables you to define the replacement batch size. For example, if desiredCount is four tasks, a maximum of 200% starts four new tasks before stopping the four tasks to be drained, provided that the cluster resources required to do this are available. If the maximum is 100%, then replacement tasks can't start until the draining tasks have stopped.   Any PENDING or RUNNING tasks that do not belong to a service are not affected. You must wait for them to finish or stop them manually. A container instance has completed draining when it has no more RUNNING tasks. You can verify this using ListTasks. When a container instance has been drained, you can set a container instance to ACTIVE status and once it has reached that status the Amazon ECS scheduler can begin scheduling tasks on the instance again.",
      options: [
        {
          name: "--cluster",
          description:
            "The short name or full Amazon Resource Name (ARN) of the cluster that hosts the container instance to update. If you do not specify a cluster, the default cluster is assumed.",
          args: {
            name: "string",
            generators: generators.listClusters,
          },
        },
        {
          name: "--container-instances",
          description: "A list of container instance IDs or full ARN entries.",
          args: {
            name: "list",
            generators: generators.listContainerInstances,
          },
        },
        {
          name: "--status",
          description:
            "The container instance state with which to update the container instance. The only valid values for this action are ACTIVE and DRAINING. A container instance can only be updated to DRAINING status once it has reached an ACTIVE state. If a container instance is in REGISTERING, DEREGISTERING, or REGISTRATION_FAILED state you can describe the container instance but will be unable to update the container instance state.",
          args: {
            name: "string",
            suggestions: status,
          },
        },
        {
          name: "--cli-input-json",
          description:
            "Performs service operation based on the JSON string provided. The JSON string follows the format provided by ``--generate-cli-skeleton``. If other arguments are provided on the command line, the CLI values will override the JSON-provided values. It is not possible to pass arbitrary binary values using a JSON-provided value as the string will be taken literally.",
          args: {
            name: "string",
            generators: generators.listFiles,
          },
        },
        {
          name: "--generate-cli-skeleton",
          description:
            "Prints a JSON skeleton to standard output without sending an API request. If provided with no value or the value ``input``, prints a sample input JSON that can be used as an argument for ``--cli-input-json``. If provided with the value ``output``, it validates the command inputs and returns a sample output JSON for that command.",
          args: {
            name: "string",
            suggestions: ["input", "output"],
          },
        },
      ],
    },
    {
      name: "update-service",
      description:
        "Updating the task placement strategies and constraints on an Amazon ECS service remains in preview and is a Beta Service as defined by and subject to the Beta Service Participation Service Terms located at https://aws.amazon.com/service-terms (\"Beta Terms\"). These Beta Terms apply to your participation in this preview.  Modifies the parameters of a service. For services using the rolling update (ECS) deployment controller, the desired count, deployment configuration, network configuration, task placement constraints and strategies, or task definition used can be updated. For services using the blue/green (CODE_DEPLOY) deployment controller, only the desired count, deployment configuration, task placement constraints and strategies, and health check grace period can be updated using this API. If the network configuration, platform version, or task definition need to be updated, a new AWS CodeDeploy deployment should be created. For more information, see CreateDeployment in the AWS CodeDeploy API Reference. For services using an external deployment controller, you can update only the desired count, task placement constraints and strategies, and health check grace period using this API. If the launch type, load balancer, network configuration, platform version, or task definition need to be updated, you should create a new task set. For more information, see CreateTaskSet. You can add to or subtract from the number of instantiations of a task definition in a service by specifying the cluster that the service is running in and a new desiredCount parameter. If you have updated the Docker image of your application, you can create a new task definition with that image and deploy it to your service. The service scheduler uses the minimum healthy percent and maximum percent parameters (in the service's deployment configuration) to determine the deployment strategy.  If your updated Docker image uses the same tag as what is in the existing task definition for your service (for example, my_image:latest), you do not need to create a new revision of your task definition. You can update the service using the forceNewDeployment option. The new tasks launched by the deployment pull the current image/tag combination from your repository when they start.  You can also update the deployment configuration of a service. When a deployment is triggered by updating the task definition of a service, the service scheduler uses the deployment configuration parameters, minimumHealthyPercent and maximumPercent, to determine the deployment strategy.   If minimumHealthyPercent is below 100%, the scheduler can ignore desiredCount temporarily during a deployment. For example, if desiredCount is four tasks, a minimum of 50% allows the scheduler to stop two existing tasks before starting two new tasks. Tasks for services that do not use a load balancer are considered healthy if they are in the RUNNING state. Tasks for services that use a load balancer are considered healthy if they are in the RUNNING state and the container instance they are hosted on is reported as healthy by the load balancer.   The maximumPercent parameter represents an upper limit on the number of running tasks during a deployment, which enables you to define the deployment batch size. For example, if desiredCount is four tasks, a maximum of 200% starts four new tasks before stopping the four older tasks (provided that the cluster resources required to do this are available).   When UpdateService stops a task during a deployment, the equivalent of docker stop is issued to the containers running in the task. This results in a SIGTERM and a 30-second timeout, after which SIGKILL is sent and the containers are forcibly stopped. If the container handles the SIGTERM gracefully and exits within 30 seconds from receiving it, no SIGKILL is sent. When the service scheduler launches new tasks, it determines task placement in your cluster with the following logic:   Determine which of the container instances in your cluster can support your service's task definition (for example, they have the required CPU, memory, ports, and container instance attributes).   By default, the service scheduler attempts to balance tasks across Availability Zones in this manner (although you can choose a different placement strategy):   Sort the valid container instances by the fewest number of running tasks for this service in the same Availability Zone as the instance. For example, if zone A has one running service task and zones B and C each have zero, valid container instances in either zone B or C are considered optimal for placement.   Place the new service task on a valid container instance in an optimal Availability Zone (based on the previous steps), favoring container instances with the fewest number of running tasks for this service.     When the service scheduler stops running tasks, it attempts to maintain balance across the Availability Zones in your cluster using the following logic:    Sort the container instances by the largest number of running tasks for this service in the same Availability Zone as the instance. For example, if zone A has one running service task and zones B and C each have two, container instances in either zone B or C are considered optimal for termination.   Stop the task on a container instance in an optimal Availability Zone (based on the previous steps), favoring container instances with the largest number of running tasks for this service.",
      options: [
        {
          name: "--cluster",
          description:
            "The short name or full Amazon Resource Name (ARN) of the cluster that your service is running on. If you do not specify a cluster, the default cluster is assumed.",
          args: {
            name: "string",
            generators: generators.listClusters,
          },
        },
        {
          name: "--service",
          description: "The name of the service to update.",
          args: {
            name: "string",
            generators: generators.listServices,
          },
        },
        {
          name: "--desired-count",
          description:
            "The number of instantiations of the task to place and keep running in your service.",
          args: {
            name: "integer",
          },
        },
        {
          name: "--task-definition",
          description:
            "The family and revision (family:revision) or full ARN of the task definition to run in your service. If a revision is not specified, the latest ACTIVE revision is used. If you modify the task definition with UpdateService, Amazon ECS spawns a task with the new version of the task definition and then stops an old task after the new version is running.",
          args: {
            name: "string",
            generators: generators.listTaskDefinitions,
          },
        },
        {
          name: "--capacity-provider-strategy",
          description:
            "The capacity provider strategy to update the service to use. If the service is using the default capacity provider strategy for the cluster, the service can be updated to use one or more capacity providers as opposed to the default capacity provider strategy. However, when a service is using a capacity provider strategy that is not the default capacity provider strategy, the service cannot be updated to use the cluster's default capacity provider strategy. A capacity provider strategy consists of one or more capacity providers along with the base and weight to assign to them. A capacity provider must be associated with the cluster to be used in a capacity provider strategy. The PutClusterCapacityProviders API is used to associate a capacity provider with a cluster. Only capacity providers with an ACTIVE or UPDATING status can be used. If specifying a capacity provider that uses an Auto Scaling group, the capacity provider must already be created. New capacity providers can be created with the CreateCapacityProvider API operation. To use a AWS Fargate capacity provider, specify either the FARGATE or FARGATE_SPOT capacity providers. The AWS Fargate capacity providers are available to all accounts and only need to be associated with a cluster to be used. The PutClusterCapacityProviders API operation is used to update the list of available capacity providers for a cluster after the cluster is created.",
          args: {
            name: "list",
            variadic: true,
            description: "capacityProvider=string,weight=integer,base=integer",
          },
        },
        {
          name: "--deployment-configuration",
          description:
            "Optional deployment parameters that control how many tasks run during the deployment and the ordering of stopping and starting tasks.",
          args: {
            name: "structure",
            suggestions: [
              "deploymentCircuitBreaker={enable=true,rollback=true},maximumPercent=integer,minimumHealthyPercent=integer",
              "deploymentCircuitBreaker={enable=true,rollback=false},maximumPercent=integer,minimumHealthyPercent=integer",
              "deploymentCircuitBreaker={enable=false,rollback=true},maximumPercent=integer,minimumHealthyPercent=integer",
              "deploymentCircuitBreaker={enable=false,rollback=false},maximumPercent=integer,minimumHealthyPercent=integer",
            ],
          },
        },
        {
          name: "--network-configuration",
          description:
            "An object representing the network configuration for a task or service.",
          args: {
            name: "structure",
            description:
              "awsvpcConfiguration={subnets=[string,string],securityGroups=[string,string],assignPublicIp=string}",
          },
        },
        {
          name: "--placement-constraints",
          description:
            "An array of task placement constraint objects to update the service to use. If no value is specified, the existing placement constraints for the service will remain unchanged. If this value is specified, it will override any existing placement constraints defined for the service. To remove all existing placement constraints, specify an empty array. You can specify a maximum of 10 constraints per task (this limit includes constraints in the task definition and those specified at runtime).",
          args: {
            name: "list",
            variadic: true,
            suggestions: [
              "type=distinctInstance,expression=string",
              "type=memberOf,expression=string",
            ],
          },
        },
        {
          name: "--placement-strategy",
          description:
            "The task placement strategy objects to update the service to use. If no value is specified, the existing placement strategy for the service will remain unchanged. If this value is specified, it will override the existing placement strategy defined for the service. To remove an existing placement strategy, specify an empty object. You can specify a maximum of five strategy rules per service.",
          args: {
            name: "list",
            variadic: true,
            suggestions: [
              "type=random,field=string",
              "type=spread,field=string",
              "type=binpack,field=string",
            ],
          },
        },
        {
          name: "--platform-version",
          description:
            "The platform version on which your tasks in the service are running. A platform version is only specified for tasks using the Fargate launch type. If a platform version is not specified, the LATEST platform version is used by default. For more information, see AWS Fargate Platform Versions in the Amazon Elastic Container Service Developer Guide.",
          args: {
            name: "string",
          },
        },
        {
          name: "--force-new-deployment",
          description:
            "Whether to force a new deployment of the service. Deployments are not forced by default. You can use this option to trigger a new deployment with no service definition changes. For example, you can update a service's tasks to use a newer Docker image with the same image/tag combination (my_image:latest) or to roll Fargate tasks onto a newer platform version.",
        },
        {
          name: "--no-force-new-deployment",
          description:
            "Whether to force a new deployment of the service. Deployments are not forced by default. You can use this option to trigger a new deployment with no service definition changes. For example, you can update a service's tasks to use a newer Docker image with the same image/tag combination (my_image:latest) or to roll Fargate tasks onto a newer platform version.",
        },
        {
          name: "--health-check-grace-period-seconds",
          description:
            "The period of time, in seconds, that the Amazon ECS service scheduler should ignore unhealthy Elastic Load Balancing target health checks after a task has first started. This is only valid if your service is configured to use a load balancer. If your service's tasks take a while to start and respond to Elastic Load Balancing health checks, you can specify a health check grace period of up to 2,147,483,647 seconds. During that time, the Amazon ECS service scheduler ignores the Elastic Load Balancing health check status. This grace period can prevent the ECS service scheduler from marking tasks as unhealthy and stopping them before they have time to come up.",
          args: {
            name: "integer",
          },
        },
        {
          name: "--enable-execute-command",
          description:
            "If true, this enables execute command functionality on all task containers. If you do not want to override the value that was set when the service was created, you can set this to null when performing this action.",
        },
        {
          name: "--disable-execute-command",
          description:
            "If true, this enables execute command functionality on all task containers. If you do not want to override the value that was set when the service was created, you can set this to null when performing this action.",
        },
        {
          name: "--cli-input-json",
          description:
            "Performs service operation based on the JSON string provided. The JSON string follows the format provided by ``--generate-cli-skeleton``. If other arguments are provided on the command line, the CLI values will override the JSON-provided values. It is not possible to pass arbitrary binary values using a JSON-provided value as the string will be taken literally.",
          args: {
            name: "string",
            generators: generators.listFiles,
          },
        },
        {
          name: "--generate-cli-skeleton",
          description:
            "Prints a JSON skeleton to standard output without sending an API request. If provided with no value or the value ``input``, prints a sample input JSON that can be used as an argument for ``--cli-input-json``. If provided with the value ``output``, it validates the command inputs and returns a sample output JSON for that command.",
          args: {
            name: "string",
            suggestions: ["input", "output"],
          },
        },
      ],
    },
    {
      name: "update-service-primary-task-set",
      description:
        "Modifies which task set in a service is the primary task set. Any parameters that are updated on the primary task set in a service will transition to the service. This is used when a service uses the EXTERNAL deployment controller type. For more information, see Amazon ECS Deployment Types in the Amazon Elastic Container Service Developer Guide.",
      options: [
        {
          name: "--cluster",
          description:
            "The short name or full Amazon Resource Name (ARN) of the cluster that hosts the service that the task set exists in.",
          args: {
            name: "string",
            generators: generators.listFiles,
          },
        },
        {
          name: "--service",
          description:
            "The short name or full Amazon Resource Name (ARN) of the service that the task set exists in.",
          args: {
            name: "string",
            generators: generators.listServices,
          },
        },
        {
          name: "--primary-task-set",
          description:
            "The short name or full Amazon Resource Name (ARN) of the task set to set as the primary task set in the deployment.",
          args: {
            name: "string",
            generators: generators.listTaskSets,
          },
        },
        {
          name: "--cli-input-json",
          description:
            "Performs service operation based on the JSON string provided. The JSON string follows the format provided by ``--generate-cli-skeleton``. If other arguments are provided on the command line, the CLI values will override the JSON-provided values. It is not possible to pass arbitrary binary values using a JSON-provided value as the string will be taken literally.",
          args: {
            name: "string",
            generators: generators.listFiles,
          },
        },
        {
          name: "--generate-cli-skeleton",
          description:
            "Prints a JSON skeleton to standard output without sending an API request. If provided with no value or the value ``input``, prints a sample input JSON that can be used as an argument for ``--cli-input-json``. If provided with the value ``output``, it validates the command inputs and returns a sample output JSON for that command.",
          args: {
            name: "string",
            suggestions: ["input", "output"],
          },
        },
      ],
    },
    {
      name: "update-task-set",
      description:
        "Modifies a task set. This is used when a service uses the EXTERNAL deployment controller type. For more information, see Amazon ECS Deployment Types in the Amazon Elastic Container Service Developer Guide.",
      options: [
        {
          name: "--cluster",
          description:
            "The short name or full Amazon Resource Name (ARN) of the cluster that hosts the service that the task set exists in.",
          args: {
            name: "string",
            generators: generators.listClusters,
          },
        },
        {
          name: "--service",
          description:
            "The short name or full Amazon Resource Name (ARN) of the service that the task set exists in.",
          args: {
            name: "string",
            generators: generators.listServices,
          },
        },
        {
          name: "--task-set",
          description:
            "The short name or full Amazon Resource Name (ARN) of the task set to update.",
          args: {
            name: "string",
            generators: generators.listTaskSets,
          },
        },
        {
          name: "--scale",
          description:
            "A floating-point percentage of the desired number of tasks to place and keep running in the task set.",
          args: {
            name: "structure",
            description: "value=double,unit=string",
          },
        },
        {
          name: "--cli-input-json",
          description:
            "Performs service operation based on the JSON string provided. The JSON string follows the format provided by ``--generate-cli-skeleton``. If other arguments are provided on the command line, the CLI values will override the JSON-provided values. It is not possible to pass arbitrary binary values using a JSON-provided value as the string will be taken literally.",
          args: {
            name: "string",
            generators: generators.listFiles,
          },
        },
        {
          name: "--generate-cli-skeleton",
          description:
            "Prints a JSON skeleton to standard output without sending an API request. If provided with no value or the value ``input``, prints a sample input JSON that can be used as an argument for ``--cli-input-json``. If provided with the value ``output``, it validates the command inputs and returns a sample output JSON for that command.",
          args: {
            name: "string",
            suggestions: ["input", "output"],
          },
        },
      ],
    },
    {
      name: "deploy",
      description:
        "Deploys a new task definition to the specified ECS service. Only services that use CodeDeploy for deployments are supported. This command will register a new task definition, update the CodeDeploy appspec with the new task definition revision, create a CodeDeploy deployment, and wait for the deployment to successfully complete. This command will exit with a return code of 255 if the deployment does not succeed within 30 minutes by default or up to 10 minutes more than your deployment group's configured wait time (max of 6 hours).",
      options: [
        {
          name: "--service",
          description:
            "The short name or full Amazon Resource Name (ARN) of the service to update",
          args: {
            name: "string",
            generators: generators.listServices,
          },
        },
        {
          name: "--task-definition",
          description:
            "The file path where your task definition file is located. The format of the file must be the same as the JSON output of: aws ecs register-task-definition --generate-cli-skeleton",
          args: {
            name: "string",
            generators: generators.listTaskDefinitions,
          },
        },
        {
          name: "--codedeploy-appspec",
          description:
            "The file path where your AWS CodeDeploy appspec file is located. The appspec file may be in JSON or YAML format. The TaskDefinition property will be updated within the appspec with the newly registered task definition ARN, overwriting any placeholder values in the file.",
          args: {
            name: "string",
            generators: generators.listFiles,
          },
        },
        {
          name: "--cluster",
          description:
            'The short name or full Amazon Resource Name (ARN) of the cluster that your service is running within. If you do not specify a cluster, the "default" cluster is assumed.',
          args: {
            name: "string",
            generators: generators.listClusters,
          },
        },
        {
          name: "--codedeploy-application",
          description:
            "The name of the AWS CodeDeploy application to use for the deployment. The specified application must use the 'ECS' compute platform. If you do not specify an application, the application name AppECS-[CLUSTER_NAME]-[SERVICE_NAME] is assumed.",
          args: {
            name: "string",
            generators: generators.listCodedeployApplications,
          },
        },
        {
          name: "--codedeploy-deployment-group",
          description:
            "The name of the AWS CodeDeploy deployment group to use for the deployment. The specified deployment group must be associated with the specified ECS service and cluster. If you do not specify a deployment group, the deployment group name DgpECS-[CLUSTER_NAME]-[SERVICE_NAME] is assumed.",
          args: {
            name: "string",
            generators: generators.listCodedeployDeploymentGroups,
          },
        },
      ],
      subcommands: [
        {
          name: "push",
          description:
            "Bundles and uploads to Amazon Simple Storage Service (Amazon S3) an application revision, which is a zip archive file that contains deployable content and an accompanying Application Specification file (AppSpec file). If the upload is successful, a message is returned that describes how to call the create-deployment command to deploy the application revision from Amazon S3 to target Amazon Elastic Compute Cloud (Amazon EC2) instances.",
          options: [
            {
              name: "--application-name",
              description:
                "Required. The name of the AWS CodeDeploy application to be associated with the application revision.",
              args: {
                name: "string",
              },
            },
            {
              name: "--s3-location",
              description:
                "Required. Information about the location of the application revision to be uploaded to Amazon S3. You must specify both a bucket and a key that represent the Amazon S3 bucket name and the object key name. Content will be zipped before uploading. Use the format s3://\\/\\",
              args: {
                name: "string",
              },
            },
            {
              name: "--ignore-hidden-files",
              description:
                "Optional. Set the --ignore-hidden-files flag to not bundle and upload hidden files to Amazon S3; otherwise, set the --no-ignore-hidden-files flag (the default) to bundle and upload hidden files to Amazon S3.",
            },
            {
              name: "--no-ignore-hidden-files",
            },
            {
              name: "--source",
              description:
                "Optional. The location of the deployable content and the accompanying AppSpec file on the development machine to be zipped and uploaded to Amazon S3. If not specified, the current directory is used.",
              args: {
                name: "string",
              },
            },
            {
              name: "--description",
              description:
                "Optional. A comment that summarizes the application revision. If not specified, the default string \"Uploaded by AWS CLI 'time' UTC\" is used, where 'time' is the current system time in Coordinated Universal Time (UTC).",
              args: {
                name: "string",
              },
            },
          ],
        },
        {
          name: "register",
          description:
            "Creates an IAM user for the on-premises instance, if not provided, and saves the user's credentials to an on-premises instance configuration file; registers the on-premises instance with AWS CodeDeploy; and optionally adds tags to the on-premises instance.",
          options: [
            {
              name: "--instance-name",
              description: "Required. The name of the on-premises instance.",
              args: {
                name: "string",
              },
            },
            {
              name: "--tags",
              description:
                "Optional. The list of key/value pairs to tag the on-premises instance.",
              args: {
                name: "list",
                variadic: true,
              },
            },
            {
              name: "--iam-user-arn",
              description:
                "Optional. The IAM user associated with the on-premises instance.",
              args: {
                name: "string",
              },
            },
          ],
        },
        {
          name: "deregister",
          description:
            "Removes any tags from the on-premises instance; deregisters the on-premises instance from AWS CodeDeploy; and, unless requested otherwise, deletes the IAM user for the on-premises instance.",
          options: [
            {
              name: "--instance-name",
              description: "Required. The name of the on-premises instance.",
              args: {
                name: "string",
              },
            },
            {
              name: "--no-delete-iam-user",
              description:
                "Optional. Do not delete the IAM user for the registered on-premises instance.",
            },
          ],
        },
        {
          name: "install",
          description:
            "Configures and installs the AWS CodeDeploy Agent on the on-premises instance.",
          options: [
            {
              name: "--config-file",
              description:
                "Required. The path to the on-premises instance configuration file.",
              args: {
                name: "string",
              },
            },
            {
              name: "--override-config",
              description:
                "Optional. Overrides the on-premises instance configuration file.",
            },
            {
              name: "--agent-installer",
              description: "Optional. The AWS CodeDeploy Agent installer file.",
              args: {
                name: "string",
              },
            },
          ],
        },
        {
          name: "uninstall",
          description:
            "Uninstalls the AWS CodeDeploy Agent from the on-premises instance.",
        },
      ],
    },
    {
      name: "wait",
      description:
        "Wait until a particular condition is satisfied. Each subcommand polls an API until the listed requirement is met.",
      subcommands: [
        {
          name: "services-inactive",
          description:
            "Wait until JMESPath query services[].status returns INACTIVE for any element when polling with ``describe-services``. It will poll every 15 seconds until a successful state has been reached. This will exit with a return code of 255 after 40 failed checks.",
          options: [
            {
              name: "--cluster",
              description:
                "The short name or full Amazon Resource Name (ARN)the cluster that hosts the service to describe. If you do not specify a cluster, the default cluster is assumed. This parameter is required if the service or services you are describing were launched in any cluster other than the default cluster.",
              args: {
                name: "string",
                generators: generators.listClusters,
              },
            },
            {
              name: "--services",
              description:
                "A list of services to describe. You may specify up to 10 services to describe in a single operation.",
              args: {
                name: "list",
                generators: generators.listServices,
              },
            },
            {
              name: "--include",
              description:
                "Specifies whether you want to see the resource tags for the service. If TAGS is specified, the tags are included in the response. If this field is omitted, tags are not included in the response.",
              args: {
                name: "list",
                variadic: true,
                suggestions: tags,
              },
            },
            {
              name: "--cli-input-json",
              description:
                "Performs service operation based on the JSON string provided. The JSON string follows the format provided by ``--generate-cli-skeleton``. If other arguments are provided on the command line, the CLI values will override the JSON-provided values. It is not possible to pass arbitrary binary values using a JSON-provided value as the string will be taken literally.",
              args: {
                name: "string",
                generators: generators.listFiles,
              },
            },
            {
              name: "--generate-cli-skeleton",
              description:
                "Prints a JSON skeleton to standard output without sending an API request. If provided with no value or the value ``input``, prints a sample input JSON that can be used as an argument for ``--cli-input-json``. If provided with the value ``output``, it validates the command inputs and returns a sample output JSON for that command.",
              args: {
                name: "string",
                suggestions: ["input", "output"],
              },
            },
          ],
        },
        {
          name: "services-stable",
          description:
            "Wait until JMESPath query length(services[?!(length(deployments) == `1` && runningCount == desiredCount)]) == `0` returns True when polling with ``describe-services``. It will poll every 15 seconds until a successful state has been reached. This will exit with a return code of 255 after 40 failed checks.",
          options: [
            {
              name: "--cluster",
              description:
                "The short name or full Amazon Resource Name (ARN)the cluster that hosts the service to describe. If you do not specify a cluster, the default cluster is assumed. This parameter is required if the service or services you are describing were launched in any cluster other than the default cluster.",
              args: {
                name: "string",
                generators: generators.listClusters,
              },
            },
            {
              name: "--services",
              description:
                "A list of services to describe. You may specify up to 10 services to describe in a single operation.",
              args: {
                name: "list",
                generators: generators.listServices,
              },
            },
            {
              name: "--include",
              description:
                "Specifies whether you want to see the resource tags for the service. If TAGS is specified, the tags are included in the response. If this field is omitted, tags are not included in the response.",
              args: {
                name: "list",
                variadic: true,
                suggestions: tags,
              },
            },
            {
              name: "--cli-input-json",
              description:
                "Performs service operation based on the JSON string provided. The JSON string follows the format provided by ``--generate-cli-skeleton``. If other arguments are provided on the command line, the CLI values will override the JSON-provided values. It is not possible to pass arbitrary binary values using a JSON-provided value as the string will be taken literally.",
              args: {
                name: "string",
                generators: generators.listFiles,
              },
            },
            {
              name: "--generate-cli-skeleton",
              description:
                "Prints a JSON skeleton to standard output without sending an API request. If provided with no value or the value ``input``, prints a sample input JSON that can be used as an argument for ``--cli-input-json``. If provided with the value ``output``, it validates the command inputs and returns a sample output JSON for that command.",
              args: {
                name: "string",
                suggestions: ["input", "output"],
              },
            },
          ],
        },
        {
          name: "tasks-running",
          description:
            "Wait until JMESPath query tasks[].lastStatus returns RUNNING for all elements when polling with ``describe-tasks``. It will poll every 6 seconds until a successful state has been reached. This will exit with a return code of 255 after 100 failed checks.",
          options: [
            {
              name: "--cluster",
              description:
                "The short name or full Amazon Resource Name (ARN) of the cluster that hosts the task or tasks to describe. If you do not specify a cluster, the default cluster is assumed. This parameter is required if the task or tasks you are describing were launched in any cluster other than the default cluster.",
              args: {
                name: "string",
                generators: generators.listClusters,
              },
            },
            {
              name: "--tasks",
              description: "A list of up to 100 task IDs or full ARN entries.",
              args: {
                name: "list",
                variadic: true,
                generators: generators.listTasks,
              },
            },
            {
              name: "--include",
              description:
                "Specifies whether you want to see the resource tags for the task. If TAGS is specified, the tags are included in the response. If this field is omitted, tags are not included in the response.",
              args: {
                name: "list",
                variadic: true,
                suggestions: tags,
              },
            },
            {
              name: "--cli-input-json",
              description:
                "Performs service operation based on the JSON string provided. The JSON string follows the format provided by ``--generate-cli-skeleton``. If other arguments are provided on the command line, the CLI values will override the JSON-provided values. It is not possible to pass arbitrary binary values using a JSON-provided value as the string will be taken literally.",
              args: {
                name: "string",
                generators: generators.listFiles,
              },
            },
            {
              name: "--generate-cli-skeleton",
              description:
                "Prints a JSON skeleton to standard output without sending an API request. If provided with no value or the value ``input``, prints a sample input JSON that can be used as an argument for ``--cli-input-json``. If provided with the value ``output``, it validates the command inputs and returns a sample output JSON for that command.",
              args: {
                name: "string",
                suggestions: ["input", "output"],
              },
            },
          ],
        },
        {
          name: "tasks-stopped",
          description:
            "Wait until JMESPath query tasks[].lastStatus returns STOPPED for all elements when polling with ``describe-tasks``. It will poll every 6 seconds until a successful state has been reached. This will exit with a return code of 255 after 100 failed checks.",
          options: [
            {
              name: "--cluster",
              description:
                "The short name or full Amazon Resource Name (ARN) of the cluster that hosts the task or tasks to describe. If you do not specify a cluster, the default cluster is assumed. This parameter is required if the task or tasks you are describing were launched in any cluster other than the default cluster.",
              args: {
                name: "string",
                generators: generators.listClusters,
              },
            },
            {
              name: "--tasks",
              description: "A list of up to 100 task IDs or full ARN entries.",
              args: {
                name: "list",
                generators: generators.listTasks,
              },
            },
            {
              name: "--include",
              description:
                "Specifies whether you want to see the resource tags for the task. If TAGS is specified, the tags are included in the response. If this field is omitted, tags are not included in the response.",
              args: {
                name: "list",
                variadic: true,
                suggestions: tags,
              },
            },
            {
              name: "--cli-input-json",
              description:
                "Performs service operation based on the JSON string provided. The JSON string follows the format provided by ``--generate-cli-skeleton``. If other arguments are provided on the command line, the CLI values will override the JSON-provided values. It is not possible to pass arbitrary binary values using a JSON-provided value as the string will be taken literally.",
              args: {
                name: "string",
                generators: generators.listFiles,
              },
            },
            {
              name: "--generate-cli-skeleton",
              description:
                "Prints a JSON skeleton to standard output without sending an API request. If provided with no value or the value ``input``, prints a sample input JSON that can be used as an argument for ``--cli-input-json``. If provided with the value ``output``, it validates the command inputs and returns a sample output JSON for that command.",
              args: {
                name: "string",
                suggestions: ["input", "output"],
              },
            },
          ],
        },
      ],
    },
  ],
};

export default completionSpec;<|MERGE_RESOLUTION|>--- conflicted
+++ resolved
@@ -1,6 +1,3 @@
-<<<<<<< HEAD
-const completionSpec: Fig.Spec = {
-=======
 const tags = ["TAGS"];
 const launchTypes = ["EC2", "FARGATE", "EXTERNAL"];
 const schedulingStrategy = ["REPLICA", "DAEMON"];
@@ -413,8 +410,7 @@
   },
 };
 
-export const completionSpec: Fig.Spec = {
->>>>>>> 1153aa90
+const completionSpec: Fig.Spec = {
   name: "ecs",
   description:
     "Amazon Elastic Container Service Amazon Elastic Container Service (Amazon ECS) is a highly scalable, fast, container management service that makes it easy to run, stop, and manage Docker containers on a cluster. You can host your cluster on a serverless infrastructure that is managed by Amazon ECS by launching your services or tasks on AWS Fargate. For more control, you can host your tasks on a cluster of Amazon Elastic Compute Cloud (Amazon EC2) instances that you manage. Amazon ECS makes it easy to launch and stop container-based applications with simple API calls, allows you to get the state of your cluster from a centralized service, and gives you access to many familiar Amazon EC2 features. You can use Amazon ECS to schedule the placement of containers across your cluster based on your resource needs, isolation policies, and availability requirements. Amazon ECS eliminates the need for you to operate your own cluster management and configuration management systems or worry about scaling your management infrastructure.",
