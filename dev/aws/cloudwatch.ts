--- conflicted
+++ resolved
@@ -1,6 +1,3 @@
-<<<<<<< HEAD
-const completionSpec: Fig.Spec = {
-=======
 const statistics = ["SampleCount", "Average", "Sum", "Minimum", "Maximum"];
 const alarmStates = ["OK", "ALARM", "INSUFFICIENT_DATA"];
 const metricTypes = ["CompositeAlarm", "MetricAlarm"];
@@ -571,8 +568,7 @@
   },
 };
 
-export const completionSpec: Fig.Spec = {
->>>>>>> 3ed44b60
+const completionSpec: Fig.Spec = {
   name: "cloudwatch",
   description:
     "Amazon CloudWatch monitors your Amazon Web Services (AWS) resources and the applications you run on AWS in real time. You can use CloudWatch to collect and track metrics, which are the variables you want to measure for your resources and applications. CloudWatch alarms send notifications or automatically change the resources you are monitoring based on rules that you define. For example, you can monitor the CPU usage and disk reads and writes of your Amazon EC2 instances. Then, use this data to determine whether you should launch additional instances to handle increased load. You can also use this data to stop under-used instances to save money. In addition to monitoring the built-in metrics that come with AWS, you can monitor your own custom metrics. With CloudWatch, you gain system-wide visibility into resource utilization, application performance, and operational health.",
